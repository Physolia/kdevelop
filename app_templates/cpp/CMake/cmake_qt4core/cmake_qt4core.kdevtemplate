--- conflicted
+++ resolved
@@ -54,11 +54,7 @@
 Comment[pt]=Gera uma aplicação baseada no CMake/Qt4 Core (compatível com várias plataformas)
 Comment[pt_BR]=Aplicativo principal com CMake para Qt4. Gera um aplicativo em CMake/Qt4 (compatível com várias plataformas)
 Comment[sk]=Ústredná aplikácia Qt4 CMake. Generuje aplikáciu založenú na CMake/Qt4 (cross-platformovo kompatibilné)
-<<<<<<< HEAD
-Comment[sl]=Jedrni program Qt4 CMake. Ustvari program temelječ na CMake/Qt4 (združljiv z več okolji)
-=======
 Comment[sl]=Jedrni program Qt4 CMake. Ustvari program temelječ na CMake/Qt4 (združljiv z več platformami)
->>>>>>> eb2af92c
 Comment[sv]=Qt4 CMake-kärnprogram. Skapa ett CMake/Qt4-baserat program (som fungerar på flera plattformar)
 Comment[uk]=Основна програма Qt4 з системою збирання CMake. Створити програму, засновану на CMake/Qt4 (сумісну з декількома платформами)
 Comment[x-test]=xxQt4 CMake Core application. Generate a CMake/Qt4 based application (crossplatform compatible)xx
