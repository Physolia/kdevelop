# -*- coding: iso-8859-1 -*-
# Pretty-printers for Qt4.

# Copyright (C) 2009 Niko Sams <niko.sams@gmail.com>

# This program is free software; you can redistribute it and/or modify
# it under the terms of the GNU General Public License as published by
# the Free Software Foundation; either version 2 of the License, or
# (at your option) any later version.
#
# This program is distributed in the hope that it will be useful,
# but WITHOUT ANY WARRANTY; without even the implied warranty of
# MERCHANTABILITY or FITNESS FOR A PARTICULAR PURPOSE.  See the
# GNU General Public License for more details.
#
# You should have received a copy of the GNU General Public License
# along with this program.  If not, see <http://www.gnu.org/licenses/>.

import gdb
import itertools
import re

class QStringPrinter:

    def __init__(self, val):
        self.val = val

    def to_string(self):
        #ret = ""
        #i = 0
        size = self.val['d']['size']
        #while i < size:
        #    char = self.val['d']['data'][i]
        #    if (char > 127):
        #        ret += "\\u%x" % int(char)
        #    else:
        #        ret += chr(char)
        #    i = i + 1
        #return ret
        dataAsCharPointer = self.val['d']['data'].cast(gdb.lookup_type("char").pointer())
        return dataAsCharPointer.string(encoding = 'UTF-16', length = size * 2)

    def display_hint (self):
        return 'string'


class QByteArrayPrinter:

    def __init__(self, val):
        self.val = val

    class _iterator:
        def __init__(self, data, size):
            self.data = data
            self.size = size
            self.count = 0

        def __iter__(self):
            return self

        def next(self):
            if self.count >= self.size:
                raise StopIteration
            count = self.count
            self.count = self.count + 1
            return ('[%d]' % count, self.data[count])

    def children(self):
        return self._iterator(self.val['d']['data'], self.val['d']['size'])

    def to_string(self):
        #todo: handle charset correctly
        return self.val['d']['data'].string()

    def display_hint (self):
        return 'string'

class QListPrinter:
    "Print a QList"

    class _iterator:
        def __init__(self, nodetype, d):
            self.nodetype = nodetype
            self.d = d
            self.count = 0

        def __iter__(self):
            return self

        def next(self):
            if self.count >= self.d['end'] - self.d['begin']:
                raise StopIteration
            count = self.count
            array = self.d['array'][self.d['begin'] + count]

            #from QTypeInfo::isLarge
            isLarge = self.nodetype.sizeof > gdb.lookup_type('void').pointer().sizeof

            #isStatic is not needed anymore since Qt 4.6
            #isPointer = self.nodetype.code == gdb.TYPE_CODE_PTR
            #
            ##unfortunately we can't use QTypeInfo<T>::isStatic as it's all inlined, so use
            ##this list of types that use Q_DECLARE_TYPEINFO(T, Q_MOVABLE_TYPE)
            ##(obviously it won't work for custom types)
            #movableTypes = ['QRect', 'QRectF', 'QString', 'QMargins', 'QLocale', 'QChar', 'QDate', 'QTime', 'QDateTime', 'QVector',
            #    'QRegExpr', 'QPoint', 'QPointF', 'QByteArray', 'QSize', 'QSizeF', 'QBitArray', 'QLine', 'QLineF', 'QModelIndex', 'QPersitentModelIndex',
            #    'QVariant', 'QFileInfo', 'QUrl', 'QXmlStreamAttribute', 'QXmlStreamNamespaceDeclaration', 'QXmlStreamNotationDeclaration',
            #    'QXmlStreamEntityDeclaration']
            #if movableTypes.count(self.nodetype.tag):
            #    isStatic = False
            #else:
            #    isStatic = not isPointer
            isStatic = False

            if isLarge or isStatic: #see QList::Node::t()
                node = array.cast(gdb.lookup_type('QList<%s>::Node' % self.nodetype).pointer())
            else:
                node = array.cast(gdb.lookup_type('QList<%s>::Node' % self.nodetype))
            self.count = self.count + 1
            return ('[%d]' % count, node['v'].cast(self.nodetype))

    def __init__(self, val, container, itype):
        self.val = val
        self.container = container
        if itype == None:
            self.itype = self.val.type.template_argument(0)
        else:
            self.itype = gdb.lookup_type(itype)

    def children(self):
        return self._iterator(self.itype, self.val['d'])

    def to_string(self):
        if self.val['d']['end'] == self.val['d']['begin']:
            empty = "empty "
        else:
            empty = ""

        return "%s%s<%s>" % ( empty, self.container, self.itype )

class QVectorPrinter:
    "Print a QVector"

    class _iterator:
        def __init__(self, nodetype, d, p):
            self.nodetype = nodetype
            self.d = d
            self.p = p
            self.count = 0

        def __iter__(self):
            return self

        def next(self):
            if self.count >= self.p['size']:
                raise StopIteration
            count = self.count

            self.count = self.count + 1
            return ('[%d]' % count, self.p['array'][count])

    def __init__(self, val, container):
        self.val = val
        self.container = container
        self.itype = self.val.type.template_argument(0)

    def children(self):
        return self._iterator(self.itype, self.val['d'], self.val['p'])

    def to_string(self):
        if self.val['d']['size'] == 0:
            empty = "empty "
        else:
            empty = ""

        return "%s%s<%s>" % ( empty, self.container, self.itype )

class QLinkedListPrinter:
    "Print a QLinkedList"

    class _iterator:
        def __init__(self, nodetype, begin, size):
            self.nodetype = nodetype
            self.it = begin
            self.pos = 0
            self.size = size

        def __iter__(self):
            return self

        def next(self):
            if self.pos >= self.size:
                raise StopIteration

            pos = self.pos
            val = self.it['t']
            self.it = self.it['n']
            self.pos = self.pos + 1
            return ('[%d]' % pos, val)

    def __init__(self, val):
        self.val = val
        self.itype = self.val.type.template_argument(0)

    def children(self):
        return self._iterator(self.itype, self.val['e']['n'], self.val['d']['size'])

    def to_string(self):
        if self.val['d']['size'] == 0:
            empty = "empty "
        else:
            empty = ""

        return "%sQLinkedList<%s>" % ( empty, self.itype )

class QMapPrinter:
    "Print a QMap"

    class _iterator:
        def __init__(self, val):
            self.val = val
            self.ktype = self.val.type.template_argument(0)
            self.vtype = self.val.type.template_argument(1)
            self.data_node = self.val['e']['forward'][0]
            self.count = 0

        def __iter__(self):
            return self

        def payload (self):

            #we can't use QMapPayloadNode as it's inlined
            #as a workaround take the sum of sizeof(members)
            ret = self.ktype.sizeof
            ret += self.vtype.sizeof
            ret += gdb.lookup_type('void').pointer().sizeof

            #but because of data alignment the value can be higher
            #so guess it's aliged by sizeof(void*)
            #TODO: find a real solution for this problem
            ret += ret % gdb.lookup_type('void').pointer().sizeof

            ret -= gdb.lookup_type('void').pointer().sizeof
            return ret

        def concrete (self, data_node):
            node_type = gdb.lookup_type('QMapNode<%s, %s>' % (self.ktype, self.vtype)).pointer()
            return (data_node.cast(gdb.lookup_type('char').pointer()) - self.payload()).cast(node_type)

        def next(self):
            if self.data_node == self.val['e']:
                raise StopIteration
            node = self.concrete(self.data_node).dereference()
            if self.count % 2 == 0:
                item = node['key']
            else:
                item = node['value']
                self.data_node = node['forward'][0]

            result = ('[%d]' % self.count, item)
            self.count = self.count + 1
            return result


    def __init__(self, val, container):
        self.val = val
        self.container = container

    def children(self):
        return self._iterator(self.val)

    def to_string(self):
        if self.val['d']['size'] == 0:
            empty = "empty "
        else:
            empty = ""

        return "%s%s<%s, %s>" % ( empty, self.container, self.val.type.template_argument(0), self.val.type.template_argument(1) )

    def display_hint (self):
        return 'map'

class QHashPrinter:
    "Print a QHash"

    class _iterator:
        def __init__(self, val):
            self.val = val
            self.d = self.val['d']
            self.ktype = self.val.type.template_argument(0)
            self.vtype = self.val.type.template_argument(1)
            self.end_node = self.d.cast(gdb.lookup_type('QHashData::Node').pointer())
            self.data_node = self.firstNode()
            self.count = 0

        def __iter__(self):
            return self

        def hashNode (self):
            "Casts the current QHashData::Node to a QHashNode and returns the result. See also QHash::concrete()"
            return self.data_node.cast(gdb.lookup_type('QHashNode<%s, %s>' % (self.ktype, self.vtype)).pointer())

        def firstNode (self):
            "Get the first node, See QHashData::firstNode()."
            e = self.d.cast(gdb.lookup_type('QHashData::Node').pointer())
            #print "QHashData::firstNode() e %s" % e
            bucketNum = 0
            bucket = self.d['buckets'][bucketNum]
            #print "QHashData::firstNode() *bucket %s" % bucket
            n = self.d['numBuckets']
            #print "QHashData::firstNode() n %s" % n
            while n:
                #print "QHashData::firstNode() in while, n %s" % n;
                if bucket != e:
                    #print "QHashData::firstNode() in while, return *bucket %s" % bucket
                    return bucket
                bucketNum += 1
                bucket = self.d['buckets'][bucketNum]
                #print "QHashData::firstNode() in while, new bucket %s" % bucket
                n -= 1
            #print "QHashData::firstNode() return e %s" % e
            return e


        def nextNode (self, node):
            "Get the nextNode after the current, see also QHashData::nextNode()."
            #print "******************************** nextNode"
            #print "nextNode: node %s" % node
            next = node['next'].cast(gdb.lookup_type('QHashData::Node').pointer())
            e = next

            #print "nextNode: next %s" % next
            if next['next']:
                #print "nextNode: return next"
                return next

            #print "nextNode: node->h %s" % node['h']
            #print "nextNode: numBuckets %s" % self.d['numBuckets']
            start = (node['h'] % self.d['numBuckets']) + 1
            bucketNum = start
            #print "nextNode: start %s" % start
            bucket = self.d['buckets'][start]
            #print "nextNode: bucket %s" % bucket
            n = self.d['numBuckets'] - start
            #print "nextNode: n %s" % n
            while n:
                #print "nextNode: in while; n %s" % n
                #print "nextNode: in while; e %s" % e
                #print "nextNode: in while; *bucket %s" % bucket
                if bucket != e:
                    #print "nextNode: in while; return bucket %s" % bucket
                    return bucket
                bucketNum += 1
                bucket = self.d['buckets'][bucketNum]
                n -= 1
            #print "nextNode: return e %s" % e
            return e

        def next(self):
            "GDB iteration, first call returns key, second value and then jumps to the next hash node."
            if self.data_node == self.end_node:
                raise StopIteration

            node = self.hashNode()

            if self.count % 2 == 0:
                item = node['key']
            else:
                item = node['value']
                self.data_node = self.nextNode(self.data_node)

            self.count = self.count + 1
            return ('[%d]' % self.count, item)

    def __init__(self, val, container):
        self.val = val
        self.container = container

    def children(self):
        return self._iterator(self.val)

    def to_string(self):
        if self.val['d']['size'] == 0:
            empty = "empty "
        else:
            empty = ""

        return "%s%s<%s, %s>" % ( empty, self.container, self.val.type.template_argument(0), self.val.type.template_argument(1) )

    def display_hint (self):
        return 'map'

class QDatePrinter:

    def __init__(self, val):
        self.val = val

    def to_string(self):
        julianDay = self.val['jd']

        if julianDay == 0:
            return "invalid QDate"

        # Copied from Qt sources
        if julianDay >= 2299161:
            # Gregorian calendar starting from October 15, 1582
            # This algorithm is from Henry F. Fliegel and Thomas C. Van Flandern
            ell = julianDay + 68569;
            n = (4 * ell) / 146097;
            ell = ell - (146097 * n + 3) / 4;
            i = (4000 * (ell + 1)) / 1461001;
            ell = ell - (1461 * i) / 4 + 31;
            j = (80 * ell) / 2447;
            d = ell - (2447 * j) / 80;
            ell = j / 11;
            m = j + 2 - (12 * ell);
            y = 100 * (n - 49) + i + ell;
        else:
            # Julian calendar until October 4, 1582
            # Algorithm from Frequently Asked Questions about Calendars by Claus Toendering
            julianDay += 32082;
            dd = (4 * julianDay + 3) / 1461;
            ee = julianDay - (1461 * dd) / 4;
            mm = ((5 * ee) + 2) / 153;
            d = ee - (153 * mm + 2) / 5 + 1;
            m = mm + 3 - 12 * (mm / 10);
            y = dd - 4800 + (mm / 10);
            if y <= 0:
                --y;
        return "%d-%02d-%02d" % (y, m, d)

class QTimePrinter:

    def __init__(self, val):
        self.val = val

    def to_string(self):
        ds = self.val['mds']

        if ds == -1:
            return "invalid QTime"

        MSECS_PER_HOUR = 3600000
        SECS_PER_MIN = 60
        MSECS_PER_MIN = 60000

        hour = ds / MSECS_PER_HOUR
        minute = (ds % MSECS_PER_HOUR) / MSECS_PER_MIN
        second = (ds / 1000)%SECS_PER_MIN
        msec = ds % 1000
        return "%02d:%02d:%02d.%03d" % (hour, minute, second, msec)

class QDateTimePrinter:

    def __init__(self, val):
        self.val = val

    def to_string(self):
        #val['d'] is a QDateTimePrivate, but for some reason casting to that doesn't work
        #so work around by manually adjusting the pointer
        date = self.val['d'].cast(gdb.lookup_type('char').pointer());
        date += gdb.lookup_type('int').sizeof #increment for QAtomicInt ref;
        date = date.cast(gdb.lookup_type('QDate').pointer()).dereference();

        time = self.val['d'].cast(gdb.lookup_type('char').pointer());
        time += gdb.lookup_type('int').sizeof + gdb.lookup_type('QDate').sizeof #increment for QAtomicInt ref; and QDate date;
        time = time.cast(gdb.lookup_type('QTime').pointer()).dereference();
        return "%s %s" % (date, time)

class QUrlPrinter:

    def __init__(self, val):
        self.val = val

    def to_string(self):
        try:
            return self.val['d']['encodedOriginal']
        except RuntimeError, error:
            #if no debug information is avaliable for Qt, try guessing the correct address for encodedOriginal
            #problem with this is that if QUrlPrivate members get changed, this fails
            offset = gdb.lookup_type('int').sizeof
            offset += offset % gdb.lookup_type('void').pointer().sizeof #alignment
            offset += gdb.lookup_type('QString').sizeof * 6
            offset += gdb.lookup_type('QByteArray').sizeof
            encodedOriginal = self.val['d'].cast(gdb.lookup_type('char').pointer());
            encodedOriginal += offset
            encodedOriginal = encodedOriginal.cast(gdb.lookup_type('QByteArray').pointer()).dereference();
            encodedOriginal = encodedOriginal['d']['data'].string()
            return encodedOriginal

class QSetPrinter:
    "Print a QSet"

    def __init__(self, val):
        self.val = val

    class _iterator:
        def __init__(self, hashIterator):
            self.hashIterator = hashIterator
            self.count = 0

        def __iter__(self):
            return self

        def next(self):
            if self.hashIterator.data_node == self.hashIterator.end_node:
                raise StopIteration

            node = self.hashIterator.hashNode()

            item = node['key']
            self.hashIterator.data_node = self.hashIterator.nextNode(self.hashIterator.data_node)

            self.count = self.count + 1
            return ('[%d]' % (self.count-1), item)

    def children(self):
        hashPrinter = QHashPrinter(self.val['q_hash'], None)
        hashIterator = hashPrinter._iterator(self.val['q_hash'])
        return self._iterator(hashIterator)

    def to_string(self):
        if self.val['q_hash']['d']['size'] == 0:
            empty = "empty "
        else:
            empty = ""

        return "%sQSet<%s>" % ( empty , self.val.type.template_argument(0) )


class QCharPrinter:

    def __init__(self, val):
        self.val = val

    def to_string(self):
        return unichr(self.val['ucs'])

    def display_hint (self):
        return 'string'

def register_qt4_printers (obj):
    if obj == None:
        obj = gdb

    obj.pretty_printers.append (lookup_function)

def lookup_function (val):
    "Look-up and return a pretty-printer that can print val."

    # Get the type.
    type = val.type;

    # If it points to a reference, get the reference.
    if type.code == gdb.TYPE_CODE_REF:
        type = type.target ()

    # Get the unqualified type, stripped of typedefs.
    type = type.unqualified ().strip_typedefs ()

    # Get the type name.
    typename = type.tag
    if typename == None:
        return None

    # Iterate over local dictionary of types to determine
    # if a printer is registered for that type.  Return an
    # instantiation of the printer if found.
    for function in pretty_printers_dict:
        if function.search (typename):
            return pretty_printers_dict[function] (val)

    # Cannot find a pretty printer.  Return None.
    return None

def build_dictionary ():
    pretty_printers_dict[re.compile('^QString$')] = lambda val: QStringPrinter(val)
    pretty_printers_dict[re.compile('^QByteArray$')] = lambda val: QByteArrayPrinter(val)
<<<<<<< HEAD
    pretty_printers_dict[re.compile('^QList<.*>$')] = lambda val: QListPrinter(val, None)
    pretty_printers_dict[re.compile('^QStack<.*>$')] = lambda val: QListPrinter(val, None)
    pretty_printers_dict[re.compile('^QStringList$')] = lambda val: QListPrinter(val, 'QString')
    pretty_printers_dict[re.compile('^QMap<.*>$')] = lambda val: QMapPrinter(val)
    pretty_printers_dict[re.compile('^QHash<.*>$')] = lambda val: QHashPrinter(val)
=======
    pretty_printers_dict[re.compile('^QList<.*>$')] = lambda val: QListPrinter(val, 'QList', None)
    pretty_printers_dict[re.compile('^QStringList$')] = lambda val: QListPrinter(val, 'QStringList', 'QString')
    pretty_printers_dict[re.compile('^QQueue')] = lambda val: QListPrinter(val, 'QQueue', None)
    pretty_printers_dict[re.compile('^QVector<.*>$')] = lambda val: QVectorPrinter(val, 'QVector')
    pretty_printers_dict[re.compile('^QStack<.*>$')] = lambda val: QVectorPrinter(val, 'QStack')
    pretty_printers_dict[re.compile('^QLinkedList<.*>$')] = lambda val: QLinkedListPrinter(val)
    pretty_printers_dict[re.compile('^QMap<.*>$')] = lambda val: QMapPrinter(val, 'QMap')
    pretty_printers_dict[re.compile('^QMultiMap<.*>$')] = lambda val: QMapPrinter(val, 'QMultiMap')
    pretty_printers_dict[re.compile('^QHash<.*>$')] = lambda val: QHashPrinter(val, 'QHash')
    pretty_printers_dict[re.compile('^QMultiHash<.*>$')] = lambda val: QHashPrinter(val, 'QMultiHash')
>>>>>>> 95d7d9f6
    pretty_printers_dict[re.compile('^QDate$')] = lambda val: QDatePrinter(val)
    pretty_printers_dict[re.compile('^QTime$')] = lambda val: QTimePrinter(val)
    pretty_printers_dict[re.compile('^QDateTime$')] = lambda val: QDateTimePrinter(val)
    pretty_printers_dict[re.compile('^QUrl$')] = lambda val: QUrlPrinter(val)
    pretty_printers_dict[re.compile('^QSet<.*>$')] = lambda val: QSetPrinter(val)
    pretty_printers_dict[re.compile('^QChar$')] = lambda val: QCharPrinter(val)


pretty_printers_dict = {}

build_dictionary ()<|MERGE_RESOLUTION|>--- conflicted
+++ resolved
@@ -576,24 +576,11 @@
 def build_dictionary ():
     pretty_printers_dict[re.compile('^QString$')] = lambda val: QStringPrinter(val)
     pretty_printers_dict[re.compile('^QByteArray$')] = lambda val: QByteArrayPrinter(val)
-<<<<<<< HEAD
     pretty_printers_dict[re.compile('^QList<.*>$')] = lambda val: QListPrinter(val, None)
     pretty_printers_dict[re.compile('^QStack<.*>$')] = lambda val: QListPrinter(val, None)
     pretty_printers_dict[re.compile('^QStringList$')] = lambda val: QListPrinter(val, 'QString')
     pretty_printers_dict[re.compile('^QMap<.*>$')] = lambda val: QMapPrinter(val)
     pretty_printers_dict[re.compile('^QHash<.*>$')] = lambda val: QHashPrinter(val)
-=======
-    pretty_printers_dict[re.compile('^QList<.*>$')] = lambda val: QListPrinter(val, 'QList', None)
-    pretty_printers_dict[re.compile('^QStringList$')] = lambda val: QListPrinter(val, 'QStringList', 'QString')
-    pretty_printers_dict[re.compile('^QQueue')] = lambda val: QListPrinter(val, 'QQueue', None)
-    pretty_printers_dict[re.compile('^QVector<.*>$')] = lambda val: QVectorPrinter(val, 'QVector')
-    pretty_printers_dict[re.compile('^QStack<.*>$')] = lambda val: QVectorPrinter(val, 'QStack')
-    pretty_printers_dict[re.compile('^QLinkedList<.*>$')] = lambda val: QLinkedListPrinter(val)
-    pretty_printers_dict[re.compile('^QMap<.*>$')] = lambda val: QMapPrinter(val, 'QMap')
-    pretty_printers_dict[re.compile('^QMultiMap<.*>$')] = lambda val: QMapPrinter(val, 'QMultiMap')
-    pretty_printers_dict[re.compile('^QHash<.*>$')] = lambda val: QHashPrinter(val, 'QHash')
-    pretty_printers_dict[re.compile('^QMultiHash<.*>$')] = lambda val: QHashPrinter(val, 'QMultiHash')
->>>>>>> 95d7d9f6
     pretty_printers_dict[re.compile('^QDate$')] = lambda val: QDatePrinter(val)
     pretty_printers_dict[re.compile('^QTime$')] = lambda val: QTimePrinter(val)
     pretty_printers_dict[re.compile('^QDateTime$')] = lambda val: QDateTimePrinter(val)
