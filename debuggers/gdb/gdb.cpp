--- conflicted
+++ resolved
@@ -255,8 +255,6 @@
 
                emit internalCommandOutput(QString::fromUtf8(line) + '\n');
 
-<<<<<<< HEAD
-=======
                if (result.reason == "thread-group-started") {
                    receivedReply_ = true;
                    //     (gdb) -exec-run
@@ -268,13 +266,12 @@
                            pidStr.chop(1);
                            childPid_ = pidStr.mid(5).toULong();
                            if (childPid_ == 0) {
-                               kDebug() << "line=" << line << "pidStr=" << pidStr << pidStr.mid(5) << "pid=" << childPid_;
+                               qCDebug(DEBUGGERGDB) << "line=" << line << "pidStr=" << pidStr << pidStr.mid(5) << "pid=" << childPid_;
                            }
                        }
                    }
                }
 
->>>>>>> e102fb07
                // FIXME: the code below should be reviewed to consider result record
                // subtype when doing all decisions.
 
