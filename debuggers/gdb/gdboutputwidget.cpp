--- conflicted
+++ resolved
@@ -130,8 +130,9 @@
         return;
 
     DebugSession *session = qobject_cast<DebugSession*>(s);
-<<<<<<< HEAD
-    if (!session) return;
+    if (!session)
+        return;
+
      connect(this, &GDBOutputWidget::userGDBCmd,
              session, &DebugSession::slotUserGDBCmd);
      connect(this, &GDBOutputWidget::breakInto,
@@ -147,23 +148,6 @@
 
      connect(session, &DebugSession::gdbStateChanged,
              this, &GDBOutputWidget::slotStateChanged);
-=======
-    if (!session)
-        return;
-
-     connect( this,       SIGNAL(userGDBCmd(QString)),
-             session, SLOT(slotUserGDBCmd(QString)));
-     connect( this,       SIGNAL(breakInto()),
-             session, SLOT(interruptDebugger()));
-
-     connect( session, SIGNAL(gdbInternalCommandStdout(QString)),
-             this,       SLOT(slotInternalCommandStdout(QString)) );
-     connect( session, SIGNAL(gdbUserCommandStdout(QString)),
-             this,       SLOT(slotUserCommandStdout(QString)) );
-
-     connect( session, SIGNAL(gdbStateChanged(DBGStateFlags,DBGStateFlags)),
-             this,       SLOT(slotStateChanged(DBGStateFlags,DBGStateFlags)));
->>>>>>> 7f4e9389
 
      slotStateChanged(s_none, session->debuggerState());
 }
