--- conflicted
+++ resolved
@@ -206,14 +206,9 @@
     enableControls( session != NULL ); // disable if session closed
 
     if (!session) return;
-<<<<<<< HEAD
+
     connect(session, SIGNAL(showStepInSource(KUrl,int,QString)),
                 SLOT(slotShowStepInSource(KUrl,int,QString)));
-=======
-        
-    connect(session, SIGNAL(gdbShowStepInSource(QString,int,QString)),
-                SLOT(slotShowStepInSource(QString,int,QString)));
->>>>>>> 8f6bbf71
 }
 
 
