--- conflicted
+++ resolved
@@ -19,12 +19,8 @@
 
 
 #include "projectutils.h"
-<<<<<<< HEAD
-
-=======
 #include <project/projectmodel.h>
 #include "path.h"
->>>>>>> 26a1e052
 #include <QMenu>
 #include <QIcon>
 
