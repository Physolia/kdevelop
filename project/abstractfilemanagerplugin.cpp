/***************************************************************************
 *   This file is part of KDevelop                                         *
 *   Copyright 2010-2012 Milian Wolff <mail@milianw.de>                    *
 *                                                                         *
 *   This program is free software; you can redistribute it and/or modify  *
 *   it under the terms of the GNU Library General Public License as       *
 *   published by the Free Software Foundation; either version 2 of the    *
 *   License, or (at your option) any later version.                       *
 *                                                                         *
 *   This program is distributed in the hope that it will be useful,       *
 *   but WITHOUT ANY WARRANTY; without even the implied warranty of        *
 *   MERCHANTABILITY or FITNESS FOR A PARTICULAR PURPOSE.  See the         *
 *   GNU General Public License for more details.                          *
 *                                                                         *
 *   You should have received a copy of the GNU Library General Public     *
 *   License along with this program; if not, write to the                 *
 *   Free Software Foundation, Inc.,                                       *
 *   51 Franklin Street, Fifth Floor, Boston, MA  02110-1301, USA.         *
 ***************************************************************************/

#include "abstractfilemanagerplugin.h"

#include "filemanagerlistjob.h"
#include "projectmodel.h"
#include "helper.h"

#include <QFileInfo>
#include <QApplication>

#include <KConfigGroup>
#include <KDebug>
#include <KMessageBox>
#include <KLocalizedString>
#include <KDirWatch>
#include <KIO/NetAccess>

#include <interfaces/iproject.h>
#include <interfaces/icore.h>
#include <interfaces/iruncontroller.h>
#include <interfaces/iprojectcontroller.h>
#include <language/duchain/indexedstring.h>

#include "projectfiltermanager.h"

#define ifDebug(x)

using namespace KDevelop;

//BEGIN Helper

namespace {

/**
 * Returns the parent folder item for a given item or the project root item if there is no parent.
 */
ProjectFolderItem* getParentFolder(ProjectBaseItem* item)
{
    if ( item->parent() ) {
        return static_cast<ProjectFolderItem*>(item->parent());
    } else {
        return item->project()->projectItem();
    }
}

}

//END Helper

//BEGIN Private

struct AbstractFileManagerPlugin::Private {
    explicit Private(AbstractFileManagerPlugin* qq)
        : q(qq)
    {
    }

    AbstractFileManagerPlugin* q;

    /// @p forceRecursion if true, existing folders will be re-read no matter what
    KIO::Job* eventuallyReadFolder( ProjectFolderItem* item,
                                const bool forceRecursion = false );
    void addJobItems(FileManagerListJob* job,
                     ProjectFolderItem* baseItem,
                     const KIO::UDSEntryList& entries,
                     const bool forceRecursion);

    void deleted(const QString &path);
    void created(const QString &path);

    void projectClosing(IProject* project);
    void jobFinished(KJob* job);

    /// Stops watching the given folder for changes, only useful for local files.
    void stopWatcher(ProjectFolderItem* folder);
    /// Continues watching the given folder for changes.
    void continueWatcher(ProjectFolderItem* folder);
    /// Common renaming function.
    bool rename(ProjectBaseItem* item, const Path& newPath);

    void removeFolder(ProjectFolderItem* folder);

    QHash<IProject*, KDirWatch*> m_watchers;
    QHash<IProject*, QList<FileManagerListJob*> > m_projectJobs;
    QVector<QString> m_stoppedFolders;
    ProjectFilterManager m_filters;
};

void AbstractFileManagerPlugin::Private::projectClosing(IProject* project)
{
    if ( m_projectJobs.contains(project) ) {
        // make sure the import job does not live longer than the project
        // see also addLotsOfFiles test
        foreach( FileManagerListJob* job, m_projectJobs[project] ) {
            kDebug(9517) << "killing project job:" << job;
            job->abort();
        }
        m_projectJobs.remove(project);
    }
    delete m_watchers.take(project);
    m_filters.remove(project);
}

KIO::Job* AbstractFileManagerPlugin::Private::eventuallyReadFolder( ProjectFolderItem* item,
                                                                const bool forceRecursion )
{
    FileManagerListJob* listJob = new FileManagerListJob( item, forceRecursion );
    m_projectJobs[ item->project() ] << listJob;
    kDebug(9517) << "adding job" << listJob << item << item->path() << "for project" << item->project();

    ICore::self()->runController()->registerJob( listJob );

    q->connect( listJob, SIGNAL(finished(KJob*)),
                q, SLOT(jobFinished(KJob*)) );

    q->connect( listJob, SIGNAL(entries(FileManagerListJob*,ProjectFolderItem*,KIO::UDSEntryList,bool)),
                q, SLOT(addJobItems(FileManagerListJob*,ProjectFolderItem*,KIO::UDSEntryList,bool)) );

    return listJob;
}

void AbstractFileManagerPlugin::Private::jobFinished(KJob* job)
{
    FileManagerListJob* gmlJob = qobject_cast<FileManagerListJob*>(job);
    Q_ASSERT(gmlJob);
    ifDebug(kDebug(9517) << job << gmlJob << gmlJob->item();)
    m_projectJobs[ gmlJob->item()->project() ].removeOne( gmlJob );
}

void AbstractFileManagerPlugin::Private::addJobItems(FileManagerListJob* job,
                                                     ProjectFolderItem* baseItem,
                                                     const KIO::UDSEntryList& entries,
                                                     const bool forceRecursion)
{
    if ( entries.empty() ) {
        return;
    }

    kDebug(9517) << "reading entries of" << baseItem->path();

    // build lists of valid files and folders with paths relative to the project folder
    Path::List files;
    Path::List folders;
    foreach ( const KIO::UDSEntry& entry, entries ) {
        QString name = entry.stringValue( KIO::UDSEntry::UDS_NAME );
        if (name == "." || name == "..") {
            continue;
        }

        Path path(baseItem->path(), name);

        if ( !q->isValid( path, entry.isDir(), baseItem->project() ) ) {
            continue;
        } else {
            if ( entry.isDir() ) {
                if( entry.isLink() ) {
                    const Path linkedPath = baseItem->path().cd(entry.stringValue( KIO::UDSEntry::UDS_LINK_DEST ));
                    // make sure we don't end in an infinite loop
                    if( linkedPath.isParentOf( baseItem->project()->path() ) ||
                        baseItem->project()->path().isParentOf( linkedPath ) ||
                        linkedPath == baseItem->project()->path() )
                    {
                        continue;
                    }
                }
                folders << path;
            } else {
                files << path;
            }
        }
    }

    ifDebug(kDebug(9517) << "valid folders:" << folders;)
    ifDebug(kDebug(9517) << "valid files:" << files;)

    // remove obsolete rows
    for ( int j = 0; j < baseItem->rowCount(); ++j ) {
        if ( ProjectFolderItem* f = baseItem->child(j)->folder() ) {
            // check if this is still a valid folder
            int index = folders.indexOf( f->path() );
            if ( index == -1 ) {
                // folder got removed or is now invalid
                removeFolder(f);
                --j;
            } else {
                // this folder already exists in the view
                folders.remove( index );
                if ( forceRecursion ) {
                    //no need to add this item, but we still want to recurse into it
                    job->addSubDir( f );
                }
                emit q->reloadedFolderItem( f );
            }
        } else if ( ProjectFileItem* f =  baseItem->child(j)->file() ) {
            // check if this is still a valid file
            int index = files.indexOf( f->path() );
            if ( index == -1 ) {
                // file got removed or is now invalid
                ifDebug(kDebug(9517) << "removing file:" << f << f->path();)
                baseItem->removeRow( j );
                --j;
            } else {
                // this file already exists in the view
<<<<<<< HEAD
                files.remove( index );
=======
                files.removeAt( index );
                emit q->reloadedFileItem( f );
>>>>>>> 922eb8c3
            }
        }
    }

    // add new rows
    foreach ( const Path& path, files ) {
        ProjectFileItem* file = q->createFileItem( baseItem->project(), path, baseItem );
        if (file) {
            emit q->fileAdded( file );
        }
    }
    foreach ( const Path& path, folders ) {
        ProjectFolderItem* folder = q->createFolderItem( baseItem->project(), path, baseItem );
        if (folder) {
            emit q->folderAdded( folder );
            job->addSubDir( folder );
        }
    }
}

void AbstractFileManagerPlugin::Private::created(const QString &path_)
{
    kDebug(9517) << "created:" << path_;
    QFileInfo info(path_);

    ///FIXME: share memory with parent
    const Path path(KUrl::fromPath(path_));
    const IndexedString indexedPath = path.toIndexed();
    const IndexedString indexedParent = path.parent().toIndexed();

    foreach ( IProject* p, m_watchers.keys() ) {
        if ( !p->projectItem()->model() ) {
            // not yet finished with loading
            // FIXME: how should this be handled? see unit test
            continue;
        }
        if ( !q->isValid(path, info.isDir(), p) ) {
            continue;
        }
        if ( info.isDir() ) {
            bool found = false;
            foreach ( ProjectFolderItem* folder, p->foldersForPath(indexedPath) ) {
                // exists already in this project, happens e.g. when we restart the dirwatcher
                // or if we delete and remove folders consecutively https://bugs.kde.org/show_bug.cgi?id=260741
                kDebug(9517) << "force reload of" << path << folder;
                eventuallyReadFolder( folder, true );
                found = true;
            }
            if ( found ) {
                continue;
            }
        } else if (!p->filesForPath(indexedPath).isEmpty()) {
            // also gets triggered for kate's backup files
            continue;
        }
        foreach ( ProjectFolderItem* parentItem, p->foldersForPath(indexedParent) ) {
            if ( info.isDir() ) {
                ProjectFolderItem* folder = q->createFolderItem( p, path, parentItem );
                if (folder) {
                    emit q->folderAdded( folder );
                    eventuallyReadFolder( folder );
                }
            } else {
                ProjectFileItem* file = q->createFileItem( p, path, parentItem );
                if (file) {
                    emit q->fileAdded( file );
                }
            }
        }
    }
}

void AbstractFileManagerPlugin::Private::deleted(const QString &path_)
{
    if ( QFile::exists(path_) ) {
        // stopDirScan...
        return;
    }
    // ensure that the path is not inside a stopped folder
    foreach(const QString& folder, m_stoppedFolders) {
        if (path_.startsWith(folder)) {
            return;
        }
    }
    kDebug(9517) << "deleted:" << path_;

    const Path path(path_);
    const IndexedString indexed = path.toIndexed();
    foreach ( IProject* p, m_watchers.keys() ) {
        if (path == p->path()) {
            KMessageBox::error(qApp->activeWindow(),
                               i18n("The base folder of project <b>%1</b>"
                                    " got deleted or moved outside of KDevelop.\n"
                                    "The project has to be closed.", p->name()),
                               i18n("Project Folder Deleted") );
            ICore::self()->projectController()->closeProject(p);
            continue;
        }
        if ( !p->projectItem()->model() ) {
            // not yet finished with loading
            // FIXME: how should this be handled? see unit test
            continue;
        }
        foreach ( ProjectFolderItem* item, p->foldersForPath(indexed) ) {
            removeFolder(item);
        }
        foreach ( ProjectFileItem* item, p->filesForPath(indexed) ) {
            emit q->fileRemoved(item);
            ifDebug(kDebug(9517) << "removing file" << item;)
            item->parent()->removeRow(item->row());
        }
    }
}

bool AbstractFileManagerPlugin::Private::rename(ProjectBaseItem* item, const Path& newPath)
{
    if ( !q->isValid(newPath, true, item->project()) ) {
        int cancel = KMessageBox::warningContinueCancel( qApp->activeWindow(),
            i18n("You tried to rename '%1' to '%2', but the latter is filtered and will be hidden.\n"
                 "Do you want to continue?", item->text(), newPath.lastPathSegment()),
            QString(), KStandardGuiItem::cont(), KStandardGuiItem::cancel(), "GenericManagerRenameToFiltered"
        );
        if ( cancel == KMessageBox::Cancel ) {
            return false;
        }
    }
    foreach ( ProjectFolderItem* parent, item->project()->foldersForPath(newPath.parent().toIndexed()) ) {
        if ( parent->folder() ) {
            stopWatcher(parent);
            const Path source = item->path();
            bool success = renameUrl( item->project(), source.toUrl(), newPath.toUrl() );
            if ( success ) {
                item->setPath( newPath );
                item->parent()->takeRow( item->row() );
                parent->appendRow( item );
                if (item->file()) {
                    emit q->fileRenamed(source, item->file());
                } else {
                    Q_ASSERT(item->folder());
                    emit q->folderRenamed(source, item->folder());
                }
            }
            continueWatcher(parent);
            return success;
        }
    }
    return false;
}

void AbstractFileManagerPlugin::Private::stopWatcher(ProjectFolderItem* folder)
{
    if ( !folder->path().isLocalFile() ) {
        return;
    }
    Q_ASSERT(m_watchers.contains(folder->project()));
    const QString path = folder->path().toLocalFile();
    m_watchers[folder->project()]->stopDirScan(path);
    m_stoppedFolders.append(path);
}

void AbstractFileManagerPlugin::Private::continueWatcher(ProjectFolderItem* folder)
{
    if ( !folder->path().isLocalFile() ) {
        return;
    }
    Q_ASSERT(m_watchers.contains(folder->project()));
    const QString path = folder->path().toLocalFile();
    m_watchers[folder->project()]->restartDirScan(path);
    const int idx = m_stoppedFolders.indexOf(path);
    if (idx != -1) {
        m_stoppedFolders.remove(idx);
    }
}

bool isChildItem(ProjectBaseItem* parent, ProjectBaseItem* child)
{
    do {
        if (child == parent) {
            return true;
        }
        child = child->parent();
    } while(child);
    return false;
}

void AbstractFileManagerPlugin::Private::removeFolder(ProjectFolderItem* folder)
{
    ifDebug(kDebug(9517) << "removing folder:" << folder << folder->path();)
    foreach(FileManagerListJob* job, m_projectJobs[folder->project()]) {
        if (isChildItem(folder, job->item())) {
            kDebug(9517) << "killing list job for removed folder" << job << folder->path();
            job->abort();
            Q_ASSERT(!m_projectJobs.value(folder->project()).contains(job));
        } else {
            job->removeSubDir(folder);
        }
    }
    folder->parent()->removeRow( folder->row() );
}

//END Private

//BEGIN Plugin

AbstractFileManagerPlugin::AbstractFileManagerPlugin( const KComponentData& instance,
                                                      QObject *parent,
                                                      const QVariantList & /*args*/ )
    : IProjectFileManager(),
      IPlugin( instance, parent ),
      d(new Private(this))
{
    KDEV_USE_EXTENSION_INTERFACE( IProjectFileManager )

    connect(core()->projectController(), SIGNAL(projectClosing(KDevelop::IProject*)),
            this, SLOT(projectClosing(KDevelop::IProject*)));
}

AbstractFileManagerPlugin::~AbstractFileManagerPlugin()
{
    delete d;
}

IProjectFileManager::Features AbstractFileManagerPlugin::features() const
{
    return Features( Folders | Files );
}

QList<ProjectFolderItem*> AbstractFileManagerPlugin::parse( ProjectFolderItem *item )
{
    // we are async, can't return anything here
    kDebug(9517) << "note: parse will always return an empty list";
    Q_UNUSED(item);
    return QList<ProjectFolderItem*>();
}

ProjectFolderItem *AbstractFileManagerPlugin::import( IProject *project )
{
    ProjectFolderItem *projectRoot = createFolderItem( project, project->path(), 0 );
    emit folderAdded( projectRoot );
    kDebug(9517) << "imported new project" << project->name() << "at" << projectRoot->path();

    ///TODO: check if this works for remote files when something gets changed through another KDE app
    if ( project->folder().isLocalFile() ) {
        d->m_watchers[project] = new KDirWatch( project );

        connect(d->m_watchers[project], SIGNAL(created(QString)),
                this, SLOT(created(QString)));
        connect(d->m_watchers[project], SIGNAL(deleted(QString)),
                this, SLOT(deleted(QString)));

        d->m_watchers[project]->addDir(project->folder().toLocalFile(), KDirWatch::WatchSubDirs | KDirWatch:: WatchFiles );
    }

    d->m_filters.add(project);

    return projectRoot;
}

KJob* AbstractFileManagerPlugin::createImportJob(ProjectFolderItem* item)
{
    return d->eventuallyReadFolder(item);
}

bool AbstractFileManagerPlugin::reload( ProjectFolderItem* item )
{
    kDebug(9517) << "reloading item" << item->path();
    d->eventuallyReadFolder( item->folder(), true );
    return true;
}

ProjectFolderItem* AbstractFileManagerPlugin::addFolder( const Path& folder,
        ProjectFolderItem * parent )
{
    kDebug(9517) << "adding folder" << folder << "to" << parent->path();
    ProjectFolderItem* created = 0;
    d->stopWatcher(parent);
    if ( createFolder(folder.toUrl()) ) {
        created = createFolderItem( parent->project(), folder, parent );
        if (created) {
            emit folderAdded(created);
        }
    }
    d->continueWatcher(parent);
    return created;
}


ProjectFileItem* AbstractFileManagerPlugin::addFile( const Path& file,
        ProjectFolderItem * parent )
{
    kDebug(9517) << "adding file" << file << "to" << parent->path();
    ProjectFileItem* created = 0;
    d->stopWatcher(parent);
    if ( createFile(file.toUrl()) ) {
        created = createFileItem( parent->project(), file, parent );
        if (created) {
            emit fileAdded(created);
        }
    }
    d->continueWatcher(parent);
    return created;
}

bool AbstractFileManagerPlugin::renameFolder(ProjectFolderItem* folder, const Path& newPath)
{
    kDebug(9517) << "trying to rename a folder:" << folder->path() << newPath;
    return d->rename(folder, newPath);
}

bool AbstractFileManagerPlugin::renameFile(ProjectFileItem* file, const Path& newPath)
{
    kDebug(9517) << "trying to rename a file:" << file->path() << newPath;
    return d->rename(file, newPath);
}

bool AbstractFileManagerPlugin::removeFilesAndFolders(const QList<ProjectBaseItem*> &items)
{
    bool success = true;
    foreach(ProjectBaseItem* item, items)
    {
        Q_ASSERT(item->folder() || item->file());

        ProjectFolderItem* parent = getParentFolder(item);
        d->stopWatcher(parent);

        success &= removeUrl(parent->project(), item->path().toUrl(), true);
        if ( success ) {
            if (item->file()) {
                emit fileRemoved(item->file());
            } else {
                Q_ASSERT(item->folder());
                emit folderRemoved(item->folder());
            }
            item->parent()->removeRow( item->row() );
        }

        d->continueWatcher(parent);
        if ( !success )
            break;
    }
    return success;
}

bool AbstractFileManagerPlugin::moveFilesAndFolders(const QList< ProjectBaseItem* >& items, ProjectFolderItem* newParent)
{
    bool success = true;
    foreach(ProjectBaseItem* item, items)
    {
        Q_ASSERT(item->folder() || item->file());

        ProjectFolderItem* oldParent = getParentFolder(item);
        d->stopWatcher(oldParent);
        d->stopWatcher(newParent);

        const Path oldPath = item->path();
        const Path newPath(newParent->path(), item->baseName());

        success &= renameUrl(oldParent->project(), oldPath.toUrl(), newPath. toUrl());
        if ( success ) {
            if (item->file()) {
                emit fileRemoved(item->file());
            } else {
                emit folderRemoved(item->folder());
            }
            oldParent->removeRow( item->row() );
            KIO::Job *readJob = d->eventuallyReadFolder(newParent);
            // reload first level synchronously, deeper levels will run async
            // this is required for code that expects the new item to exist after
            // this method finished
            KIO::NetAccess::synchronousRun(readJob, 0);
        }

        d->continueWatcher(oldParent);
        d->continueWatcher(newParent);
        if ( !success )
            break;
    }
    return success;
}

bool AbstractFileManagerPlugin::copyFilesAndFolders(const Path::List& items, ProjectFolderItem* newParent)
{
    bool success = true;
    foreach(const Path& item, items)
    {
        d->stopWatcher(newParent);

        success &= copyUrl(newParent->project(), item.toUrl(), newParent->path().toUrl());
        if ( success ) {
            KIO::Job *readJob = d->eventuallyReadFolder(newParent);
            // reload first level synchronously, deeper levels will run async
            // this is required for code that expects the new item to exist after
            // this method finished
            KIO::NetAccess::synchronousRun(readJob, 0);
        }

        d->continueWatcher(newParent);
        if ( !success )
            break;
    }
    return success;
}

bool AbstractFileManagerPlugin::isValid( const Path& path, const bool isFolder,
                                         IProject* project ) const
{
    return d->m_filters.isValid( path, isFolder, project );
}

ProjectFileItem* AbstractFileManagerPlugin::createFileItem( IProject* project, const Path& path,
                                                            ProjectBaseItem* parent )
{
    return new ProjectFileItem( project, path, parent );
}

ProjectFolderItem* AbstractFileManagerPlugin::createFolderItem( IProject* project, const Path& path,
                                                                ProjectBaseItem* parent )
{
    return new ProjectFolderItem( project, path, parent );
}

KDirWatch* AbstractFileManagerPlugin::projectWatcher( IProject* project ) const
{
    return d->m_watchers.value( project, 0 );
}

//END Plugin

#include "abstractfilemanagerplugin.moc"<|MERGE_RESOLUTION|>--- conflicted
+++ resolved
@@ -220,12 +220,8 @@
                 --j;
             } else {
                 // this file already exists in the view
-<<<<<<< HEAD
                 files.remove( index );
-=======
-                files.removeAt( index );
                 emit q->reloadedFileItem( f );
->>>>>>> 922eb8c3
             }
         }
     }
