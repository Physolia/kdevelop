--- conflicted
+++ resolved
@@ -46,13 +46,8 @@
     Q_INTERFACES( KDevelop::IProjectFileManager )
 
 public:
-<<<<<<< HEAD
     explicit AbstractFileManagerPlugin( const QString& componentName, QObject *parent = 0,
                                         const QVariantList &args = QVariantList() );
-=======
-    explicit AbstractFileManagerPlugin( const KComponentData& instance, QObject *parent = 0,
-                                        const QVariantList& args = QVariantList() );
->>>>>>> 26a1e052
     virtual ~AbstractFileManagerPlugin();
 
 //
