/* This file is part of KDevelop
    Copyright 2005 Roberto Raggi <roberto@kdevelop.org>
    Copyright 2007 Andreas Pakulat <apaku@gmx.de>
    Copyright 2007 Aleix Pol <aleixpol@gmail.com>

    This library is free software; you can redistribute it and/or
    modify it under the terms of the GNU Library General Public
    License as published by the Free Software Foundation; either
    version 2 of the License, or (at your option) any later version.

    This library is distributed in the hope that it will be useful,
    but WITHOUT ANY WARRANTY; without even the implied warranty of
    MERCHANTABILITY or FITNESS FOR A PARTICULAR PURPOSE.  See the GNU
    Library General Public License for more details.

    You should have received a copy of the GNU Library General Public License
    along with this library; see the file COPYING.LIB.  If not, write to
    the Free Software Foundation, Inc., 51 Franklin Street, Fifth Floor,
    Boston, MA 02110-1301, USA.
*/

#include "projectmodel.h"

#include <kmimetype.h>

#include <QApplication>
#include <QPalette>
#include <QBrush>
#include <QColor>
#include <QFileInfo>
#include <kdebug.h>

#include <interfaces/iproject.h>
#include <interfaces/iprojectcontroller.h>
#include <interfaces/icore.h>
#include "interfaces/iprojectfilemanager.h"
#include <language/duchain/indexedstring.h>
#include <KLocalizedString>
#include <KMessageBox>
#include <kio/udsentry.h>
#include <kio/netaccess.h>
#include <QMetaClassInfo>
#include <QThread>

#include "path.h"

// Utility function to determine between direct connection and blocking-queued-connection
// for emitting of signals for data changes/row addition/removal
// BlockingQueuedConnection is necessary here as slots connected to the "aboutToBe" signals
// expect the actual model content to not have changed yet. So we need to make sure the
// signal is delivered before we really do something.
static Qt::ConnectionType getConnectionTypeForSignalDelivery( KDevelop::ProjectModel* model )
{
    if( QThread::currentThread() == model->thread() ) {
        return Qt::DirectConnection;
    } else {
        return Qt::BlockingQueuedConnection;
    }
}

namespace KDevelop
{

/**
 * Return true if @p url contains a clean path
 */
inline bool isValidPath(const KUrl& url)
{
    if (!url.isValid()) {
        return false;
    }

    KUrl cleaned = url;
    cleaned.cleanPath();
    return url == cleaned;
}

QStringList removeProjectBasePath( const QStringList& fullpath, KDevelop::ProjectBaseItem* item )
{
    QStringList result = fullpath;
    if( item )
    {
        KDevelop::ProjectModel* model = KDevelop::ICore::self()->projectController()->projectModel();
        QStringList basePath = model->pathFromIndex( model->indexFromItem( item ) );
        if( basePath.count() >= fullpath.count() )
        {
            return QStringList();
        }
        for( int i = 0; i < basePath.count(); i++ )
        {
            result.takeFirst();
        }
    }
    return result;
}

QStringList joinProjectBasePath( const QStringList& partialpath, KDevelop::ProjectBaseItem* item )
{
    QStringList basePath;
    if( item )
    {
        KDevelop::ProjectModel* model = KDevelop::ICore::self()->projectController()->projectModel();
        basePath = model->pathFromIndex( model->indexFromItem( item ) );
    }
    return basePath + partialpath;
}

inline uint indexForPath( const Path& path )
{
    return IndexedString::indexForString(path.pathOrUrl());
}

inline uint indexForUrl( const KUrl& url )
{
    return IndexedString::indexForString(url.pathOrUrl());
}

class ProjectModelPrivate
{
public:
    ProjectModelPrivate( ProjectModel* model ): model( model )
    {
    }
    ProjectBaseItem* rootItem;
    ProjectModel* model;
    ProjectBaseItem* itemFromIndex( const QModelIndex& idx ) {
        if( !idx.isValid() ) {
            return rootItem;
        }
        if( idx.model() != model ) {
            return 0;
        }
        return model->itemFromIndex( idx );
    }

    // a hash of IndexedString::indexForString(path) <-> ProjectBaseItem for fast lookup
    QMultiHash<uint, ProjectBaseItem*> pathLookupTable;
};

class ProjectBaseItemPrivate
{
public:
    ProjectBaseItemPrivate() : project(0), parent(0), row(-1), model(0), m_pathIndex(0) {}
    IProject* project;
    ProjectBaseItem* parent;
    int row;
    QList<ProjectBaseItem*> children;
    QString text;
    ProjectBaseItem::ProjectItemType type;
    Qt::ItemFlags flags;
    ProjectModel* model;
    Path m_path;
    uint m_pathIndex;
    QString iconName;

    ProjectBaseItem::RenameStatus renameBaseItem(ProjectBaseItem* item, const QString& newName)
    {
        if (item->parent()) {
            foreach(ProjectBaseItem* sibling, item->parent()->children()) {
                if (sibling->text() == newName) {
                    return ProjectBaseItem::ExistingItemSameName;
                }
            }
        }
        item->setText( newName );
        return ProjectBaseItem::RenameOk;
    }

    ProjectBaseItem::RenameStatus renameFileOrFolder(ProjectBaseItem* item, const QString& newName)
    {
        Q_ASSERT(item->file() || item->folder());

        if( !newName.contains('/') ) {
            KIO::UDSEntry entry;
            //There exists a folder with that name?
            Path newPath = item->path();
            newPath.setFileName(newName);
            if( !KIO::NetAccess::stat(newPath.toUrl(), entry, 0) ) {
                if( !item->project() || !item->project()->projectFileManager() ) {
                    return renameBaseItem(item, newName);
                } else if( item->folder() && item->project()->projectFileManager()->renameFolder(item->folder(), newPath) ) {
                    return ProjectBaseItem::RenameOk;
                } else if ( item->file() && item->project()->projectFileManager()->renameFile(item->file(), newPath) ) {
                    return ProjectBaseItem::RenameOk;
                } else {
                    return ProjectBaseItem::ProjectManagerRenameFailed;
                }
            } else {
                return ProjectBaseItem::ExistingItemSameName;
            }
        } else {
            return ProjectBaseItem::InvalidNewName;
        }
    }
};


ProjectBaseItem::ProjectBaseItem( IProject* project, const QString &name, ProjectBaseItem *parent )
        : d_ptr(new ProjectBaseItemPrivate)
{
    Q_ASSERT(!name.isEmpty() || !parent);
    Q_D(ProjectBaseItem);
    d->project = project;
    d->text = name;
    d->flags = Qt::ItemIsSelectable | Qt::ItemIsEnabled;
    if( parent ) {
        parent->appendRow( this );
    }
}

ProjectBaseItem::~ProjectBaseItem()
{
    Q_D(ProjectBaseItem);

    if (model() && d->m_pathIndex) {
        model()->d->pathLookupTable.remove(d->m_pathIndex, this);
    }

    if( parent() ) {
        parent()->takeRow( d->row );
    } else if( model() ) {
        model()->takeRow( d->row );
    }
    removeRows(0, d->children.size());
    delete d;
}

ProjectBaseItem* ProjectBaseItem::child( int row ) const
{
    Q_D(const ProjectBaseItem);
    if( row < 0 || row >= d->children.length() ) {
        return 0;
    }
    return d->children.at( row );
}

QList< ProjectBaseItem* > ProjectBaseItem::children() const
{
    Q_D(const ProjectBaseItem);
    return d->children;
}

ProjectBaseItem* ProjectBaseItem::takeRow(int row)
{
    Q_D(ProjectBaseItem);
    Q_ASSERT(row >= 0 && row < d->children.size());
    
    if( model() ) {
        QMetaObject::invokeMethod( model(), "rowsAboutToBeRemoved", getConnectionTypeForSignalDelivery( model() ), Q_ARG(QModelIndex, index()), Q_ARG(int, row), Q_ARG(int, row) );
    }
    ProjectBaseItem* olditem = d->children.takeAt( row );
    olditem->d_func()->parent = 0;
    olditem->d_func()->row = -1;
    olditem->setModel( 0 );

    for(int i=row; i<rowCount(); i++) {
        child(i)->d_func()->row--;
        Q_ASSERT(child(i)->d_func()->row==i);
    }
    
    if( model() ) {
        QMetaObject::invokeMethod( model(), "rowsRemoved", getConnectionTypeForSignalDelivery( model() ), Q_ARG(QModelIndex, index()), Q_ARG(int, row), Q_ARG(int, row) );
    }
    return olditem;
}

void ProjectBaseItem::removeRow( int row )
{
    delete takeRow( row );
}

void ProjectBaseItem::removeRows(int row, int count)
{
    if (!count) {
        return;
    }

    Q_D(ProjectBaseItem);
    Q_ASSERT(row >= 0 && row + count <= d->children.size());

    if( model() ) {
        QMetaObject::invokeMethod( model(), "rowsAboutToBeRemoved", getConnectionTypeForSignalDelivery( model() ), Q_ARG(QModelIndex, index()), Q_ARG(int, row), Q_ARG(int, row + count - 1) );
    }

    //NOTE: we unset parent, row and model manually to speed up the deletion
    if (row == 0 && count == d->children.size()) {
        // optimize if we want to delete all
        foreach(ProjectBaseItem* item, d->children) {
            item->d_func()->parent = 0;
            item->d_func()->row = -1;
            item->setModel( 0 );
            delete item;
        }
        d->children.clear();
    } else {
        for (int i = row; i < count; ++i) {
            ProjectBaseItem* item = d->children.at(i);
            item->d_func()->parent = 0;
            item->d_func()->row = -1;
            item->setModel( 0 );
            delete d->children.takeAt( row );
        }
        for(int i = row; i < d->children.size(); ++i) {
            d->children.at(i)->d_func()->row--;
            Q_ASSERT(child(i)->d_func()->row==i);
        }
    }

    if( model() ) {
        QMetaObject::invokeMethod( model(), "rowsRemoved", getConnectionTypeForSignalDelivery( model() ), Q_ARG(QModelIndex, index()), Q_ARG(int, row), Q_ARG(int, row + count - 1) );
    }
}

QModelIndex ProjectBaseItem::index() const
{
    if( model() ) {
        return model()->indexFromItem( this );
    }
    return QModelIndex();
}

int ProjectBaseItem::rowCount() const
{
    Q_D(const ProjectBaseItem);
    return d->children.count();
}

int ProjectBaseItem::type() const
{
    return ProjectBaseItem::BaseItem;
}

ProjectModel* ProjectBaseItem::model() const
{
    Q_D(const ProjectBaseItem);
    return d->model;
}

ProjectBaseItem* ProjectBaseItem::parent() const
{
    Q_D(const ProjectBaseItem);
    if( model() && model()->d->rootItem == d->parent ) {
        return 0;
    }
    return d->parent;
}

int ProjectBaseItem::row() const
{
    Q_D(const ProjectBaseItem);
    return d->row;
}

QString ProjectBaseItem::text() const
{
    Q_D(const ProjectBaseItem);
    if( project() && !parent() ) {
        return project()->name();
    } else {
        return d->text;
    }
}

void ProjectBaseItem::setModel( ProjectModel* model )
{
    Q_D(ProjectBaseItem);

    if (model == d->model) {
        return;
    }

    if (d->model && d->m_pathIndex) {
        d->model->d->pathLookupTable.remove(d->m_pathIndex, this);
    }

    d->model = model;

    if (model && d->m_pathIndex) {
        model->d->pathLookupTable.insert(d->m_pathIndex, this);
    }

    foreach( ProjectBaseItem* item, d->children ) {
        item->setModel( model );
    }
}

void ProjectBaseItem::setRow( int row )
{
    Q_D(ProjectBaseItem);
    d->row = row;
}

void ProjectBaseItem::setText( const QString& text )
{
    Q_ASSERT(!text.isEmpty() || !parent());
    Q_D(ProjectBaseItem);
    d->text = text;
    if( model() ) {
        QMetaObject::invokeMethod( model(), "dataChanged", getConnectionTypeForSignalDelivery( model() ), Q_ARG(QModelIndex, index()), Q_ARG(QModelIndex, index()) );
    }
}

ProjectBaseItem::RenameStatus ProjectBaseItem::rename(const QString& newName)
{
    Q_D(ProjectBaseItem);
    return d->renameBaseItem(this, newName);
}

KDevelop::ProjectBaseItem::ProjectItemType baseType( int type )
{
    if( type == KDevelop::ProjectBaseItem::Folder || type == KDevelop::ProjectBaseItem::BuildFolder )
        return KDevelop::ProjectBaseItem::Folder;
    if( type == KDevelop::ProjectBaseItem::Target || type == KDevelop::ProjectBaseItem::ExecutableTarget
        || type == KDevelop::ProjectBaseItem::LibraryTarget)
        return KDevelop::ProjectBaseItem::Target;

    return static_cast<KDevelop::ProjectBaseItem::ProjectItemType>( type );
}

bool ProjectBaseItem::lessThan( const KDevelop::ProjectBaseItem* item ) const
{
    if(item->type() >= KDevelop::ProjectBaseItem::CustomProjectItemType ) {
        // For custom types we want to make sure that if they override lessThan, then we
        // prefer their lessThan implementation
        return !item->lessThan( this );
    }
    KDevelop::ProjectBaseItem::ProjectItemType leftType=baseType(type()), rightType=baseType(item->type());
    if(leftType==rightType)
    {
        if(leftType==KDevelop::ProjectBaseItem::File)
        {
            return file()->fileName().compare(item->file()->fileName(), Qt::CaseInsensitive) < 0;
        }
        return this->text()<item->text();
    }
    else
    {
        return leftType<rightType;
    }

    return false;
}

bool ProjectBaseItem::urlLessThan(ProjectBaseItem* item1, ProjectBaseItem* item2)
{
    return item1->url().path() < item2->url().path();
}

IProject* ProjectBaseItem::project() const
{
    Q_D(const ProjectBaseItem);
    return d->project;
}

void ProjectBaseItem::appendRow( ProjectBaseItem* item )
{
    Q_D(ProjectBaseItem);
    if( !item ) {
        return;
    }
    if( item->parent() ) {
        // Proper way is to first removeRow() on the original parent, then appendRow on this one
        kWarning() << "Ignoring double insertion of item" << item;
        return;
    }
    // this is too slow... O(n) and thankfully not a problem anyways
//     Q_ASSERT(!d->children.contains(item));
    int startrow,endrow;
    if( model() ) {
        startrow = endrow = d->children.count();
        QMetaObject::invokeMethod( model(), "rowsAboutToBeInserted", getConnectionTypeForSignalDelivery( model() ), Q_ARG(QModelIndex, index()), Q_ARG(int, startrow), Q_ARG(int, endrow) );
    }
    d->children.append( item );
    item->setRow( d->children.count() - 1 );
    item->d_func()->parent = this;
    item->setModel( model() );
    if( model() ) {
        QMetaObject::invokeMethod( model(), "rowsInserted", getConnectionTypeForSignalDelivery( model() ), Q_ARG( QModelIndex, index() ), Q_ARG( int, startrow ), Q_ARG( int, endrow ) );
    }
}

KUrl ProjectBaseItem::url( ) const
{
    Q_D(const ProjectBaseItem);
    KUrl url = d->m_path.toUrl();
    if (folder()) {
        url.adjustPath(KUrl::AddTrailingSlash);
    }
    return url;
}

Path ProjectBaseItem::path() const
{
    Q_D(const ProjectBaseItem);
    return d->m_path;
}

QString ProjectBaseItem::baseName() const
{
    return text();
}

void ProjectBaseItem::setUrl(const KUrl& url)
{
    Path path(url);
    if (parent() && path.up() == parent()->path()) {
        // leverage implicit sharing
        path = Path(parent()->path(), path.fileName());
    }
    setPath(path);
}

void ProjectBaseItem::setPath( const Path& path)
{
    Q_D(ProjectBaseItem);

    if (model() && d->m_pathIndex) {
        model()->d->pathLookupTable.remove(d->m_pathIndex, this);
    }

    d->m_path = path;
    d->m_pathIndex = indexForPath(path);
    const QString baseName = path.fileName();
    setText( baseName );

    if (model() && d->m_pathIndex) {
        model()->d->pathLookupTable.insert(d->m_pathIndex, this);
    }
}

Qt::ItemFlags ProjectBaseItem::flags()
{
    Q_D(ProjectBaseItem);
    return d->flags;
}

Qt::DropActions ProjectModel::supportedDropActions() const
{
    return (Qt::DropActions)(Qt::MoveAction);
}

void ProjectBaseItem::setFlags(Qt::ItemFlags flags)
{
    Q_D(ProjectBaseItem);
    d->flags = flags;
    if(d->model)
        d->model->dataChanged(index(), index());
}

QString ProjectBaseItem::iconName() const
{
    return "";
}

ProjectFolderItem *ProjectBaseItem::folder() const
{
    return 0;
}

ProjectTargetItem *ProjectBaseItem::target() const
{
    return 0;
}

ProjectExecutableTargetItem *ProjectBaseItem::executable() const
{
    return 0;
}

ProjectFileItem *ProjectBaseItem::file() const
{
    return 0;
}

QList<ProjectFolderItem*> ProjectBaseItem::folderList() const
{
    QList<ProjectFolderItem*> lst;
    for ( int i = 0; i < rowCount(); ++i )
    {
        ProjectBaseItem* item = child( i );
        if ( item->type() == Folder || item->type() == BuildFolder )
        {
            ProjectFolderItem *kdevitem = dynamic_cast<ProjectFolderItem*>( item );
            if ( kdevitem )
                lst.append( kdevitem );
        }
    }

    return lst;
}

QList<ProjectTargetItem*> ProjectBaseItem::targetList() const
{
    QList<ProjectTargetItem*> lst;
    for ( int i = 0; i < rowCount(); ++i )
    {
        ProjectBaseItem* item = child( i );
        
        if ( item->type() == Target || item->type() == LibraryTarget || item->type() == ExecutableTarget )
        {
            ProjectTargetItem *kdevitem = dynamic_cast<ProjectTargetItem*>( item );
            if ( kdevitem )
                lst.append( kdevitem );
        }
    }

    return lst;
}

QList<ProjectFileItem*> ProjectBaseItem::fileList() const
{
    QList<ProjectFileItem*> lst;
    for ( int i = 0; i < rowCount(); ++i )
    {
        ProjectBaseItem* item = child( i );
        Q_ASSERT(item);
        if ( item && item->type() == File )
        {
            ProjectFileItem *kdevitem = dynamic_cast<ProjectFileItem*>( item );
            if ( kdevitem )
                lst.append( kdevitem );
        }

    }
    return lst;
}

void ProjectModel::resetModel()
{
    reset();
}

void ProjectModel::clear()
{
    d->rootItem->removeRows(0, d->rootItem->rowCount());
}


ProjectFolderItem::ProjectFolderItem( IProject* project, const KUrl & dir, ProjectBaseItem * parent )
        : ProjectBaseItem( project, dir.fileName(), parent )
{
    setFlags(flags() | Qt::ItemIsDropEnabled);
    if (project && project->folder() != dir)
        setFlags(flags() | Qt::ItemIsDragEnabled);
    setUrl( dir );
}

ProjectFolderItem::ProjectFolderItem(IProject* project, const Path& path, ProjectBaseItem* parent)
    : ProjectBaseItem( project, path.fileName(), parent )
{
    setPath( path );

    setFlags(flags() | Qt::ItemIsDropEnabled);
    if (project && project->folder() != url())
        setFlags(flags() | Qt::ItemIsDragEnabled);
}

ProjectFolderItem::ProjectFolderItem( const QString & name, ProjectBaseItem * parent )
        : ProjectBaseItem( parent->project(), name, parent )
{
    setPath( Path(parent->path(), name) );

    setFlags(flags() | Qt::ItemIsDropEnabled);
    if (project() && project()->folder() != url())
        setFlags(flags() | Qt::ItemIsDragEnabled);
}

ProjectFolderItem::~ProjectFolderItem()
{
}

void ProjectFolderItem::setPath( const Path& url )
{
    ProjectBaseItem::setPath(url);

    propagateRename(url);
}

ProjectFolderItem *ProjectFolderItem::folder() const
{
    return const_cast<ProjectFolderItem*>(this);
}

int ProjectFolderItem::type() const
{
    return ProjectBaseItem::Folder;
}

QString ProjectFolderItem::folderName() const
{
    return baseName();
}

void ProjectFolderItem::propagateRename( const Path& newBase ) const
{
    Path path = newBase;
    path.addPath("dummy");
    foreach( KDevelop::ProjectBaseItem* child, children() )
    {
        path.setFileName( child->text() );
        child->setPath( path );

        const ProjectFolderItem* folder = child->folder();
        if ( folder ) {
            folder->propagateRename( path );
        }
    }
}

ProjectBaseItem::RenameStatus ProjectFolderItem::rename(const QString& newName)
{
<<<<<<< HEAD
    return d_ptr->renameFileOrFolder(this, newName);
=======
    if (newname.contains('/'))
        return ProjectBaseItem::InvalidNewName;

    //TODO: Same as ProjectFileItem, so should be shared somehow
    KUrl dest = url().upUrl();
    dest.addPath(newname);

    // url() may contain a trailing slash, try to ignore that
    if (url().equals(dest, KUrl::CompareWithoutTrailingSlash)) {
        kDebug() << "Source and destination folder equal, no rename needed";
        return ProjectBaseItem::RenameOk;
    }

    KIO::UDSEntry entry;
    //There exists a file with that name?
    if( !KIO::NetAccess::stat(dest, entry, 0) )
    {
        if( !project() || !project()->projectFileManager() )
        {
            return ProjectBaseItem::rename(newname);
        }
        else if( project()->projectFileManager()->renameFolder(this, dest) )
        {
            return ProjectBaseItem::RenameOk;
        }
        else
        {
            return ProjectBaseItem::ProjectManagerRenameFailed;
        }
    } else
    {
        return ProjectBaseItem::ExistingItemSameName;
    }
>>>>>>> 0a73cbe4
}

bool ProjectFolderItem::hasFileOrFolder(const QString& name) const
{
    foreach ( ProjectBaseItem* item, children() )
    {
        if ( (item->type() == Folder || item->type() == File || item->type() == BuildFolder)
             && name == item->baseName() )
        {
            return true;
        }
    }
    return false;
}

bool ProjectBaseItem::isProjectRoot() const
{
    return parent()==0;
}

ProjectBuildFolderItem::ProjectBuildFolderItem( IProject* project, const KUrl &dir, ProjectBaseItem *parent)
    : ProjectFolderItem( project, dir, parent )
{
}

ProjectBuildFolderItem::ProjectBuildFolderItem(IProject* project, const Path& path, ProjectBaseItem *parent)
    : ProjectFolderItem( project, path, parent )
{
}

ProjectBuildFolderItem::ProjectBuildFolderItem( const QString& name, ProjectBaseItem* parent )
    : ProjectFolderItem( name, parent )
{

}

QString ProjectFolderItem::iconName() const
{
    return "folder";
}

int ProjectBuildFolderItem::type() const
{
    return ProjectBaseItem::BuildFolder;
}

QString ProjectBuildFolderItem::iconName() const
{
    return "folder-development";
}

ProjectFileItem::ProjectFileItem( IProject* project, const KUrl & file, ProjectBaseItem * parent )
        : ProjectBaseItem( project, file.fileName(), parent )
{
    Q_ASSERT(isValidPath(file));

    setFlags(flags() | Qt::ItemIsDragEnabled);
    setUrl( file );
}

ProjectFileItem::ProjectFileItem( IProject* project, const Path& path, ProjectBaseItem* parent )
    : ProjectBaseItem( project, path.fileName(), parent )
{
    setFlags(flags() | Qt::ItemIsDragEnabled);
    setPath( path );
}

ProjectFileItem::ProjectFileItem( const QString& name, ProjectBaseItem* parent )
    : ProjectBaseItem( parent->project(), name, parent )
{
    setFlags(flags() | Qt::ItemIsDragEnabled);
    setPath( Path(parent->path(), name) );
}

ProjectFileItem::~ProjectFileItem()
{
    if( project() && d_ptr->m_pathIndex ) {
        project()->removeFromFileSet( this );
    }
}

IndexedString ProjectFileItem::indexedPath() const
{
    return IndexedString::fromIndex( d_ptr->m_pathIndex );
}

IndexedString ProjectFileItem::indexedUrl() const
{
    return indexedPath();
}

ProjectBaseItem::RenameStatus ProjectFileItem::rename(const QString& newName)
{
<<<<<<< HEAD
    return d_ptr->renameFileOrFolder(this, newName);
=======
    if (newname.contains('/'))
        return ProjectBaseItem::InvalidNewName;

    KUrl dest = url().upUrl();
    dest.addPath(newname);

    if (url() == dest) {
        kDebug() << "Source and destination file equal, no rename needed:" << dest;
        // it's fine to just say the rename succeeded here, std::rename has the same behavior
        return ProjectBaseItem::RenameOk;
    }

    KIO::UDSEntry entry;
    //There exists a file with that name?
    if( !KIO::NetAccess::stat(dest, entry, 0) )
    {
        if( !project() || !project()->projectFileManager() )
        {
            return ProjectBaseItem::rename(newname);
        }
        else if( project()->projectFileManager()->renameFile(this, dest) )
        {
            return ProjectBaseItem::RenameOk;
        }
        else
        {
            return ProjectBaseItem::ProjectManagerRenameFailed;
        }
    } else
    {
        return ProjectBaseItem::ExistingItemSameName;
    }
>>>>>>> 0a73cbe4
}

QString ProjectFileItem::fileName() const
{
    return baseName();
}

// Maximum length of a string to still consider it as a file extension which we cache
// This has to be a slow value, so that we don't fill our file extension cache with crap
static const int maximumCacheExtensionLength = 3;

bool isNumeric(const QStringRef& str)
{
    int len = str.length();
    if(len == 0)
        return false;
    for(int a = 0; a < len; ++a)
        if(!str.at(a).isNumber())
            return false;
    return true;
}

class IconNameCache
{
public:
    QString iconNameForUrl(const Path& url, const QString& fileName)
    {
        // find icon name based on file extension, if possible
        QString extension;
        int extensionStart = fileName.lastIndexOf(QLatin1Char('.'));
        if( extensionStart != -1 && fileName.length() - extensionStart - 1 <= maximumCacheExtensionLength ) {
            QStringRef extRef = fileName.midRef(extensionStart + 1);
            if( isNumeric(extRef) ) {
                // don't cache numeric extensions
                extRef.clear();
            }
            if( !extRef.isEmpty() ) {
                extension = extRef.toString();
                QMutexLocker lock(&mutex);
                QHash< QString, QString >::const_iterator it = fileExtensionToIcon.constFind( extension );
                if( it != fileExtensionToIcon.constEnd() ) {
                    return *it;
                }
            }
        }

        KMimeType::Ptr mime = KMimeType::findByUrl( KUrl::fromPath(url.fileName()), 0, false, true );
        QMutexLocker lock(&mutex);
        QHash< QString, QString >::const_iterator it = mimeToIcon.constFind( mime->name() );
        QString iconName;
        if ( it == mimeToIcon.constEnd() ) {
            iconName = mime->iconName();
            mimeToIcon.insert(mime->name(), iconName);
        } else {
            iconName = *it;
        }
        if ( !extension.isEmpty() ) {
            fileExtensionToIcon.insert(extension, iconName);
        }
        return iconName;
    }
    QMutex mutex;
    QHash<QString, QString> mimeToIcon;
    QHash<QString, QString> fileExtensionToIcon;
};

K_GLOBAL_STATIC(IconNameCache, s_cache);

QString ProjectFileItem::iconName() const
{
    // think of d_ptr->iconName as mutable, possible since d_ptr is not const
    if (d_ptr->iconName.isEmpty()) {
        // lazy load implementation of icon lookup
        d_ptr->iconName = s_cache->iconNameForUrl( d_ptr->m_path, d_ptr->text );
        // we should always get *some* icon name back
        Q_ASSERT(!d_ptr->iconName.isEmpty());
    }
    return d_ptr->iconName;
}

void ProjectFileItem::setPath( const Path& path )
{
    if (path == d_ptr->m_path) {
        return;
    }

    if( project() && d_ptr->m_pathIndex ) {
        // remove from fileset if we are in there
        project()->removeFromFileSet( this );
    }

    ProjectBaseItem::setPath( path );

    if( project() && d_ptr->m_pathIndex ) {
        // add to fileset with new path
        project()->addToFileSet( this );
    }

    // invalidate icon name for future lazy-loaded updated
    d_ptr->iconName.clear();
}

int ProjectFileItem::type() const
{
    return ProjectBaseItem::File;
}

ProjectFileItem *ProjectFileItem::file() const
{
    return const_cast<ProjectFileItem*>( this );
}

ProjectTargetItem::ProjectTargetItem( IProject* project, const QString &name, ProjectBaseItem *parent )
    : ProjectBaseItem( project, name, parent )
{
    setFlags(flags() | Qt::ItemIsDropEnabled);
}

QString ProjectTargetItem::iconName() const
{
    return "system-run";
}

void ProjectTargetItem::setPath( const Path& path )
{
    // don't call base class, it calls setText with the new path's filename
    // which we do not want for target items
    d_ptr->m_path = path;
}

int ProjectTargetItem::type() const
{
    return ProjectBaseItem::Target;
}

ProjectTargetItem *ProjectTargetItem::target() const
{
    return const_cast<ProjectTargetItem*>( this );
}

ProjectExecutableTargetItem::ProjectExecutableTargetItem( IProject* project, const QString &name, ProjectBaseItem *parent )
    : ProjectTargetItem(project, name, parent)
{
}

ProjectExecutableTargetItem *ProjectExecutableTargetItem::executable() const
{
    return const_cast<ProjectExecutableTargetItem*>( this );
}

int ProjectExecutableTargetItem::type() const
{
    return ProjectBaseItem::ExecutableTarget;
}

ProjectLibraryTargetItem::ProjectLibraryTargetItem( IProject* project, const QString &name, ProjectBaseItem *parent )
    : ProjectTargetItem(project, name, parent)
{}

int ProjectLibraryTargetItem::type() const
{
    return ProjectBaseItem::LibraryTarget;
}

QModelIndex ProjectModel::pathToIndex(const QStringList& tofetch_) const
{
    if(tofetch_.isEmpty())
        return QModelIndex();
    QStringList tofetch(tofetch_);
    if(tofetch.last().isEmpty())
        tofetch.takeLast();

    QModelIndex current=index(0,0, QModelIndex());

    QModelIndex ret;
    for(int a = 0; a < tofetch.size(); ++a)
    {
        const QString& currentName = tofetch[a];

        bool matched = false;
        QModelIndexList l = match(current, Qt::DisplayRole, currentName, -1, Qt::MatchExactly);
        foreach(const QModelIndex& idx, l) {
            //If this is not the last item, only match folders, as there may be targets and folders with the same name
            if(a == tofetch.size()-1 || itemFromIndex(idx)->folder()) {
                ret = idx;
                current = index(0,0, ret);
                matched = true;
                break;
            }
        }
        if(!matched) {
            ret = QModelIndex();
            break;
        }
    }
    Q_ASSERT(!ret.isValid() || data(ret).toString()==tofetch.last());
    return ret;
}

QStringList ProjectModel::pathFromIndex(const QModelIndex& index) const
{
    if (!index.isValid())
        return QStringList();

    QModelIndex idx = index;
    QStringList list;
    do {
        QString t = data(idx, Qt::DisplayRole).toString();
        list.prepend(t);
        QModelIndex parent = idx.parent();
        idx = parent.sibling(parent.row(), index.column());
    } while (idx.isValid());

    return list;
}

int ProjectModel::columnCount( const QModelIndex& ) const
{
    return 1;
}

int ProjectModel::rowCount( const QModelIndex& parent ) const
{
    ProjectBaseItem* item = d->itemFromIndex( parent );
    return item ? item->rowCount() : 0;
}

QModelIndex ProjectModel::parent( const QModelIndex& child ) const
{
    if( child.isValid() ) {
        ProjectBaseItem* item = static_cast<ProjectBaseItem*>( child.internalPointer() );
        return indexFromItem( item );
    }
    return QModelIndex();
}

QModelIndex ProjectModel::indexFromItem( const ProjectBaseItem* item ) const
{
    if( item && item->d_func()->parent ) {
        return createIndex( item->row(), 0, item->d_func()->parent );
    }
    return QModelIndex();
}

ProjectBaseItem* ProjectModel::itemFromIndex( const QModelIndex& index ) const
{
    if( index.row() >= 0 && index.column() == 0  && index.model() == this ) {
        ProjectBaseItem* parent = static_cast<ProjectBaseItem*>( index.internalPointer() );
        if( parent ) {
            return parent->child( index.row() );
        }
    }
    return 0;
}


QVariant ProjectModel::data( const QModelIndex& index, int role ) const
{
    if( ( role == Qt::DisplayRole || role == Qt::ToolTipRole || role == Qt::DecorationRole ) && index.isValid() ) {
        ProjectBaseItem* item = itemFromIndex( index );
        
        if( item ) {
            switch(role) {
                case Qt::DecorationRole:
                    return item->iconName();
                case Qt::ToolTipRole:
                    return item->url().prettyUrl();
                default:
                    return item->text();
            }
        }
    }
    return QVariant();
}

ProjectModel::ProjectModel( QObject *parent )
        : QAbstractItemModel( parent ), d( new ProjectModelPrivate( this ) )
{
    d->rootItem = new ProjectBaseItem( 0, "", 0 );
    d->rootItem->setModel( this );
}

ProjectModel::~ProjectModel()
{
}


ProjectVisitor::ProjectVisitor()
{
}

QModelIndex ProjectModel::index( int row, int column, const QModelIndex& parent ) const
{
    ProjectBaseItem* parentItem = d->itemFromIndex( parent );
    if( parentItem && row >= 0 && row < parentItem->rowCount() && column == 0 ) {
        return createIndex( row, column, parentItem );
    }
    return QModelIndex();
}

void ProjectModel::appendRow( ProjectBaseItem* item )
{
    d->rootItem->appendRow( item );
}

void ProjectModel::removeRow( int row )
{
    d->rootItem->removeRow( row );
}

ProjectBaseItem* ProjectModel::takeRow( int row )
{
    return d->rootItem->takeRow( row );
}

ProjectBaseItem* ProjectModel::itemAt(int row) const
{
    return d->rootItem->child(row);
}

QList< ProjectBaseItem* > ProjectModel::topItems() const
{
    return d->rootItem->children();
}

Qt::ItemFlags ProjectModel::flags(const QModelIndex& index) const
{
    ProjectBaseItem* item = itemFromIndex( index );
    if(item)
        return item->flags();
    else
        return 0;
}

bool ProjectModel::insertColumns(int, int, const QModelIndex&)
{
    // Not supported
    return false;
}

bool ProjectModel::insertRows(int, int, const QModelIndex&)
{
    // Not supported
    return false;
}

bool ProjectModel::setData(const QModelIndex&, const QVariant&, int)
{
    // Not supported
    return false;
}

QList<ProjectBaseItem*> ProjectModel::itemsForPath(const IndexedString& path) const
{
    return d->pathLookupTable.values(path.index());
}

QList<ProjectBaseItem*> ProjectModel::itemsForUrl( const KUrl& url ) const
{
    return itemsForPath(IndexedString(url));
}

ProjectBaseItem* ProjectModel::itemForUrl(const IndexedString& url) const
{
    return itemForPath(url);
}

ProjectBaseItem* ProjectModel::itemForPath(const IndexedString& path) const
{
    return d->pathLookupTable.value(path.index());
}

void ProjectVisitor::visit( ProjectModel* model )
{
    foreach( ProjectBaseItem* item, model->topItems() )
    {
        visit( item->project() );
    }
}

void ProjectVisitor::visit ( IProject* prj )
{
    visit( prj->projectItem() );
}

void ProjectVisitor::visit ( ProjectBuildFolderItem* folder )
{
    foreach( ProjectFileItem* item, folder->fileList() )
    {
        visit( item );
    }
    foreach( ProjectTargetItem* item, folder->targetList() )
    {
        if( item->type() == ProjectBaseItem::LibraryTarget )
        {
            visit( dynamic_cast<ProjectLibraryTargetItem*>( item ) );
        } else if( item->type() == ProjectBaseItem::ExecutableTarget )
        {
            visit( dynamic_cast<ProjectExecutableTargetItem*>( item ) );
        }
    }
    foreach( ProjectFolderItem* item, folder->folderList() )
    {
        if( item->type() == ProjectBaseItem::BuildFolder )
        {
            visit( dynamic_cast<ProjectBuildFolderItem*>( item ) );
        } else if( item->type() == ProjectBaseItem::Folder )
        {
            visit( dynamic_cast<ProjectFolderItem*>( item ) );
        }
    }
}

void ProjectVisitor::visit ( ProjectExecutableTargetItem* exec )
{
    foreach( ProjectFileItem* item, exec->fileList() )
    {
        visit( item );
    }
}

void ProjectVisitor::visit ( ProjectFolderItem* folder )
{
    foreach( ProjectFileItem* item, folder->fileList() )
    {
        visit( item );
    }
    foreach( ProjectTargetItem* item, folder->targetList() )
    {
        if( item->type() == ProjectBaseItem::LibraryTarget )
        {
            visit( dynamic_cast<ProjectLibraryTargetItem*>( item ) );
        } else if( item->type() == ProjectBaseItem::ExecutableTarget )
        {
            visit( dynamic_cast<ProjectExecutableTargetItem*>( item ) );
        }
    }
    foreach( ProjectFolderItem* item, folder->folderList() )
    {
        if( item->type() == ProjectBaseItem::BuildFolder )
        {
            visit( dynamic_cast<ProjectBuildFolderItem*>( item ) );
        } else if( item->type() == ProjectBaseItem::Folder )
        {
            visit( dynamic_cast<ProjectFolderItem*>( item ) );
        }
    }
}


void ProjectVisitor::visit ( ProjectFileItem* )
{
}

void ProjectVisitor::visit ( ProjectLibraryTargetItem* lib )
{
    foreach( ProjectFileItem* item, lib->fileList() )
    {
        visit( item );
    }
}

ProjectVisitor::~ProjectVisitor()
{
}


}
#include "projectmodel.moc"<|MERGE_RESOLUTION|>--- conflicted
+++ resolved
@@ -170,26 +170,31 @@
     {
         Q_ASSERT(item->file() || item->folder());
 
-        if( !newName.contains('/') ) {
-            KIO::UDSEntry entry;
-            //There exists a folder with that name?
-            Path newPath = item->path();
-            newPath.setFileName(newName);
-            if( !KIO::NetAccess::stat(newPath.toUrl(), entry, 0) ) {
-                if( !item->project() || !item->project()->projectFileManager() ) {
-                    return renameBaseItem(item, newName);
-                } else if( item->folder() && item->project()->projectFileManager()->renameFolder(item->folder(), newPath) ) {
-                    return ProjectBaseItem::RenameOk;
-                } else if ( item->file() && item->project()->projectFileManager()->renameFile(item->file(), newPath) ) {
-                    return ProjectBaseItem::RenameOk;
-                } else {
-                    return ProjectBaseItem::ProjectManagerRenameFailed;
-                }
-            } else {
-                return ProjectBaseItem::ExistingItemSameName;
-            }
+        if (newName.contains('/')) {
+            return ProjectBaseItem::InvalidNewName;
+        }
+
+        if (item->text() == newName) {
+            return ProjectBaseItem::RenameOk;
+        }
+
+        Path newPath = item->path();
+        newPath.setFileName(newName);
+
+        KIO::UDSEntry entry;
+        if( KIO::NetAccess::stat(newPath.toUrl(), entry, 0) ) {
+            // file/folder exists already
+            return ProjectBaseItem::ExistingItemSameName;
+        }
+
+        if( !item->project() || !item->project()->projectFileManager() ) {
+            return renameBaseItem(item, newName);
+        } else if( item->folder() && item->project()->projectFileManager()->renameFolder(item->folder(), newPath) ) {
+            return ProjectBaseItem::RenameOk;
+        } else if ( item->file() && item->project()->projectFileManager()->renameFile(item->file(), newPath) ) {
+            return ProjectBaseItem::RenameOk;
         } else {
-            return ProjectBaseItem::InvalidNewName;
+            return ProjectBaseItem::ProjectManagerRenameFailed;
         }
     }
 };
@@ -709,43 +714,7 @@
 
 ProjectBaseItem::RenameStatus ProjectFolderItem::rename(const QString& newName)
 {
-<<<<<<< HEAD
     return d_ptr->renameFileOrFolder(this, newName);
-=======
-    if (newname.contains('/'))
-        return ProjectBaseItem::InvalidNewName;
-
-    //TODO: Same as ProjectFileItem, so should be shared somehow
-    KUrl dest = url().upUrl();
-    dest.addPath(newname);
-
-    // url() may contain a trailing slash, try to ignore that
-    if (url().equals(dest, KUrl::CompareWithoutTrailingSlash)) {
-        kDebug() << "Source and destination folder equal, no rename needed";
-        return ProjectBaseItem::RenameOk;
-    }
-
-    KIO::UDSEntry entry;
-    //There exists a file with that name?
-    if( !KIO::NetAccess::stat(dest, entry, 0) )
-    {
-        if( !project() || !project()->projectFileManager() )
-        {
-            return ProjectBaseItem::rename(newname);
-        }
-        else if( project()->projectFileManager()->renameFolder(this, dest) )
-        {
-            return ProjectBaseItem::RenameOk;
-        }
-        else
-        {
-            return ProjectBaseItem::ProjectManagerRenameFailed;
-        }
-    } else
-    {
-        return ProjectBaseItem::ExistingItemSameName;
-    }
->>>>>>> 0a73cbe4
 }
 
 bool ProjectFolderItem::hasFileOrFolder(const QString& name) const
@@ -839,42 +808,7 @@
 
 ProjectBaseItem::RenameStatus ProjectFileItem::rename(const QString& newName)
 {
-<<<<<<< HEAD
     return d_ptr->renameFileOrFolder(this, newName);
-=======
-    if (newname.contains('/'))
-        return ProjectBaseItem::InvalidNewName;
-
-    KUrl dest = url().upUrl();
-    dest.addPath(newname);
-
-    if (url() == dest) {
-        kDebug() << "Source and destination file equal, no rename needed:" << dest;
-        // it's fine to just say the rename succeeded here, std::rename has the same behavior
-        return ProjectBaseItem::RenameOk;
-    }
-
-    KIO::UDSEntry entry;
-    //There exists a file with that name?
-    if( !KIO::NetAccess::stat(dest, entry, 0) )
-    {
-        if( !project() || !project()->projectFileManager() )
-        {
-            return ProjectBaseItem::rename(newname);
-        }
-        else if( project()->projectFileManager()->renameFile(this, dest) )
-        {
-            return ProjectBaseItem::RenameOk;
-        }
-        else
-        {
-            return ProjectBaseItem::ProjectManagerRenameFailed;
-        }
-    } else
-    {
-        return ProjectBaseItem::ExistingItemSameName;
-    }
->>>>>>> 0a73cbe4
 }
 
 QString ProjectFileItem::fileName() const
