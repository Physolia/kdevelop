/*
 * KDevelop Debugger Support
 *
 * Copyright 2008 Vladimir Prus <ghost@cs.msu.su>
 * Copyright 2009 Niko Sams <niko.sams@gmail.com>
 *
 * This program is free software; you can redistribute it and/or modify
 * it under the terms of the GNU General Public License as
 * published by the Free Software Foundation; either version 2 of the
 * License, or (at your option) any later version.
 *
 * This program is distributed in the hope that it will be useful,
 * but WITHOUT ANY WARRANTY; without even the implied warranty of
 * MERCHANTABILITY or FITNESS FOR A PARTICULAR PURPOSE.  See the
 * GNU General Public License for more details.
 *
 * You should have received a copy of the GNU General Public
 * License along with this program; if not, write to the
 * Free Software Foundation, Inc.,
 * 51 Franklin Street, Fifth Floor, Boston, MA 02110-1301, USA.
 */

#ifndef KDEVPLATFORM_VARIABLETOOLTIP_H
#define KDEVPLATFORM_VARIABLETOOLTIP_H

#include "../../util/activetooltip.h"
#include "../util/treeview.h"

#include <QPoint>

class QItemSelectionModel;
class QString;
class QResizeEvent;
class QSortFilterProxyModel;

namespace KDevelop
{
    class Variable;
    class TreeModel;
    class TreeItem;

    class VariableToolTip : public ActiveToolTip
    {
    Q_OBJECT
    public:
        VariableToolTip(QWidget* parent, QPoint position, 
                        const QString& identifier);
<<<<<<< HEAD
        Variable* variable() const { return var_; };
=======
        Variable* variable() const { return m_var; };
>>>>>>> f8fc85a5
    private slots:
        void variableCreated(bool hasValue);
        void slotLinkActivated(const QString& link);
        void slotRangeChanged(int min, int max);

    private:
<<<<<<< HEAD
        TreeModel* model_;
        Variable* var_;
        QItemSelectionModel* selection_;
        int itemHeight_;
        AsyncTreeView* view_;
        QSortFilterProxyModel* proxy_;
=======
        TreeModel* m_model;
        Variable* m_var;
        QItemSelectionModel* m_selection;
        int m_itemHeight;
        AsyncTreeView* m_view;
        QSortFilterProxyModel* m_proxy;
>>>>>>> f8fc85a5
    };
}

#endif<|MERGE_RESOLUTION|>--- conflicted
+++ resolved
@@ -45,32 +45,19 @@
     public:
         VariableToolTip(QWidget* parent, QPoint position, 
                         const QString& identifier);
-<<<<<<< HEAD
-        Variable* variable() const { return var_; };
-=======
         Variable* variable() const { return m_var; };
->>>>>>> f8fc85a5
     private slots:
         void variableCreated(bool hasValue);
         void slotLinkActivated(const QString& link);
         void slotRangeChanged(int min, int max);
 
     private:
-<<<<<<< HEAD
-        TreeModel* model_;
-        Variable* var_;
-        QItemSelectionModel* selection_;
-        int itemHeight_;
-        AsyncTreeView* view_;
-        QSortFilterProxyModel* proxy_;
-=======
         TreeModel* m_model;
         Variable* m_var;
         QItemSelectionModel* m_selection;
         int m_itemHeight;
         AsyncTreeView* m_view;
         QSortFilterProxyModel* m_proxy;
->>>>>>> f8fc85a5
     };
 }
 
