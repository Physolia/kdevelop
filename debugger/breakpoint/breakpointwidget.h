--- conflicted
+++ resolved
@@ -73,14 +73,10 @@
     BreakpointDetails* details_;
     QMenu* popup_;
     bool firstShow_;
-<<<<<<< HEAD
-    DebugController *m_debugController;
+    IDebugController *m_debugController;
     QAction* breakpointDisableAll_;
     QAction* breakpointEnableAll_;
     QAction* breakpointRemoveAll_;
-=======
-    IDebugController *m_debugController;
->>>>>>> 1c982d99
 };
 
 }
