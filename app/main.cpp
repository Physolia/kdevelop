--- conflicted
+++ resolved
@@ -308,12 +308,8 @@
 
     static const char description[] = I18N_NOOP( "The KDevelop Integrated Development Environment" );
     KAboutData aboutData( "kdevelop", i18n( "KDevelop" ), QByteArray(VERSION), i18n(description), KAboutLicense::GPL,
-<<<<<<< HEAD
-                          i18n("Copyright 1999-2015, The KDevelop developers"), QString(), "http://www.kdevelop.org/");
+                          i18n("Copyright 1999-2016, The KDevelop developers"), QString(), "http://www.kdevelop.org/");
     aboutData.setDesktopFileName(QStringLiteral("org.kde.kdevelop.desktop"));
-=======
-                          i18n("Copyright 1999-2016, The KDevelop developers"), QString(), "http://www.kdevelop.org/");
->>>>>>> 6d6e9551
     aboutData.addAuthor( i18n("Aleix Pol Gonzalez"), i18n( "Co-Maintainer, CMake Support, Run Support, Kross Support" ), "aleixpol@gmail.com" );
     aboutData.addAuthor( i18n("Milian Wolff"), i18n( "Co-Maintainer, C++/Clang, Generic manager, Webdevelopment Plugins, Snippets, Performance" ), "mail@milianw.de" );
     aboutData.addAuthor( i18n("Kevin Funk"), i18n( "C++/Clang, General Improvements, QA, Windows Support" ), "kfunk@kde.org" );
