--- conflicted
+++ resolved
@@ -29,11 +29,7 @@
 #include <QScrollBar>
 #include <QStyle>
 #include <QDebug>
-<<<<<<< HEAD
 #include <QEvent>
-=======
-#include <QDeclarativeContext>
->>>>>>> f4f421f4
 
 #include <KLocalizedString>
 #include <KParts/MainWindow>
@@ -222,37 +218,5 @@
     m_config->setTitle(m_assistant->title());
 }
 
-<<<<<<< HEAD
-QWidget* AssistantPopup::widgetForAction(const IAssistantAction::Ptr& action, int& mnemonic)
-{
-    QAction* realAction = action ? action->toKAction() : 0;
-    RichTextToolButton* button = new RichTextToolButton;
-
-    if (action && !realAction) {
-        // non-executable "label" actions
-        button->setHtml(action->description());
-        button->setEnabled(false);
-        return button;
-    }
-
-    QString buttonText;
-    int index = m_assistantActions.indexOf(action);
-    if (index == -1) {
-        realAction = new QAction(button);
-        buttonText = i18n("Hide");
-    } else {
-        realAction = action->toKAction();
-        buttonText = action->description();
-    }
-    realAction->setParent(button);
-    connect(realAction, SIGNAL(triggered(bool)), SLOT(executeHideAction()));
-    button->setDefaultAction(realAction);
-    button->setText(QString("&%1").arg(mnemonic)); // Let the button care about the shortcut
-    button->setHtml(QString("<u>%1</u> - ").arg(mnemonic) + buttonText);
-    mnemonic++;
-    return button;
-}
-=======
->>>>>>> f4f421f4
 
 #include "assistantpopup.moc"