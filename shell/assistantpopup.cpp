/*
   Copyright 2009 David Nolden <david.nolden.kdevelop@art-master.de>
   Copyright 2012 Milian Wolff <mail@milianw.de>
   Copyright 2014 Sven Brauch <svenbrauch@gmail.com>

   This library is free software; you can redistribute it and/or
   modify it under the terms of the GNU Library General Public
   License version 2 as published by the Free Software Foundation.

   This library is distributed in the hope that it will be useful,
   but WITHOUT ANY WARRANTY; without even the implied warranty of
   MERCHANTABILITY or FITNESS FOR A PARTICULAR PURPOSE.  See the GNU
   Library General Public License for more details.

   You should have received a copy of the GNU Library General Public License
   along with this library; see the file COPYING.LIB.  If not, write to
   the Free Software Foundation, Inc., 51 Franklin Street, Fifth Floor,
   Boston, MA 02110-1301, USA.
*/

#include "assistantpopup.h"
#include "sublime/holdupdates.h"
#include <cmath>

#include <QAction>
#include <QDeclarativeContext>
#include <QVBoxLayout>
#include <QLabel>
#include <QKeyEvent>
#include <QScrollBar>
#include <QStyle>
#include <QGraphicsObject>
#include <QDebug>
#include <QEvent>

#include <KDebug>
#include <KLocalizedString>
#include <KParts/MainWindow>
#include <KStandardDirs>
#include <KTextEditor/HighlightInterface>
#include <KTextEditor/Document>
#include <KTextEditor/View>
#include <KTextEditor/ConfigInterface>
#include <KColorUtils>

#include <interfaces/icore.h>
#include <interfaces/iuicontroller.h>
#include <interfaces/idocumentcontroller.h>

using namespace KDevelop;

AssistantPopup::AssistantPopup(KTextEditor::View* parent, const IAssistant::Ptr& assistant)
<<<<<<< HEAD
    : m_assistant(assistant)
    , m_view(parent)
=======
// main window as parent to use maximal space available in worst case
    : QDeclarativeView(ICore::self()->uiController()->activeMainWindow())
    , m_view()
>>>>>>> 6231b5ff
    , m_shownAtBottom(false)
    , m_reopening(false)
{
    Q_ASSERT(assistant);

    QPalette p = palette();
    p.setColor(QPalette::Window, Qt::transparent);
    setPalette(p);
    setBackgroundRole(QPalette::Window);
    setBackgroundBrush(QBrush(QColor(0, 0, 0, 0)));
    setResizeMode(QDeclarativeView::SizeViewToRootObject);

<<<<<<< HEAD
    m_config = new AssistantPopupConfig(this);
    auto view = ICore::self()->documentController()->activeTextDocumentView();
    m_config->setColorsFromView(view);
=======
    reset(parent, assistant);
}

void AssistantPopup::reset(KTextEditor::View* widget, const IAssistant::Ptr& assistant)
{
    disconnect(this);
    if ( auto view = m_view.toStrongRef() ) {
        view->removeEventFilter(this);
    }
    m_view = widget;
    widget->installEventFilter(this);
    m_assistant = assistant;

    m_config = std::unique_ptr<AssistantPopupConfig>(new AssistantPopupConfig);
    auto doc = ICore::self()->documentController()->activeDocument();
    m_config->setColorsFromView(doc->textDocument()->activeView());
>>>>>>> 6231b5ff
    updateActions();
    rootContext()->setContextProperty("config", QVariant::fromValue<QObject*>(m_config.get()));

    if ( source() == QUrl() ) {
        setSource(QUrl(KStandardDirs::locate("data", "kdevelop/assistantpopup.qml")));
        if ( ! rootObject() ) {
            kWarning() << "Failed to load assistant markup! The assistant will not work.";
            return;
        }
    }

    connect(widget, SIGNAL(verticalScrollPositionChanged(KTextEditor::View*,KTextEditor::Cursor)),
            this, SLOT(updatePosition(KTextEditor::View*,KTextEditor::Cursor)));

    // force recomputing the size hint
    resize(sizeHint());
    updatePosition(widget, KTextEditor::Cursor::invalid());
    // For some reason the object loses focus after a reset, so fix that
    rootObject()->findChild<QObject*>("items")->setProperty("focus", true);
}

bool AssistantPopup::viewportEvent(QEvent *event)
{
    // For some reason, QGraphicsView posts a WindowActivate event
    // when it is shown, even if disabled through setting the WA_ShowWithoutActivate
    // attribute. This causes all focus-driven popups (QuickOpen, tooltips, ...)
    // to hide when the assistant opens. Thus, prevent it from processing the Show event here.
    if ( event->type() == QEvent::Show ) {
        return true;
    }
    return QGraphicsView::viewportEvent(event);
}

AssistantPopupConfig::AssistantPopupConfig(QObject *parent): QObject(parent)
{

}

void AssistantPopupConfig::setColorsFromView(QObject *view)
{
    auto iface = dynamic_cast<KTextEditor::ConfigInterface*>(view);
    Q_ASSERT(iface);
    m_foreground = iface->configValue("line-number-color").value<QColor>();
    m_background = iface->configValue("icon-border-color").value<QColor>();
    m_highlight = iface->configValue("folding-marker-color").value<QColor>();
    if ( KColorUtils::luma(m_background) < 0.3 ) {
        m_foreground = KColorUtils::lighten(m_foreground, 0.7);
    }
    const float lumaDiff = KColorUtils::luma(m_highlight) - KColorUtils::luma(m_background);
    if ( fabs(lumaDiff) < 0.5 ) {
        m_highlight = QColor::fromHsv(m_highlight.hue(),
                                    qMin(255, m_highlight.saturation() + 80),
                                    lumaDiff > 0 ? qMin(255, m_highlight.value() + 120)
                                                 : qMax(80, m_highlight.value() - 40));
    }
}

static QWidget* findByClassname(KTextEditor::View* view, const QString& klass) {
    auto children = view->findChildren<QWidget*>();
    for ( auto child: children ) {
        if ( child->metaObject()->className() == klass ) {
            return child;
        }
    }
    return static_cast<QWidget*>(nullptr);
};

QRect AssistantPopup::textWidgetGeometry(KTextEditor::View *view) const
{
    // Subtract the width of the right scrollbar
    int scrollbarWidth = 0;
    if ( auto scrollbar = findByClassname(view, "KateScrollBar") ) {
        scrollbarWidth = scrollbar->width();
    }
    // Subtract the width of the bottom scrollbar
    int bottomScrollbarWidth = 0;
    if ( auto bottom = findByClassname(view, "QScrollBar") ) {
        bottomScrollbarWidth = bottom->height();
    }
    auto geom = view->geometry();

    geom.adjust(0, 0, -scrollbarWidth, -bottomScrollbarWidth);
    return geom;
}

void AssistantPopup::keyReleaseEvent(QKeyEvent *event)
{
    if ( event->key() == Qt::Key_Alt ) {
        auto view = m_view.toStrongRef();
        if ( view ) {
            view->setFocus();
        }
        emit m_config->shouldShowHighlight(false);
    }
    QDeclarativeView::keyReleaseEvent(event);
}

bool AssistantPopup::eventFilter(QObject* object, QEvent* event)
{
    auto view = m_view.toStrongRef();
    if ( ! view ) {
        // should never happen
        return false;
    }
    Q_ASSERT(object == view);
    Q_UNUSED(object);
    if (event->type() == QEvent::Resize) {
        updatePosition(view.data(), KTextEditor::Cursor::invalid());
    } else if (event->type() == QEvent::Hide) {
        executeHideAction();
    } else if (event->type() == QEvent::KeyPress) {
        // While the Alt key is pressed, give focus to the assistant widget
        // and notify it about that.
        auto modifiers = static_cast<QKeyEvent*>(event)->modifiers();
        if (modifiers == Qt::AltModifier) {
            setFocus();
            emit m_config->shouldShowHighlight(true);
            return true;
        }
        if (static_cast<QKeyEvent*>(event)->key() == Qt::Key_Escape) {
            executeHideAction();
        }
    }
    return false;
}

void AssistantPopup::updatePosition(KTextEditor::View* view, const KTextEditor::Cursor& newPos)
{
    if ( newPos.isValid() && newPos.line() != 0 && ! m_shownAtBottom ) {
        // the position is not going to change; don't waste time
        return;
    }
    auto editorGeometry = textWidgetGeometry(view);
    auto cursor = view->cursorToCoordinate(KTextEditor::Cursor(0, 0));
    const int margin = 12;
    QPoint targetLocation;
    if ( cursor.y() < 0 ) {
        // Only when the view is not scrolled to the top, place the widget there; otherwise it easily gets
        // in the way.
        targetLocation = parentWidget()->mapFromGlobal(view->mapToGlobal(editorGeometry.topRight()
                         + QPoint(-width() - margin, margin)));
        m_shownAtBottom = false;
    }
    else {
        targetLocation = parentWidget()->mapFromGlobal(view->mapToGlobal(editorGeometry.bottomRight()
                         + QPoint(-width() - margin, -margin - height())));
        m_shownAtBottom = true;
    }
    if ( pos() != targetLocation ) {
        if ( m_reopening ) {
            // When the assistant is already visible, close to no flickering will occur anyways,
            // so we can avoid the full repaint of the window.
            move(targetLocation);
        }
        else {
            Sublime::HoldUpdates hold(ICore::self()->uiController()->activeMainWindow());
            move(targetLocation);
        }
    }
}

IAssistant::Ptr AssistantPopup::assistant() const
{
    return m_assistant;
}

void AssistantPopup::executeHideAction()
{
    if ( isVisible() ) {
        m_assistant->doHide();
        auto view = m_view.toStrongRef();
        if ( view ) {
            view->setFocus();
        }
    }
}

void AssistantPopup::notifyReopened(bool reopened)
{
    if ( reopened ) {
        emit m_config->shouldCancelAnimation();
    }
    m_reopening = reopened;
}

void AssistantPopup::updateActions()
{
    m_assistantActions = m_assistant->actions();
    QList<QObject*> items;
    foreach(IAssistantAction::Ptr action, m_assistantActions)
    {
        items << new AssistantButton(action->toKAction(), action->description(), m_assistant.data());
    }
<<<<<<< HEAD
    auto hideAction = new QAction(i18n("Hide"), this);
=======
    auto hideAction = new KAction(i18n("Hide"), m_assistant.data());
>>>>>>> 6231b5ff
    connect(hideAction, SIGNAL(triggered()), this, SLOT(executeHideAction()));
    items << new AssistantButton(hideAction, hideAction->text(), m_assistant.data());
    m_config->setModel(items);
    m_config->setTitle(m_assistant->title());
}


#include "assistantpopup.moc"<|MERGE_RESOLUTION|>--- conflicted
+++ resolved
@@ -50,14 +50,9 @@
 using namespace KDevelop;
 
 AssistantPopup::AssistantPopup(KTextEditor::View* parent, const IAssistant::Ptr& assistant)
-<<<<<<< HEAD
-    : m_assistant(assistant)
-    , m_view(parent)
-=======
 // main window as parent to use maximal space available in worst case
     : QDeclarativeView(ICore::self()->uiController()->activeMainWindow())
     , m_view()
->>>>>>> 6231b5ff
     , m_shownAtBottom(false)
     , m_reopening(false)
 {
@@ -70,11 +65,6 @@
     setBackgroundBrush(QBrush(QColor(0, 0, 0, 0)));
     setResizeMode(QDeclarativeView::SizeViewToRootObject);
 
-<<<<<<< HEAD
-    m_config = new AssistantPopupConfig(this);
-    auto view = ICore::self()->documentController()->activeTextDocumentView();
-    m_config->setColorsFromView(view);
-=======
     reset(parent, assistant);
 }
 
@@ -91,7 +81,6 @@
     m_config = std::unique_ptr<AssistantPopupConfig>(new AssistantPopupConfig);
     auto doc = ICore::self()->documentController()->activeDocument();
     m_config->setColorsFromView(doc->textDocument()->activeView());
->>>>>>> 6231b5ff
     updateActions();
     rootContext()->setContextProperty("config", QVariant::fromValue<QObject*>(m_config.get()));
 
@@ -285,11 +274,7 @@
     {
         items << new AssistantButton(action->toKAction(), action->description(), m_assistant.data());
     }
-<<<<<<< HEAD
-    auto hideAction = new QAction(i18n("Hide"), this);
-=======
-    auto hideAction = new KAction(i18n("Hide"), m_assistant.data());
->>>>>>> 6231b5ff
+    auto hideAction = new QAction(i18n("Hide"), m_assistant.data());
     connect(hideAction, SIGNAL(triggered()), this, SLOT(executeHideAction()));
     items << new AssistantButton(hideAction, hideAction->text(), m_assistant.data());
     m_config->setModel(items);
