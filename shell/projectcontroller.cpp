--- conflicted
+++ resolved
@@ -972,11 +972,7 @@
 
 KUrl ProjectController::projectsBaseDirectory() const
 {
-<<<<<<< HEAD
-    KConfigGroup group = KSharedConfig::openConfig()->group( "Project Manager" );
-=======
     KConfigGroup group = ICore::self()->activeSession()->config()->group( "Project Manager" );
->>>>>>> 0f9968b3
     return group.readEntry( "Projects Base Directory",
                                      QUrl( QDir::homePath()+"/projects" ) );
 }
