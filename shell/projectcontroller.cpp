--- conflicted
+++ resolved
@@ -155,28 +155,14 @@
 
     void saveListOfOpenedProjects()
     {
-<<<<<<< HEAD
-        KSharedConfig::Ptr config = Core::self()->activeSession()->config();
-        KConfigGroup group = config->group( "General Options" );
-    
-        QStringList openProjects;
-    
-=======
         KUrl::List openProjects;
         openProjects.reserve( m_projects.size() );
 
->>>>>>> 922eb8c3
         foreach( IProject* project, m_projects ) {
-            openProjects.append(project->projectFile().pathOrUrl());
-        }
-<<<<<<< HEAD
-    
-        group.writeEntry( "Open Projects", openProjects );
-        group.sync();
-=======
+            openProjects.append(project->projectFile().toUrl());
+        }
 
         Core::self()->activeSession()->setContainedProjects( openProjects );
->>>>>>> 922eb8c3
     }
 
     // Recursively collects builder dependencies for a project.
