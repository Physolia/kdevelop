/* This file is part of KDevelop
Copyright 2008 Andreas Pakulat <apaku@gmx.de>
Copyright 2010 David Nolden <david.nolden.kdevelop@art-master.de>

This library is free software; you can redistribute it and/or
modify it under the terms of the GNU Library General Public
License as published by the Free Software Foundation; either
version 2 of the License, or (at your option) any later version.

This library is distributed in the hope that it will be useful,
but WITHOUT ANY WARRANTY; without even the implied warranty of
MERCHANTABILITY or FITNESS FOR A PARTICULAR PURPOSE.  See the GNU
Library General Public License for more details.

You should have received a copy of the GNU Library General Public License
along with this library; see the file COPYING.LIB.  If not, write to
the Free Software Foundation, Inc., 51 Franklin Street, Fifth Floor,
Boston, MA 02110-1301, USA.
*/

#include "sessioncontroller.h"

#include <QtCore/QHash>
#include <QtCore/QDir>
#include <QtCore/QSignalMapper>
#include <QtCore/QStringList>
#include <QtCore/QTimer>

#include <kglobal.h>
#include <kcmdlineargs.h>
#include <kcomponentdata.h>
#include <kconfiggroup.h>
#include <kstandarddirs.h>
#include <klocale.h>
#include <kio/netaccess.h>
#include <kparts/mainwindow.h>
#include <kactioncollection.h>
#include <kpushbutton.h>

#include "session.h"
#include "core.h"
#include "uicontroller.h"
#include "sessiondialog.h"
#include "shellextension.h"
#include <interfaces/iprojectcontroller.h>
#include <util/fileutils.h>
#include <qapplication.h>
#include <kprocess.h>
#include <sublime/mainwindow.h>
#include <KApplication>
#include <QLineEdit>
#include <KMessageBox>
<<<<<<< HEAD
#include <KAboutData>
=======
#include <KLineEdit>
>>>>>>> 551c2a05
#include <QGroupBox>
#include <QBoxLayout>
#include <QTimer>
#include <QStandardItemModel>
#include <QListView>
#include <QHeaderView>
#include <klockfile.h>
#include <interfaces/idocumentcontroller.h>
#include <ktexteditor/document.h>
#include <sublime/area.h>
#include <QLabel>
#include <QLayout>
#include <QSortFilterProxyModel>
#include <QKeyEvent>
#include <QDBusConnection>
#include <QDBusConnectionInterface>
#include <QDBusInterface>
#include <QDBusReply>


#include <kdeversion.h>

#if KDE_IS_VERSION(4,5,60)
    #define HAVE_RECOVERY_INTERFACE
    #include <ktexteditor/recoveryinterface.h>
#endif

const int recoveryStorageInterval = 10; ///@todo Make this configurable

namespace KDevelop
{

namespace {
    int argc = 0;
    char** argv = 0; 
};

void SessionController::setArguments(int _argc, char** _argv)
{
    argc = _argc;
    argv = _argv;
}

static QStringList standardArguments()
{
    QStringList ret;
    for(int a = 0; a < argc; ++a)
    {
        QString arg = QString::fromLocal8Bit(argv[a]);
        kWarning() << "ARG:" << "" + arg + "";
/*        if(arg.startsWith("--graphicssystem=") || arg.startsWith("--style="))
        {
            ret << arg;
        }else */
        if(arg.startsWith("-graphicssystem") || arg.startsWith("-style"))
        {
            ret << '-' + arg;
            if(a+1 < argc)
                ret << QString::fromLocal8Bit(argv[a+1]);
        }
    }
    
    kWarning() << "ARGUMENTS: " << ret << "from" << argc;
    
    return ret;
}

class SessionControllerPrivate : public QObject
{
    Q_OBJECT
public:
    SessionControllerPrivate( SessionController* s )
        : q(s)
        , activeSession(0)
        , grp(0)
        , recoveryDirectoryIsOwn(false)
    {
        recoveryTimer.setInterval(recoveryStorageInterval * 1000);
        connect(&recoveryTimer, SIGNAL(timeout()), SLOT(recoveryStorageTimeout()));
        
        // Try the recovery only after the initialization has finished
        connect(ICore::self(), SIGNAL(initializationCompleted()), SLOT(lateInitialization()), Qt::QueuedConnection);
        
        recoveryTimer.setSingleShot(false);
        recoveryTimer.start();
    }

    ~SessionControllerPrivate() {
        if (activeSession) {
            // when session was active, we deleted the folder already
            // in that case activeSession = 0
            clearRecoveryDirectory();
        }
    }

    Session* findSessionForName( const QString& name ) const
    {
        foreach( Session* s, sessionActions.keys() )
        {
            if( s->name() == name )
                return s;
        }
        return 0;
    }
    
    Session* findSessionForId(QString idString)
    {
        QUuid id(idString);
        
        foreach( Session* s, sessionActions.keys() )
        {
            if( s->id() == id)
                return s;
        }
        return 0;
    }
    
    void newSession()
    {
        qsrand(QDateTime::currentDateTime().toTime_t());
        Session* session = new Session( QUuid::createUuid() );
        
        KProcess::startDetached(ShellExtension::getInstance()->binaryPath(), QStringList() << "-s" << session->id().toString() << standardArguments());
        delete session;
#if 0        
        //Terminate this instance of kdevelop if the user agrees
        foreach(Sublime::MainWindow* window, Core::self()->uiController()->controller()->mainWindows())
            window->close();
#endif
    }
    
    void configureSessions()
    {
        SessionDialog dlg(ICore::self()->uiController()-> activeMainWindow());
        dlg.exec();
    }

    void deleteSession()
    {
        int choice = KMessageBox::warningContinueCancel(Core::self()->uiController()->activeMainWindow(), i18n("The current session and all contained settings will be deleted. The projects will stay unaffected. Do you really want to continue?"));
        
        if(choice == KMessageBox::Continue)
        {
            static_cast<Session*>(q->activeSession())->deleteFromDisk();
            q->emitQuitSession();
        }
    }

    void renameSession()
    {
        KDialog dialog;
        dialog.setWindowTitle(i18n("Rename Session"));
        QGroupBox box;
        QHBoxLayout layout(&box);
        
        box.setTitle(i18n("New Session Name"));
        QLineEdit edit;
        layout.addWidget(&edit);
        dialog.setButtons(KDialog::Ok | KDialog::Cancel);
        edit.setText(q->activeSession()->name());
        dialog.setMainWidget(&box);
        
        edit.setFocus();
        
        if(dialog.exec() == QDialog::Accepted)
        {
            static_cast<Session*>(q->activeSession())->setName(edit.text());
        }
    }

    bool loadSessionExternally( Session* s )
    {
        Q_ASSERT( s );
        KProcess::startDetached(ShellExtension::getInstance()->binaryPath(), QStringList() << "-s" << s->id().toString() << standardArguments());
        return true;
    }
    
    void activateSession( Session* s )
    {
        Q_ASSERT( s );

        activeSession = s;
        if( !lockSession() ) {
            activeSession = 0;
            return;
        }

        KConfigGroup grp = KGlobal::config()->group( SessionController::cfgSessionGroup() );
        grp.writeEntry( SessionController::cfgActiveSessionEntry(), s->id().toString() );
        grp.sync();
        if (Core::self()->setupFlags() & Core::NoUi) return;

        QHash<Session*,QAction*>::iterator it = sessionActions.find(s);
        Q_ASSERT( it != sessionActions.end() );
        (*it)->setCheckable(true);
        (*it)->setChecked(true);
        
        for(it = sessionActions.begin(); it != sessionActions.end(); ++it)
        {
            if(it.key() != s)
                (*it)->setCheckable(false);
        }
        
    }

    void loadSessionFromAction( QAction* a )
    {
        foreach( Session* s, sessionActions.keys() )
        {
            if( s->id() == QUuid( a->data().toString() ) && s != activeSession ) {
                loadSessionExternally( s );
                break;
            }
        }
    }

    void addSession( Session* s )
    {
        if (Core::self()->setupFlags() & Core::NoUi) {
            sessionActions[s] = 0;
            return;
        }

        KAction* a = new KAction( grp );
        a->setText( s->description() );
        a->setCheckable( false );
        a->setData( s->id().toString() );
        sessionActions[s] = a;
        q->actionCollection()->addAction( "session_"+s->id().toString(), a );
        q->unplugActionList( "available_sessions" );
        q->plugActionList( "available_sessions", grp->actions() );
        connect(s, SIGNAL(nameChanged(QString,QString)), SLOT(nameChanged()));
    }

    SessionController* q;

    QHash<Session*, QAction*> sessionActions;
    ISession* activeSession;
    QActionGroup* grp;
    
    KLockFile::Ptr sessionLock;
    SessionController::LockSessionState sessionLockState;
    
    // Whether this process owns the recovery directory
    bool recoveryDirectoryIsOwn;
    
    QTimer recoveryTimer;
    QMap<KUrl, QStringList > currentRecoveryFiles;

    static QString sessionBaseDirectory()
    {
        return KGlobal::mainComponent().dirs()->saveLocation( "data", KGlobal::mainComponent().componentName() + "/sessions/", true );
    }

    static QString sessionDirectory( const QString& id )
    {
        return sessionBaseDirectory() + id;
    }

    static QString lockFileForSession( const QString& id )
    {
        return sessionDirectory( id ) + "/lock";
    }

    static QString DBusServiceNameForSession( const QString& id )
    {
        // We remove starting "{" and ending "}" from the string UUID representation
        // as D-Bus apparently doesn't allow them in service names
        return QString( "org.kdevelop.kdevplatform-lock-" ) + QString( id ).mid( 1, id.size() - 2 );
    }

    QString ownDBusServiceName()
    {
        Q_ASSERT(activeSession);
        return DBusServiceNameForSession( activeSession->id() );
    }
    
    QString ownSessionDirectory() const
    {
        Q_ASSERT(activeSession);
        return sessionDirectory( activeSession->id().toString() );
    }

    QString ownLockFile()
    {
        Q_ASSERT(activeSession);
        return lockFileForSession( activeSession->id().toString() );
    }

    void clearRecoveryDirectory()
    {
        removeDirectory(ownSessionDirectory() + "/recovery");
    }
    
    bool lockSession()
    {
        sessionLockState = SessionController::tryLockSession( activeSession->id(), true );
        return sessionLockState;
    }

public slots:
    void documentSavedOrClosed( KDevelop::IDocument* document )
    {
        if(currentRecoveryFiles.contains(document->url()))
        {
            kDebug() << "deleting recovery-info for" << document->url();
            foreach(const QString& recoveryFileName, currentRecoveryFiles[document->url()])
            {
                bool result = QFile::remove(recoveryFileName);
                kDebug() << "deleted" << recoveryFileName << result;
            }
            currentRecoveryFiles.remove(document->url());
        }
    }
    
private slots:
    void lateInitialization()
    {
        performRecovery();
        connect(Core::self()->documentController(), SIGNAL(documentSaved(KDevelop::IDocument*)), SLOT(documentSavedOrClosed(KDevelop::IDocument*)));
        connect(Core::self()->documentController(), SIGNAL(documentClosed(KDevelop::IDocument*)), SLOT(documentSavedOrClosed(KDevelop::IDocument*)));
    }

    void performRecovery()
    {
        kDebug() << "Checking recovery";
        QDir recoveryDir(ownSessionDirectory() + "/recovery");
        
        if(recoveryDir.exists())
        {
            kDebug() << "Have recovery directory, starting recovery";
            QFile dateFile(recoveryDir.path() + "/date");
            dateFile.open(QIODevice::ReadOnly);
            QString date = QString::fromUtf8(dateFile.readAll());
            
            QDir recoverySubDir(recoveryDir.path() + "/current");
            
            if(!recoverySubDir.exists())
                recoverySubDir = QDir(recoveryDir.path() + "/backup");
            
            if(recoverySubDir.exists())
            {
                kWarning() << "Starting recovery from " << recoverySubDir.absolutePath();
                
                QStringList urlList;
                
                for(uint num = 0; ; ++num)
                {
                    QFile urlFile(recoverySubDir.path() + QString("/%1_url").arg(num));
                    if(!urlFile.exists())
                        break;
                    urlFile.open(QIODevice::ReadOnly);
                    KUrl originalFile(QString::fromUtf8(urlFile.readAll()));
                    urlList << originalFile.pathOrUrl();
                }
                
                if(!urlList.isEmpty())
                {
                    //Either recover, or delete the recovery directory
                    ///TODO: user proper runtime locale for date, it might be different
                    ///      from what was used when the recovery file was saved
                    KGuiItem recover = KStandardGuiItem::cont();
                    recover.setIcon(KIcon("edit-redo"));
                    recover.setText(i18n("Recover"));
                    KGuiItem discard = KStandardGuiItem::discard();
                    int choice = KMessageBox::warningContinueCancelList(qApp->activeWindow(),
                        i18nc("%1: date of the last snapshot",
                              "The session crashed the last time it was used. "
                              "The following modified files can be recovered from a backup from %1.", date),
                        urlList, i18n("Crash Recovery"), recover, discard );

                    if(choice == KMessageBox::Continue)
                    {
                        #if 0
                        {
                            //Put the recovered documents into the "Review" area, and clear the working set
                            ICore::self()->uiController()->switchToArea("review", KDevelop::IUiController::ThisWindow);
                            Sublime::MainWindow* window = static_cast<Sublime::MainWindow*>(ICore::self()->uiController()->activeMainWindow());
                            window->area()->setWorkingSet("recover");
                            window->area()->clearViews();
                        }
                        #endif
                        
                        //Recover the files
                        
                        for(uint num = 0; ; ++num)
                        {
                            QFile urlFile(recoverySubDir.path() + QString("/%1_url").arg(num));
                            if(!urlFile.exists())
                                break;
                            urlFile.open(QIODevice::ReadOnly);
                            KUrl originalFile(QString::fromUtf8(urlFile.readAll()));
                            
                            QFile f(recoverySubDir.path() + '/' + QString("/%1_text").arg(num));
                            f.open(QIODevice::ReadOnly);
                            QString text = QString::fromUtf8(f.readAll());
                            
                            if(text.isEmpty())
                            {
                                KMessageBox::error(ICore::self()->uiController()->activeMainWindow(), i18n("Could not recover %1, the recovery file is empty", originalFile.pathOrUrl()), i18n("Recovery"));
                                continue;
                            }
                            
                            kDebug() << "opening" << originalFile << "for recovery";
                            KDevelop::IDocument* doc = ICore::self()->documentController()->openDocument(originalFile);
                            if(!doc || !doc->textDocument())
                            {
                                kWarning() << "The document " << originalFile.prettyUrl() << " could not be opened as a text-document, creating a new document with the recovered contents";
                                doc = ICore::self()->documentController()->openDocumentFromText(text);
                            }else{
                                #ifdef HAVE_RECOVERY_INTERFACE
                                KTextEditor::RecoveryInterface* recovery = qobject_cast<KTextEditor::RecoveryInterface*>(doc->textDocument());
                                
                                if(recovery && recovery->isDataRecoveryAvailable())
                                    // Use the recovery from the kate swap-file if possible
                                    recovery->recoverData();
                                else
                                    // Use a simple recovery through "replace text"
                                    doc->textDocument()->setText(text);
                                #else
                                    // Use a simple recovery through "replace text"
                                    doc->textDocument()->setText(text);
                                #endif
                            }
                        }
                    }
                }
            }
        }
        
        recoveryDirectoryIsOwn = true;
    }
    
    void nameChanged()
    {
        Q_ASSERT(qobject_cast<Session*>(sender()));
        Session* s = static_cast<Session*>(sender());
        sessionActions[s]->setText( s->description() );
    }
    
    void recoveryStorageTimeout()
    {
        if(!recoveryDirectoryIsOwn)
            return;
        
        currentRecoveryFiles.clear();
        
        QDir recoveryDir(ownSessionDirectory() + "/recovery");
        
        if(!recoveryDir.exists())
        {
            // Try "taking" the recovery directory
            QDir sessionDir(ownSessionDirectory());
            if(!sessionDir.mkdir("recovery"))
                return;
        }

        if (recoveryDir.exists("backup")) {
            // Clear the old backup recovery directory, as we will create a new one
            if (!removeDirectory(recoveryDir.absoluteFilePath("backup"))) {
                kWarning() << "RECOVERY ERROR: Removing the old recovery backup directory failed in " << recoveryDir;
                return;
            }
        }
        
        //Make the current recovery dir the backup dir, so we always have a recovery available
        //This may fail, because "current" might be nonexistent
        recoveryDir.rename("current", "backup");

        {
            recoveryDir.mkdir("current_incomplete");
            
            QDir recoveryCurrentDir(recoveryDir.path() + "/current_incomplete");

            uint num = 0;
            
            foreach(KDevelop::IDocument* document, ICore::self()->documentController()->openDocuments())
            {
                if(document->state() == IDocument::Modified || document->state() == IDocument::DirtyAndModified)
                {
                    //This document was modified, create a recovery-backup
                    if(document->textDocument())
                    {
                        //Currently we can only back-up text documents
                        QString text = document->textDocument()->text();
                        
                        if(!text.isEmpty())
                        {
                            QString urlFilePath = recoveryCurrentDir.path() + QString("/%1_url").arg(num);
                            QFile urlFile(urlFilePath);
                            urlFile.open(QIODevice::WriteOnly);
                            urlFile.write(document->url().pathOrUrl().toUtf8());
                            urlFile.close();
                            
                            QString textFilePath = recoveryCurrentDir.path() + '/' + QString("/%1_text").arg(num);
                            QFile f(textFilePath);
                            f.open(QIODevice::WriteOnly);
                            f.write(text.toUtf8());
                            f.close();
                            
                            currentRecoveryFiles[document->url()] =
                                        QStringList() <<  (recoveryDir.path() + "/current" + QString("/%1_url").arg(num))
                                                      << (recoveryDir.path() + "/current" + QString("/%1_text").arg(num));
                            
                            if(urlFile.error() != QFile::NoError || f.error() != QFile::NoError)
                            {
                                kWarning() << "RECOVERY ERROR: Failed to write recovery for" << document->url() << "to" << textFilePath;
                                KMessageBox::error(ICore::self()->uiController()->activeMainWindow(),
                                                    i18n("Failed to write recovery copies to %1. Please make sure that your home directory is writable and not full. This application requires available space in the home directory to run stable. You may experience application crashes until you free up some space.", recoveryCurrentDir.path()),
                                                    i18n("Recovery Error"));
                                return;
                            }
                                                      
                            ++num;
                        }
                    }
                }
            }
        }
        
        recoveryDir.rename("current_incomplete", "current");
        
        {
            //Write down the date of the recovery
            QFile dateFile(recoveryDir.path() + "/date");
            dateFile.open(QIODevice::WriteOnly);
            dateFile.write(QDateTime::currentDateTime().toString(Qt::DefaultLocaleShortDate).toUtf8());
        }
    }
};


void SessionController::updateSessionDescriptions()
{
    for(QHash< Session*, QAction* >::iterator it = d->sessionActions.begin(); it != d->sessionActions.end(); ++it) {
        it.key()->updateDescription();
        if (*it) (*it)->setText(it.key()->description());
    }
}

SessionController::SessionController( QObject *parent )
        : QObject( parent ), d(new SessionControllerPrivate(this))
{
    setObjectName("SessionController");
    setComponentData(KComponentData("kdevsession"));
    
    setXMLFile("kdevsessionui.rc");

    QDBusConnection::sessionBus().registerObject( "/kdevelop/SessionController",
        this, QDBusConnection::ExportScriptableSlots );

    if (Core::self()->setupFlags() & Core::NoUi) return;

    KAction* action = actionCollection()->addAction( "new_session", this, SLOT(newSession()) );
    action->setText( i18nc("@action:inmenu", "Start New Session") );
    action->setToolTip( i18nc("@info:tooltip", "Start a new KDevelop instance with an empty session") );
    action->setIcon(KIcon("window-new"));

    action = actionCollection()->addAction( "rename_session", this, SLOT(renameSession()) );
    action->setText( i18n("Rename Session...") );
    action->setIcon(KIcon("edit-rename"));

    action = actionCollection()->addAction( "delete_session", this, SLOT(deleteSession()) );
    action->setText( i18n("Delete Session...") );
    action->setIcon(KIcon("edit-delete"));

    action = actionCollection()->addAction( "quit", this, SIGNAL(quitSession()) );
    action->setText( i18n("Quit") );
    action->setShortcut(Qt::CTRL | Qt::Key_Q);
    action->setIcon(KIcon("application-exit"));

    #if 0
    action = actionCollection()->addAction( "configure_sessions", this, SLOT(configureSessions()) );
    action->setText( i18n("Configure Sessions...") );
    action->setToolTip( i18n("Create/Delete/Activate Sessions") );
    action->setWhatsThis( i18n( "<b>Configure Sessions</b><p>Shows a dialog to Create/Delete Sessions and set a new active session.</p>" ) );
    #endif

    d->grp = new QActionGroup( this );
    connect( d->grp, SIGNAL(triggered(QAction*)), this, SLOT(loadSessionFromAction(QAction*)) );
}

SessionController::~SessionController()
{
    delete d;
}

void SessionController::startNewSession()
{
    d->newSession();
}

void SessionController::cleanup()
{
    d->recoveryTimer.stop();

    ISession* active = d->activeSession;
    d->activeSession = 0;
    if (active->isTemporary()) {
        deleteSession(active->name());
    }
    qDeleteAll(d->sessionActions);
    d->sessionActions.clear();
}

void SessionController::initialize( const QString& session )
{
    QDir sessiondir( SessionController::sessionDirectory() );
    
    foreach( const QString& s, sessiondir.entryList( QDir::AllDirs ) )
    {
        QUuid id( s );
        if( id.isNull() )
            continue;
        // Only create sessions for directories that represent proper uuid's
        Session* ses = new Session( id, this );

        //Delete sessions that have no name and are empty
        if( ses->containedProjects().isEmpty() && ses->name().isEmpty()
            && (session.isEmpty() || (ses->id().toString() != session && ses->name() != session)) ) {
            if( tryLockSession(s) ) {
                ses->deleteFromDisk();
            }
            delete ses;
        } else {
            d->addSession( ses );
        }
    }
    loadDefaultSession( session );

    connect(Core::self()->projectController(), SIGNAL(projectClosed(KDevelop::IProject*)), SLOT(updateSessionDescriptions()));
    connect(Core::self()->projectController(), SIGNAL(projectOpened(KDevelop::IProject*)), SLOT(updateSessionDescriptions()));
    updateSessionDescriptions();
}


ISession* SessionController::activeSession() const
{
    return d->activeSession;
}

void SessionController::loadSession( const QString& nameOrId )
{
    d->loadSessionExternally( session( nameOrId ) );
}

QList<QString> SessionController::sessionNames() const
{
    QStringList l;
    foreach( const Session* s, d->sessionActions.keys() )
    {
        l << s->name();
    }
    return l;
}

QList< const KDevelop::Session* > SessionController::sessions() const
{
    QList< const KDevelop::Session* > ret;
    foreach( const Session* s, d->sessionActions.keys() )
    {
        ret << s;
    }
    return ret;
}

Session* SessionController::createSession( const QString& name )
{
    Session* s;
    if(name.startsWith('{'))
    {
        s = new Session( QUuid(name) );
    }else{
        qsrand(QDateTime::currentDateTime().toTime_t());
        s = new Session( QUuid::createUuid() );
        s->setName( name );
    }
    d->addSession( s );
    return s;
}

void SessionController::deleteSession( const QString& nameOrId )
{
    Session* s  = session(nameOrId);
    
    Q_ASSERT( s != d->activeSession ) ;
    
    QHash<Session*,QAction*>::iterator it = d->sessionActions.find(s);
    Q_ASSERT( it != d->sessionActions.end() );

    unplugActionList( "available_sessions" );
    actionCollection()->removeAction(*it);
    if (d->grp) { // happens in unit tests
        d->grp->removeAction(*it);
        plugActionList( "available_sessions", d->grp->actions() );
    }
    s->deleteFromDisk();
    emit sessionDeleted( s->name() );
    d->sessionActions.remove(s);
    s->deleteLater();
}

void SessionController::loadDefaultSession( const QString& session )
{
    QString load = session;
    if (load.isEmpty()) {
        KConfigGroup grp = KGlobal::config()->group( cfgSessionGroup() );
        load = grp.readEntry( cfgActiveSessionEntry(), "default" );
    }

    // Iteratively try to load the session, asking user what to do in case of failure
    // If showForceOpenDialog() returns empty string, stop trying
    Session* s;
    do
    {
        s = this->session( load );
        if( !s ) {
            s = createSession( load );
        }
        d->activateSession( s );
        if( activeSession() )
            break;
        load = handleLockedSession( s->name(), s->id().toString(), d->sessionLockState );
    } while( !load.isEmpty() );
}

Session* SessionController::session( const QString& nameOrId ) const
{
    Session* ret = d->findSessionForName( nameOrId );
    if(ret)
        return ret;

    return d->findSessionForId( nameOrId );
}

QString SessionController::cloneSession( const QString& nameOrid )
{
    Session* origSession = session( nameOrid );
    qsrand(QDateTime::currentDateTime().toTime_t());
    QUuid id = QUuid::createUuid();
    KIO::NetAccess::dircopy( SessionControllerPrivate::sessionDirectory( origSession->id().toString() ),
                             SessionControllerPrivate::sessionDirectory( id.toString() ),
                             Core::self()->uiController()->activeMainWindow() );
    Session* newSession = new Session( id );
    newSession->setName( i18n( "Copy of %1", origSession->name() ) );
    d->addSession(newSession);
    return newSession->name();
}

void SessionController::plugActions()
{
    unplugActionList( "available_sessions" );
    plugActionList( "available_sessions", d->grp->actions() );
}


QString SessionController::cfgSessionGroup() { return "Sessions"; }
QString SessionController::cfgActiveSessionEntry() { return "Active Session ID"; }

QList< SessionInfo > SessionController::availableSessionInfo()
{
    QList< SessionInfo > available;
    foreach( const QString& sessionId, QDir( SessionController::sessionDirectory() ).entryList( QDir::AllDirs ) ) {
        if( !QUuid( sessionId ).isNull() ) {
            available << Session::parse( sessionId );
        }
    }
    return available;
}

QString SessionController::sessionDirectory()
{
    return SessionControllerPrivate::sessionBaseDirectory();
}

SessionController::LockSessionState SessionController::tryLockSession(QString id, bool doLocking)
{
    /*
     * We've got two locking mechanisms here: D-Bus unique service name (based on the session id)
     * and a plain lockfile (KLockFile).
     * The latter is required to get the appname/pid of the locking instance
     * in case if it's stale/hanging/crashed (to make user know which PID he needs to kill).
     * D-Bus mechanism is the primary one.
     *
     * Since there is a kind of "logic tree", the code is a bit hard.
     */
    LockSessionState ret;
    ret.sessionId = id;

    QString service = SessionControllerPrivate::DBusServiceNameForSession( id );
    QDBusConnection connection = QDBusConnection::sessionBus();
    QDBusConnectionInterface* connectionInterface = connection.interface();
    ret.DBusService = service;

    ret.lockFilename = SessionControllerPrivate::lockFileForSession( id );
    ret.lockFile = new KLockFile( ret.lockFilename );

    bool canLockDBus = !connectionInterface->isServiceRegistered( service );
    bool lockedDBus = false;

    // Lock D-Bus if we can and we need to
    if( doLocking && canLockDBus ) {
        lockedDBus = connection.registerService( service );
    }

    // Attempt to lock file, despite the possibility to do so and presence of the request (doLocking)
    // This is required as KLockFile::getLockInfo() works only after KLockFile::lock() is called
    ret.attemptRelock();
    if( ret.lockResult == KLockFile::LockOK ) {
        // Unlock immediately if we shouldn't have locked it
        if( !lockedDBus ) {
            ret.lockFile->unlock();
        }
    } else {
        // If locking failed, retrieve the lock's metadata
        ret.lockFile->getLockInfo( ret.holderPid, ret.holderHostname, ret.holderApp );

        if( lockedDBus ) {
            // Since the lock-file is secondary, try to force-lock it if D-Bus locking succeeded
            ret.forceRemoveLockfile();
            ret.attemptRelock();

            // Finally, if removing didn't help, cancel D-Bus locking altogether.
            if( ret.lockResult != KLockFile::LockOK ) {
                connection.unregisterService( service );
                // do not set lockedDBus to false: ret.success will be then set to
                // lockedDBus, and we want it true to indicate that the D-Bus name is free
            }
        }
    }

    // Set the result by D-Bus status
    ret.success = doLocking ? lockedDBus : canLockDBus;
    return ret;
}

// Internal helper class
class SessionChooserDialog : public KDialog {
    Q_OBJECT
public:
    SessionChooserDialog(QListView* view, QAbstractItemModel* model, KLineEdit* filter);
    bool eventFilter(QObject* object, QEvent* event);

public Q_SLOTS:
    void updateState();
    void doubleClicked(QModelIndex);
    void filterTextChanged(QString);

private Q_SLOTS:
    void deleteButtonPressed();
    void showDeleteButton();
    void itemEntered(const QModelIndex& index);

private:
    QListView* m_view;
    QAbstractItemModel* m_model;
    KLineEdit* m_filter;
    QTimer m_updateStateTimer;

    QPushButton* m_deleteButton;
    QTimer m_deleteButtonTimer;
    int m_deleteCandidateRow;
};

SessionChooserDialog::SessionChooserDialog(QListView* view, QAbstractItemModel* model, KLineEdit* filter)
    : m_view(view), m_model(model), m_filter(filter), m_deleteCandidateRow(-1)
{
    m_updateStateTimer.setInterval(5000);
    m_updateStateTimer.setSingleShot(false);
    m_updateStateTimer.start();
    connect(&m_updateStateTimer, SIGNAL(timeout()), SLOT(updateState()));
    connect(view, SIGNAL(doubleClicked(QModelIndex)), SLOT(doubleClicked(QModelIndex)));
    connect(view, SIGNAL(entered(QModelIndex)), SLOT(itemEntered(QModelIndex)));

    m_deleteButton = new KPushButton(view->viewport());
    m_deleteButton->setIcon(KIcon("edit-delete"));
    m_deleteButton->setToolTip(i18nc("@info", "Delete session"));
    m_deleteButton->hide();
    connect(m_deleteButton, SIGNAL(clicked(bool)), SLOT(deleteButtonPressed()));

    m_deleteButtonTimer.setInterval(500);
    m_deleteButtonTimer.setSingleShot(true);
    connect(&m_deleteButtonTimer, SIGNAL(timeout()), SLOT(showDeleteButton()));

    view->setMouseTracking(true);
    view->installEventFilter(this);
    filter->installEventFilter(this);
    connect(filter, SIGNAL(textChanged(QString)), SLOT(filterTextChanged(QString)));
}

void SessionChooserDialog::filterTextChanged(QString)
{
    m_view->selectionModel()->setCurrentIndex(m_model->index(0, 0), QItemSelectionModel::ClearAndSelect | QItemSelectionModel::Rows);
}

void SessionChooserDialog::doubleClicked(QModelIndex index)
{
    if(m_model->flags(index) & Qt::ItemIsEnabled)
        accept();
}

void SessionChooserDialog::updateState() {
    // Sometimes locking may take some time, so we stop the timer, to prevent an 'avalanche' of events
    m_updateStateTimer.stop();
    for(int row = 0; row < m_model->rowCount(); ++row)
    {
        QString session = m_model->index(row, 0).data().toString();

        if(session.isEmpty()) //create new session
            continue;
        
        QString state, tooltip;
        SessionController::LockSessionState lockState = KDevelop::SessionController::tryLockSession(session);
        if(!lockState)
        {
            tooltip = i18n("Active session.\npid %1, app %2, host %3", lockState.holderPid, lockState.holderApp, lockState.holderHostname);
            state = i18n("Running");
        }
        
        m_model->setData(m_model->index(row, 1), lockState ? KIcon("") : KIcon("media-playback-start"), Qt::DecorationRole);
        m_model->setData(m_model->index(row, 1), tooltip, Qt::ToolTipRole);
        m_model->setData(m_model->index(row, 2), state, Qt::DisplayRole);
    }
    
    m_updateStateTimer.start();
}

QString SessionController::showSessionChooserDialog(QString headerText, bool onlyRunning)
{
    // The catalog hasn't been loaded yet
    KGlobal::locale()->insertCatalog("kdevplatform");

    QListView* view = new QListView;
    KLineEdit* filter = new KLineEdit;
    filter->setClearButtonShown( true );
    filter->setClickMessage(i18n("Search"));

    QStandardItemModel* model = new QStandardItemModel(view);

    QSortFilterProxyModel *proxy = new QSortFilterProxyModel(model);
    proxy->setSourceModel(model);
    proxy->setFilterKeyColumn( 1 );
    proxy->setFilterCaseSensitivity( Qt::CaseInsensitive );
    connect(filter, SIGNAL(textChanged(QString)), proxy, SLOT(setFilterFixedString(QString)));

    SessionChooserDialog dialog(view, proxy, filter);
    view->setEditTriggers(QAbstractItemView::NoEditTriggers);

    QVBoxLayout layout(dialog.mainWidget());
    if(!headerText.isEmpty())
        layout.addWidget(new QLabel(headerText));
    
    model->setColumnCount(3);
    model->setHeaderData(0, Qt::Horizontal,i18n("Identity"));
    model->setHeaderData(1, Qt::Horizontal, i18n("Contents"));
    model->setHeaderData(2, Qt::Horizontal,i18n("State"));

    view->setModel(proxy);
    view->setModelColumn(1);

    QHBoxLayout* filterLayout = new QHBoxLayout();
    filterLayout->addWidget(new QLabel(i18n("Filter:")));
    filterLayout->addWidget(filter);
    layout.addLayout(filterLayout);
    layout.addWidget(view);
    filter->setFocus();

    int row = 0;
    int defaultRow = 0;
    
    QString defaultSession = KGlobal::config()->group( cfgSessionGroup() ).readEntry( cfgActiveSessionEntry(), "default" );
    
    
    foreach(const KDevelop::SessionInfo& si, KDevelop::SessionController::availableSessionInfo())
    {
        if ( si.name.isEmpty() && si.projects.isEmpty() ) {
            continue;
        }

        bool running = KDevelop::SessionController::tryLockSession(si.uuid.toString());
        
        if(onlyRunning && !running)
            continue;

        if(si.uuid.toString() == defaultSession)
            defaultRow = row;
        
        model->setItem(row, 0, new QStandardItem(si.uuid.toString()));
        model->setItem(row, 1, new QStandardItem(si.description));
        model->setItem(row, 2, new QStandardItem);
        
        if(defaultRow == row && running)
            ++defaultRow;
        
        ++row;
    }

    int cnsRow = row;
    if(!onlyRunning) {
        model->setItem(row, 0, new QStandardItem);
        model->setItem(row, 1, new QStandardItem(KIcon("window-new"), i18n("Create New Session")));
    }

    dialog.updateState();
    dialog.mainWidget()->layout()->setContentsMargins(0,0,0,0);
    
    view->selectionModel()->setCurrentIndex(proxy->mapFromSource(model->index(defaultRow, 0)), QItemSelectionModel::ClearAndSelect | QItemSelectionModel::Rows);
    view->setSizePolicy(QSizePolicy::MinimumExpanding, QSizePolicy::MinimumExpanding);
    ///@todo We need a way to get a proper size-hint from the view, but unfortunately, that only seems possible after the view was shown.
    dialog.setInitialSize(QSize(900, 600));

    if(dialog.exec() != QDialog::Accepted)
    {
        return QString();
    }
    
    QModelIndex selected = view->selectionModel()->currentIndex();
    if(selected.isValid())
    {
        QString ret;
        if( selected.row() == cnsRow ) {
            qsrand(QDateTime::currentDateTime().toTime_t());
            ret = QUuid::createUuid().toString();
        } else {
            selected = selected.sibling(selected.row(), 0);
            ret = selected.data().toString();
        }
        return ret;
    }

    return QString();
}

QString SessionController::handleLockedSession( const QString& sessionName, const QString& sessionId,
                                                const SessionController::LockSessionState& state )
{
    if( state ) {
        return sessionId;
    }

    // Set to true if lock-file is not free
    bool lockFileOwned = state.lockResult != KLockFile::LockOK;

    // Set the locking problem description.
    QString problemDescription;
    if( state.success ) {
        // Do not try to call D-Bus if the D-Bus service is free (unregistered).
        switch( state.lockResult ) {
            case KLockFile::LockStale:
                problemDescription = i18nc("@info", "The session lock-file is stale.");
                break;

            case KLockFile::LockError:
                problemDescription = i18nc("@info", "Error while taking the session lock-file.");
                break;

            case KLockFile::LockFail:
                problemDescription = i18nc("@info", "The session lock-file is owned.");
                break;

            case KLockFile::LockOK:
            default:
                // We shouldn't have both D-Bus service name and lockfile free by now.
                Q_ASSERT( false );
                break;
        }
    } else {
        // The timeout for "ensureVisible" call
        // Leave it sufficiently low to avoid waiting for hung instances.
        static const int timeout_ms = 1000;

        QDBusMessage message = QDBusMessage::createMethodCall( state.DBusService,
                                                               "/kdevelop/MainWindow",
                                                               "org.kdevelop.MainWindow",
                                                               "ensureVisible" );
        QDBusMessage reply = QDBusConnection::sessionBus().call( message,
                                                                 QDBus::Block,
                                                                 timeout_ms );
        if( reply.type() == QDBusMessage::ReplyMessage ) {
            kDebug() << i18nc( "@info:shell", "made running %1 instance (PID: %2) visible", state.holderApp, state.holderPid );
            return QString();
        } else {
            kDebug() << i18nc("@info:shell", "running %1 instance (PID: %2) is apparently hung", state.holderApp, state.holderPid);
        }

        problemDescription = i18nc("@info",
                                   "The given application did not respond to a DBUS call, "
                                   "it may have crashed or is hanging.");
    }

    QString problemHeader;
    if( lockFileOwned ) {
        problemHeader = i18nc("@info", "Failed to lock the session <em>%1</em>, "
                              "already locked by %2 on %3 (PID %4).",
                              sessionName, state.holderApp, state.holderHostname, state.holderPid);
    } else {
        problemHeader = i18nc("@info", "Failed to lock the session <em>%1</em> (lock-file unavailable).",
                              sessionName);
    }

    QString problemResolution;
    if( state.success ) {
        problemResolution = i18nc("@info",
                                  "<p>Do you want to remove the lock file and force a new %1 instance?<br/>"
                                  "<strong>Beware:</strong> Only do this if you are sure there is no running"
                                  " process using this session.</p>"
                                  "<p>Otherwise, close the offending application instance "
                                  "or choose another session to launch.</p>",
                                  KCmdLineArgs::aboutData()->programName());
    } else {
        problemResolution = i18nc("@info",
                                  "<p>Please, close the offending application instance "
                                  "or choose another session to launch.</p>");
    }

    QString errmsg = "<p>"
                     + problemHeader
                     + "<br>"
                     + problemDescription
                     + "</p>"
                     + problemResolution;

    KGuiItem retry = KStandardGuiItem::cont();
    if( state.success ) {
        retry.setText(i18nc("@action:button", "Remove lock file"));
    } else {
        retry.setText(i18nc("@action:button", "Retry startup"));
    }
    KGuiItem choose = KStandardGuiItem::configure();
    choose.setText(i18nc("@action:button", "Choose another session"));
    KGuiItem cancel = KStandardGuiItem::quit();
    int ret = KMessageBox::warningYesNoCancel(0, errmsg, i18nc("@title:window", "Failed to Lock Session %1", sessionName),
                                              retry, choose, cancel);
    switch( ret ) {
    case KMessageBox::Yes:
        if( state.success ) {
            state.forceRemoveLockfile();
        }
        return sessionId;
        break;

    case KMessageBox::No: {
        QString errmsg = i18nc("@info", "The session %1 is already active in another running instance.",
                               sessionName);
        return showSessionChooserDialog(errmsg);
        break;
    }

    case KMessageBox::Cancel:
    default:
        break;
    }

    return QString();
}

void SessionChooserDialog::itemEntered(const QModelIndex& index)
{
    // The last row says "Create new session", we don't want to delete that
    if(index.row() == m_model->rowCount()-1) {
        m_deleteButton->hide();
        m_deleteButtonTimer.stop();
        return;
    }

    // align the delete-button to stay on the right border of the item
    // we need the right most column's index
    QModelIndex in = m_model->index( index.row(), 1 );
    const QRect rect = m_view->visualRect(in);
    m_deleteButton->resize(rect.height(), rect.height());
    
    QPoint p(rect.right() - m_deleteButton->size().width(), rect.top()+rect.height()/2-m_deleteButton->height()/2);
    m_deleteButton->move(p);

    m_deleteCandidateRow = index.row();
    m_deleteButtonTimer.start();
}

void SessionChooserDialog::showDeleteButton()
{
    m_deleteButton->show();
}

bool SessionChooserDialog::eventFilter(QObject* object, QEvent* event)
{
    if(object == m_view && event->type() == QEvent::Leave ) {
        m_deleteButtonTimer.stop();
        m_deleteButton->hide();
    }
    if(object == m_filter && event->type() == QEvent::KeyPress) {
        QKeyEvent *keyEvent = static_cast<QKeyEvent*>(event);
        if(keyEvent->key() == Qt::Key_Up || keyEvent->key() == Qt::Key_Down) {
            QModelIndex currentIndex = m_view->selectionModel()->currentIndex();
            int selectRow = -1;
            if(keyEvent->key() == Qt::Key_Up) {
                if(!currentIndex.isValid()) {
                    selectRow = m_model->rowCount()-1;
                } else if(currentIndex.row()-1 >= 0) {
                    selectRow = currentIndex.row()-1;
                }
            } else if(keyEvent->key() == Qt::Key_Down) {
                if(!currentIndex.isValid()) {
                    selectRow = 0;
                } else if(currentIndex.row()+1 < m_model->rowCount()) {
                    selectRow = currentIndex.row()+1;
                }
            }
            if (selectRow != -1) {
                    m_view->selectionModel()->setCurrentIndex(m_model->index(selectRow, 0), QItemSelectionModel::ClearAndSelect | QItemSelectionModel::Rows);
            }
            return true;
        }
    }

    return false;
}


void SessionChooserDialog::deleteButtonPressed()
{
    if(m_deleteCandidateRow == -1)
        return;

    QModelIndex index = m_model->index(m_deleteCandidateRow, 0);
    QStandardItem* item = m_model->itemFromIndex(index);
    const QString uuid = item->text();

    {
        SessionController::LockSessionState state = SessionController::tryLockSession( uuid );
        if( !state ) {
            const QString errCaption = i18nc("@title", "Cannot Delete Session");
            QString errText = i18nc("@info", "<p>Cannot delete a locked session.");

            if( state.lockResult != KLockFile::LockOK ) {
                errText += i18nc("@info", "<p>The session is locked by %1 on %2 (PID %3).",
                                 state.holderApp, state.holderHostname, state.holderPid);
            }

            KMessageBox::error( this, errText, errCaption );
            return;
        }
    }

    const QString text = i18nc("@info", "The session and all contained settings will be deleted. The projects will stay unaffected. Do you really want to continue?");
    const QString caption = i18nc("@title", "Delete Session");
    const KGuiItem deleteItem = KStandardGuiItem::del();
    const KGuiItem cancelItem = KStandardGuiItem::cancel();

    if(KMessageBox::warningYesNo(this, text, caption, deleteItem, cancelItem) == KMessageBox::Yes) {
<<<<<<< HEAD
=======
        QModelIndex index = m_model->index(m_deleteCandidateRow, 0);
        const QString uuid = m_model->data(index, Qt::DisplayRole).toString();

        //FIXME: What about running sessions?
>>>>>>> 551c2a05
        KDevelop::Session session( uuid );
        session.deleteFromDisk();

        m_model->removeRows( m_deleteCandidateRow, 1 );
        m_deleteCandidateRow = -1;
    }
}

QString SessionController::sessionDir()
{
    if( !activeSession() )
        return QString();
    return d->ownSessionDirectory();
}

QString SessionController::sessionName()
{
    if(!activeSession())
        return QString();
    return activeSession()->description();
}


}
#include "sessioncontroller.moc"
#include "moc_sessioncontroller.cpp"<|MERGE_RESOLUTION|>--- conflicted
+++ resolved
@@ -50,11 +50,8 @@
 #include <KApplication>
 #include <QLineEdit>
 #include <KMessageBox>
-<<<<<<< HEAD
 #include <KAboutData>
-=======
 #include <KLineEdit>
->>>>>>> 551c2a05
 #include <QGroupBox>
 #include <QBoxLayout>
 #include <QTimer>
@@ -1304,13 +1301,10 @@
     const KGuiItem cancelItem = KStandardGuiItem::cancel();
 
     if(KMessageBox::warningYesNo(this, text, caption, deleteItem, cancelItem) == KMessageBox::Yes) {
-<<<<<<< HEAD
-=======
         QModelIndex index = m_model->index(m_deleteCandidateRow, 0);
         const QString uuid = m_model->data(index, Qt::DisplayRole).toString();
 
         //FIXME: What about running sessions?
->>>>>>> 551c2a05
         KDevelop::Session session( uuid );
         session.deleteFromDisk();
 
