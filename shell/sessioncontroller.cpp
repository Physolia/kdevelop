/* This file is part of KDevelop
Copyright 2008 Andreas Pakulat <apaku@gmx.de>
Copyright 2010 David Nolden <david.nolden.kdevelop@art-master.de>

This library is free software; you can redistribute it and/or
modify it under the terms of the GNU Library General Public
License as published by the Free Software Foundation; either
version 2 of the License, or (at your option) any later version.

This library is distributed in the hope that it will be useful,
but WITHOUT ANY WARRANTY; without even the implied warranty of
MERCHANTABILITY or FITNESS FOR A PARTICULAR PURPOSE.  See the GNU
Library General Public License for more details.

You should have received a copy of the GNU Library General Public License
along with this library; see the file COPYING.LIB.  If not, write to
the Free Software Foundation, Inc., 51 Franklin Street, Fifth Floor,
Boston, MA 02110-1301, USA.
*/

#include "sessioncontroller.h"

#include <QtCore/QDir>
#include <QtCore/QHash>
#include <QtCore/QStringList>
#include <QtCore/QTimer>
#include <QAction>
#include <QApplication>
#include <QDBusConnectionInterface>
#include <QGroupBox>
#include <QInputDialog>
#include <QLabel>
#include <QLineEdit>
#include <QListView>
#include <QSortFilterProxyModel>
#include <QStandardItemModel>
#include <QPushButton>
#include <QVBoxLayout>

#include <KActionCollection>
#include <KConfigGroup>
#include <KIO/CopyJob>
#include <KJobWidgets>
#include <KLocalizedString>
#include <KMessageBox>
#include <KProcess>
#include <KStringHandler>

#include "session.h"
#include "core.h"
#include "uicontroller.h"
#include "sessiondialog.h"
#include "shellextension.h"
#include "sessionlock.h"
#include "sessionchooserdialog.h"
#include "debug.h"
#include <interfaces/iprojectcontroller.h>
#include <sublime/mainwindow.h>
#include <interfaces/idocumentcontroller.h>
#include <serialization/itemrepositoryregistry.h>
#include <ktexteditor/document.h>


namespace KDevelop
{

namespace {
    int argc = 0;
    char** argv = 0;
};

void SessionController::setArguments(int _argc, char** _argv)
{
    argc = _argc;
    argv = _argv;
}

static QStringList standardArguments()
{
    QStringList ret;
    for(int a = 0; a < argc; ++a)
    {
        QString arg = QString::fromLocal8Bit(argv[a]);
        if(arg.startsWith(QLatin1String("-graphicssystem")) || arg.startsWith(QLatin1String("-style")))
        {
            ret << '-' + arg;
            if(a+1 < argc)
                ret << QString::fromLocal8Bit(argv[a+1]);
        }
    }
    return ret;
}

class SessionControllerPrivate : public QObject
{
    Q_OBJECT
public:
    SessionControllerPrivate( SessionController* s )
        : q(s)
        , activeSession(0)
        , grp(0)
    {
    }

    ~SessionControllerPrivate() override {
    }

    Session* findSessionForName( const QString& name ) const
    {
        foreach( Session* s, sessionActions.keys() )
        {
            if( s->name() == name )
                return s;
        }
        return 0;
    }

    Session* findSessionForId(QString idString)
    {
        QUuid id(idString);

        foreach( Session* s, sessionActions.keys() )
        {
            if( s->id() == id)
                return s;
        }
        return 0;
    }

    void newSession()
    {
        qsrand(QDateTime::currentDateTimeUtc().toTime_t());
        Session* session = new Session( QUuid::createUuid().toString() );

        KProcess::startDetached(ShellExtension::getInstance()->binaryPath(), QStringList() << QStringLiteral("-s") << session->id().toString() << standardArguments());
        delete session;
#if 0
        //Terminate this instance of kdevelop if the user agrees
        foreach(Sublime::MainWindow* window, Core::self()->uiController()->controller()->mainWindows())
            window->close();
#endif
    }

    void configureSessions()
    {
        SessionDialog dlg(ICore::self()->uiController()-> activeMainWindow());
        dlg.exec();
    }

    void deleteCurrentSession()
    {
        int choice = KMessageBox::warningContinueCancel(Core::self()->uiController()->activeMainWindow(), i18n("The current session and all contained settings will be deleted. The projects will stay unaffected. Do you really want to continue?"));

        if(choice == KMessageBox::Continue)
        {
            q->deleteSessionFromDisk(sessionLock);
            q->emitQuitSession();
        }
    }

    void renameSession()
    {
        bool ok;
        auto newSessionName = QInputDialog::getText(Core::self()->uiController()->activeMainWindow(),
                                                    i18n("Rename Session"), i18n("New Session Name:"),
                                                    QLineEdit::Normal, q->activeSession()->name(), &ok);
        if (ok) {
            static_cast<Session*>(q->activeSession())->setName(newSessionName);
        }

        q->updateXmlGuiActionList(); // resort
    }

    bool loadSessionExternally( Session* s )
    {
        Q_ASSERT( s );
        KProcess::startDetached(ShellExtension::getInstance()->binaryPath(), QStringList() << QStringLiteral("-s") << s->id().toString() << standardArguments());
        return true;
    }

    TryLockSessionResult activateSession( Session* s )
    {
        Q_ASSERT( s );

        activeSession = s;
        TryLockSessionResult result = SessionController::tryLockSession( s->id().toString());
        if( !result.lock ) {
            activeSession = 0;
            return result;
        }
        Q_ASSERT(s->id().toString() == result.lock->id());
        sessionLock = result.lock;

        KConfigGroup grp = KSharedConfig::openConfig()->group( SessionController::cfgSessionGroup() );
        grp.writeEntry( SessionController::cfgActiveSessionEntry(), s->id().toString() );
        grp.sync();
        if (Core::self()->setupFlags() & Core::NoUi) return result;

        QHash<Session*,QAction*>::iterator it = sessionActions.find(s);
        Q_ASSERT( it != sessionActions.end() );
        (*it)->setCheckable(true);
        (*it)->setChecked(true);

        for(it = sessionActions.begin(); it != sessionActions.end(); ++it)
        {
            if(it.key() != s)
                (*it)->setCheckable(false);
        }

        return result;
    }

    void loadSessionFromAction(QAction* action)
    {
        auto session = action->data().value<Session*>();
        loadSessionExternally(session);
    }

    void addSession( Session* s )
    {
        if (Core::self()->setupFlags() & Core::NoUi) {
            sessionActions[s] = 0;
            return;
        }

        QAction* a = new QAction( grp );
        a->setText( s->description() );
        a->setCheckable( false );
        a->setData(QVariant::fromValue<Session*>(s));

        sessionActions[s] = a;
        q->actionCollection()->addAction( "session_"+s->id().toString(), a );
        connect( s, &Session::sessionUpdated, this, &SessionControllerPrivate::sessionUpdated );
        sessionUpdated( s );
    }

    SessionController* q;

    QHash<Session*, QAction*> sessionActions;
    ISession* activeSession;
    QActionGroup* grp;

    ISessionLock::Ptr sessionLock;

    static QString sessionBaseDirectory()
    {
        return QStandardPaths::writableLocation(QStandardPaths::GenericDataLocation)
            +'/'+ qApp->applicationName() + "/sessions/";
    }

    QString ownSessionDirectory() const
    {
        Q_ASSERT(activeSession);
        return q->sessionDirectory( activeSession->id().toString() );
    }

private slots:
    void sessionUpdated( KDevelop::ISession* s )
    {
        sessionActions[static_cast<Session*>( s )]->setText( KStringHandler::rsqueeze(s->description()) );
    }
};


SessionController::SessionController( QObject *parent )
        : QObject( parent ), d(new SessionControllerPrivate(this))
{
    setObjectName(QStringLiteral("SessionController"));
    setComponentName(QStringLiteral("kdevsession"), QStringLiteral("KDevSession"));

    setXMLFile(QStringLiteral("kdevsessionui.rc"));

    QDBusConnection::sessionBus().registerObject( QStringLiteral("/org/kdevelop/SessionController"),
        this, QDBusConnection::ExportScriptableSlots );

    if (Core::self()->setupFlags() & Core::NoUi) return;

    QAction* action = actionCollection()->addAction( QStringLiteral("new_session"), this, SLOT(newSession()) );
    action->setText( i18nc("@action:inmenu", "Start New Session") );
    action->setToolTip( i18nc("@info:tooltip", "Start a new KDevelop instance with an empty session") );
    action->setIcon(QIcon::fromTheme(QStringLiteral("window-new")));

    action = actionCollection()->addAction( QStringLiteral("rename_session"), this, SLOT(renameSession()) );
    action->setText( i18n("Rename Current Session...") );
    action->setIcon(QIcon::fromTheme(QStringLiteral("edit-rename")));

    action = actionCollection()->addAction( QStringLiteral("delete_session"), this, SLOT(deleteCurrentSession()) );
    action->setText( i18n("Delete Current Session...") );
    action->setIcon(QIcon::fromTheme(QStringLiteral("edit-delete")));

    action = actionCollection()->addAction( QStringLiteral("quit"), this, SIGNAL(quitSession()) );
    action->setText( i18n("Quit") );
    action->setMenuRole( QAction::NoRole ); // OSX: prevent QT from hiding this due to conflict with 'Quit KDevelop...'
    actionCollection()->setDefaultShortcut( action, Qt::CTRL | Qt::Key_Q );
    action->setIcon(QIcon::fromTheme(QStringLiteral("application-exit")));

    #if 0
    action = actionCollection()->addAction( "configure_sessions", this, SLOT(configureSessions()) );
    action->setText( i18n("Configure Sessions...") );
    action->setToolTip( i18n("Create/Delete/Activate Sessions") );
    action->setWhatsThis( i18n( "Shows a dialog to Create/Delete Sessions and set a new active session." ) );
    #endif

    d->grp = new QActionGroup( this );
    connect( d->grp, &QActionGroup::triggered, this, [&] (QAction* a) { d->loadSessionFromAction(a); } );
}

SessionController::~SessionController()
{
    delete d;
}

void SessionController::startNewSession()
{
    d->newSession();
}

void SessionController::cleanup()
{
    if (d->activeSession) {
        Q_ASSERT(d->activeSession->id().toString() == d->sessionLock->id());

        if (d->activeSession->isTemporary()) {
            deleteSessionFromDisk(d->sessionLock);
        }
        d->activeSession = 0;
    }

    d->sessionLock.clear();
    qDeleteAll(d->sessionActions);
    d->sessionActions.clear();
}

void SessionController::initialize( const QString& session )
{
    QDir sessiondir( SessionControllerPrivate::sessionBaseDirectory() );

    foreach( const QString& s, sessiondir.entryList( QDir::AllDirs | QDir::NoDotAndDotDot ) )
    {
        QUuid id( s );
        if( id.isNull() )
            continue;
        // Only create sessions for directories that represent proper uuid's
        Session* ses = new Session( id.toString(), this );

        //Delete sessions that have no name and are empty
        if( ses->containedProjects().isEmpty() && ses->name().isEmpty()
            && (session.isEmpty() || (ses->id().toString() != session && ses->name() != session)) )
        {
            TryLockSessionResult result = tryLockSession(s);
            if (result.lock) {
                deleteSessionFromDisk(result.lock);
            }
            delete ses;
        } else {
            d->addSession( ses );
        }
    }

    loadDefaultSession( session );

    updateXmlGuiActionList();
}


ISession* SessionController::activeSession() const
{
    return d->activeSession;
}

ISessionLock::Ptr SessionController::activeSessionLock() const
{
    return d->sessionLock;
}

void SessionController::loadSession( const QString& nameOrId )
{
    d->loadSessionExternally( session( nameOrId ) );
}

QList<QString> SessionController::sessionNames() const
{
    QStringList l;
    foreach( const Session* s, d->sessionActions.keys() )
    {
        l << s->name();
    }
    return l;
}

QList< const KDevelop::Session* > SessionController::sessions() const
{
    QList< const KDevelop::Session* > ret;
    foreach( const Session* s, d->sessionActions.keys() )
    {
        ret << s;
    }
    return ret;
}

Session* SessionController::createSession( const QString& name )
{
    Session* s;
    if(name.startsWith('{'))
    {
        s = new Session( QUuid(name).toString() );
    }else{
        qsrand(QDateTime::currentDateTimeUtc().toTime_t());
        s = new Session( QUuid::createUuid().toString() );
        s->setName( name );
    }
    d->addSession( s );
    updateXmlGuiActionList();
    return s;
}

void SessionController::deleteSession( const ISessionLock::Ptr& lock )
{
    Session* s  = session(lock->id());

    QHash<Session*,QAction*>::iterator it = d->sessionActions.find(s);
    Q_ASSERT( it != d->sessionActions.end() );

    unplugActionList( QStringLiteral("available_sessions") );
    actionCollection()->removeAction(*it);
    if (d->grp) { // happens in unit tests
        d->grp->removeAction(*it);
        plugActionList( QStringLiteral("available_sessions"), d->grp->actions() );
    }

    if (s == d->activeSession) {
        d->activeSession = nullptr;
    }
    deleteSessionFromDisk(lock);

    emit sessionDeleted( s->id().toString() );
    d->sessionActions.remove(s);
    delete s;
}

void SessionController::deleteSessionFromDisk( const ISessionLock::Ptr& lock )
{
    qCDebug(SHELL) << "Deleting session:" << lock->id();

    static_cast<SessionLock*>(lock.data())->removeFromDisk();
    ItemRepositoryRegistry::deleteRepositoryFromDisk( lock );
}

void SessionController::loadDefaultSession( const QString& session )
{
    QString load = session;
    if (load.isEmpty()) {
        KConfigGroup grp = KSharedConfig::openConfig()->group( cfgSessionGroup() );
        load = grp.readEntry( cfgActiveSessionEntry(), "default" );
    }

    // Iteratively try to load the session, asking user what to do in case of failure
    // If showForceOpenDialog() returns empty string, stop trying
    Session* s = 0;
    do
    {
        s = this->session( load );
        if( !s ) {
            s = createSession( load );
        }
        TryLockSessionResult result = d->activateSession( s );
        if( result.lock ) {
            Q_ASSERT(d->activeSession == s);
            Q_ASSERT(d->sessionLock = result.lock);
            break;
        }
        load = handleLockedSession( s->name(), s->id().toString(), result.runInfo );
    } while( !load.isEmpty() );
}

Session* SessionController::session( const QString& nameOrId ) const
{
    Session* ret = d->findSessionForName( nameOrId );
    if(ret)
        return ret;

    return d->findSessionForId( nameOrId );
}

QString SessionController::cloneSession( const QString& nameOrid )
{
    Session* origSession = session( nameOrid );
    qsrand(QDateTime::currentDateTimeUtc().toTime_t());
    QUuid id = QUuid::createUuid();
    auto copyJob = KIO::copy(QUrl::fromLocalFile(sessionDirectory(origSession->id().toString())),
                             QUrl::fromLocalFile(sessionDirectory( id.toString())));
    KJobWidgets::setWindow(copyJob, Core::self()->uiController()->activeMainWindow());
    copyJob->exec();

    Session* newSession = new Session( id.toString() );
    newSession->setName( i18n( "Copy of %1", origSession->name() ) );
    d->addSession(newSession);
    updateXmlGuiActionList();
    return newSession->name();
}

void SessionController::updateXmlGuiActionList()
{
    unplugActionList( QStringLiteral("available_sessions") );

<<<<<<< HEAD
    auto actions = d->grp->actions();
    std::sort(actions.begin(), actions.end(), [](const QAction* lhs, const QAction* rhs) {
        auto s1 = lhs->data().value<Session*>();
        auto s2 = rhs->data().value<Session*>();
        return QString::localeAwareCompare(s1->description(), s2->description()) < 0;
    });
    plugActionList(QStringLiteral("available_sessions"), actions);
=======
    if (d->grp) {
        auto actions = d->grp->actions();
        std::sort(actions.begin(), actions.end(), [](const QAction* lhs, const QAction* rhs) {
            auto s1 = lhs->data().value<Session*>();
            auto s2 = rhs->data().value<Session*>();
            return QString::localeAwareCompare(s1->description(), s2->description()) < 0;
        });
        plugActionList(QStringLiteral("available_sessions"), actions);
    }
>>>>>>> f8fc85a5
}


QString SessionController::cfgSessionGroup() { return QStringLiteral("Sessions"); }
QString SessionController::cfgActiveSessionEntry() { return QStringLiteral("Active Session ID"); }

QList<SessionInfo> SessionController::availableSessionInfo()
{
    return availableSessionInfos().toList();
}

SessionInfos SessionController::availableSessionInfos()
{
    SessionInfos sessionInfos;
    foreach( const QString& sessionId, QDir( SessionControllerPrivate::sessionBaseDirectory() ).entryList( QDir::AllDirs ) ) {
        if( !QUuid( sessionId ).isNull() ) {
            sessionInfos << Session::parse( sessionId );
        }
    }
    return sessionInfos;
}

QString SessionController::sessionDirectory(const QString& sessionId)
{
    return SessionControllerPrivate::sessionBaseDirectory() + sessionId;
}

TryLockSessionResult SessionController::tryLockSession(const QString& id)
{
    return SessionLock::tryLockSession(id, true);
}

bool SessionController::isSessionRunning(const QString& id)
{
    return sessionRunInfo(id).isRunning;
}

SessionRunInfo SessionController::sessionRunInfo(const QString& id)
{
    return SessionLock::tryLockSession(id, false).runInfo;
}

QString SessionController::showSessionChooserDialog(QString headerText, bool onlyRunning)
{
    ///FIXME: move this code into sessiondialog.cpp
    QListView* view = new QListView;
    QLineEdit* filter = new QLineEdit;
    filter->setClearButtonEnabled( true );
    filter->setPlaceholderText(i18n("Search"));

    QStandardItemModel* model = new QStandardItemModel(view);

    QSortFilterProxyModel *proxy = new QSortFilterProxyModel(model);
    proxy->setSourceModel(model);
    proxy->setFilterKeyColumn( 1 );
    proxy->setFilterCaseSensitivity( Qt::CaseInsensitive );
    connect(filter, &QLineEdit::textChanged, proxy, &QSortFilterProxyModel::setFilterFixedString);

    SessionChooserDialog dialog(view, proxy, filter);
    view->setEditTriggers(QAbstractItemView::NoEditTriggers);

    QVBoxLayout layout(dialog.mainWidget());
    if(!headerText.isEmpty()) {
        QLabel* heading = new QLabel(headerText);
        QFont font = heading->font();
        font.setBold(true);
        heading->setFont(font);
        layout.addWidget(heading);
    }

    model->setColumnCount(3);
    model->setHeaderData(0, Qt::Horizontal,i18n("Identity"));
    model->setHeaderData(1, Qt::Horizontal, i18n("Contents"));
    model->setHeaderData(2, Qt::Horizontal,i18n("State"));

    view->setModel(proxy);
    view->setModelColumn(1);

    QHBoxLayout* filterLayout = new QHBoxLayout();
    filterLayout->addWidget(new QLabel(i18n("Filter:")));
    filterLayout->addWidget(filter);
    layout.addLayout(filterLayout);
    layout.addWidget(view);
    filter->setFocus();

    int row = 0;

    QString defaultSession = KSharedConfig::openConfig()->group( cfgSessionGroup() ).readEntry( cfgActiveSessionEntry(), "default" );

    foreach(const KDevelop::SessionInfo& si, KDevelop::SessionController::availableSessionInfos())
    {
        if ( si.name.isEmpty() && si.projects.isEmpty() ) {
            continue;
        }

        bool running = KDevelop::SessionController::isSessionRunning(si.uuid.toString());

        if(onlyRunning && !running)
            continue;

        model->setItem(row, 0, new QStandardItem(si.uuid.toString()));
        model->setItem(row, 1, new QStandardItem(si.description));
        model->setItem(row, 2, new QStandardItem);

        ++row;
    }
    model->sort(1);

    if(!onlyRunning) {
        model->setItem(row, 0, new QStandardItem);
        model->setItem(row, 1, new QStandardItem(QIcon::fromTheme(QStringLiteral("window-new")), i18n("Create New Session")));
    }

    dialog.updateState();
    dialog.mainWidget()->layout()->setContentsMargins(0,0,0,0);

    const QModelIndex defaultSessionIndex = model->match(model->index(0, 0), Qt::DisplayRole, defaultSession, 1, Qt::MatchExactly).value(0);
    view->selectionModel()->setCurrentIndex(proxy->mapFromSource(defaultSessionIndex), QItemSelectionModel::ClearAndSelect | QItemSelectionModel::Rows);
    view->setSizePolicy(QSizePolicy::MinimumExpanding, QSizePolicy::MinimumExpanding);
    ///@todo We need a way to get a proper size-hint from the view, but unfortunately, that only seems possible after the view was shown.
    dialog.resize(QSize(900, 600));

    if(dialog.exec() != QDialog::Accepted)
    {
        return QString();
    }

    QModelIndex selected = view->selectionModel()->currentIndex();
    if (!selected.isValid())
        return QString();

    const QString selectedSessionId = selected.sibling(selected.row(), 0).data().toString();
    if (selectedSessionId.isEmpty()) {
        // "Create New Session" item selected, return a fresh UUID
        qsrand(QDateTime::currentDateTimeUtc().toTime_t());
        return QUuid::createUuid().toString();
    }
    return selectedSessionId;
}

QString SessionController::handleLockedSession( const QString& sessionName, const QString& sessionId,
                                                const SessionRunInfo& runInfo )
{
    return SessionLock::handleLockedSession(sessionName, sessionId, runInfo);
}

QString SessionController::sessionDir()
{
    if( !activeSession() )
        return QString();
    return d->ownSessionDirectory();
}

QString SessionController::sessionName()
{
    if(!activeSession())
        return QString();
    return activeSession()->description();
}


}
#include "sessioncontroller.moc"
#include "moc_sessioncontroller.cpp"<|MERGE_RESOLUTION|>--- conflicted
+++ resolved
@@ -503,15 +503,6 @@
 {
     unplugActionList( QStringLiteral("available_sessions") );
 
-<<<<<<< HEAD
-    auto actions = d->grp->actions();
-    std::sort(actions.begin(), actions.end(), [](const QAction* lhs, const QAction* rhs) {
-        auto s1 = lhs->data().value<Session*>();
-        auto s2 = rhs->data().value<Session*>();
-        return QString::localeAwareCompare(s1->description(), s2->description()) < 0;
-    });
-    plugActionList(QStringLiteral("available_sessions"), actions);
-=======
     if (d->grp) {
         auto actions = d->grp->actions();
         std::sort(actions.begin(), actions.end(), [](const QAction* lhs, const QAction* rhs) {
@@ -521,7 +512,6 @@
         });
         plugActionList(QStringLiteral("available_sessions"), actions);
     }
->>>>>>> f8fc85a5
 }
 
 
