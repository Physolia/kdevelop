/*
   Copyright 2009 David Nolden <david.nolden.kdevelop@art-master.de>
   Copyright 2012 Milian Wolff <mail@milianw.de>
   Copyright 2014 Sven Brauch <svenbrauch@gmail.com>
   Copyright 2014 Kevin Funk <kfunk@kde.org>

   This library is free software; you can redistribute it and/or
   modify it under the terms of the GNU Library General Public
   License version 2 as published by the Free Software Foundation.

   This library is distributed in the hope that it will be useful,
   but WITHOUT ANY WARRANTY; without even the implied warranty of
   MERCHANTABILITY or FITNESS FOR A PARTICULAR PURPOSE.  See the GNU
   Library General Public License for more details.

   You should have received a copy of the GNU Library General Public License
   along with this library; see the file COPYING.LIB.  If not, write to
   the Free Software Foundation, Inc., 51 Franklin Street, Fifth Floor,
   Boston, MA 02110-1301, USA.
*/

#ifndef KDEVPLATFORM_ASSISTANTPOPUP_H
#define KDEVPLATFORM_ASSISTANTPOPUP_H

#include <QDeclarativeView>
#include <interfaces/iassistant.h>
#include <ksharedptr.h>

namespace KTextEditor
{
class View;
class Cursor;
}

class AssistantPopupConfig : public QObject
{
    Q_OBJECT
    Q_PROPERTY(QColor foreground READ foreground NOTIFY colorsChanged)
    Q_PROPERTY(QColor background READ background NOTIFY colorsChanged)
    Q_PROPERTY(QColor highlight READ highlight NOTIFY colorsChanged)

    Q_PROPERTY(QString title READ title NOTIFY titleChanged)
    Q_PROPERTY(QList<QObject*> model READ model NOTIFY modelChanged)
    Q_PROPERTY(bool active READ isActive WRITE setActive NOTIFY activeChanged)
    Q_PROPERTY(bool useVerticalLayout READ useVerticalLayout WRITE setUseVerticalLayout NOTIFY useVerticalLayoutChanged)

public:
    explicit AssistantPopupConfig(QObject *parent = 0);

    QColor foreground() const { return m_foreground; }
    QColor background() const { return m_background; }
    QColor highlight() const { return m_highlight; }

    bool useVerticalLayout() const { return m_useVerticalLayout; }
    void setUseVerticalLayout(bool vertical);

    QString title() const { return m_title; }
    void setTitle(const QString& title);
    QList<QObject*> model() const { return m_model; }
    void setModel(const QList<QObject*>& model);

    void setColorsFromView(QObject *view);

    bool isActive() const;
    void setActive(bool active);

signals:
    void colorsChanged();

    void titleChanged(const QString& title);
    void modelChanged(const QList<QObject*>& model);
    void activeChanged(bool active);
    void useVerticalLayoutChanged(bool useVerticalLayout);

private:
    QColor m_foreground;
    QColor m_background;
    QColor m_highlight;

    QString m_title;
    QList<QObject*> m_model;
    bool m_active;
    bool m_useVerticalLayout;
};

Q_DECLARE_METATYPE(AssistantPopupConfig*)

class AssistantPopup : public QDeclarativeView
{
    Q_OBJECT

public:
<<<<<<< HEAD
    typedef QExplicitlySharedDataPointer<AssistantPopup> Ptr;
=======
    typedef KSharedPtr<AssistantPopup> Ptr;

>>>>>>> 60f67d0b
    /**
     * The current main window will be used as parent widget for the popup.
     * This is to make use of the maximal space available and prevent any lines
     * in e.g. the editor to be hidden by the popup.
     */
    AssistantPopup();

    /**
     * Reset this popup for view @p view and show assistant @p assistant
     *
     * @p view The widget below which the assistant should be shown.
     */
    void reset(KTextEditor::View *view, const KDevelop::IAssistant::Ptr &assistant);

    KDevelop::IAssistant::Ptr assistant() const;

private slots:
    void updatePosition(KTextEditor::View* view, const KTextEditor::Cursor& newPos);
    void updateState();
    void updateLayoutType();

    void executeHideAction();
    void hideAssistant();

protected:
    virtual bool eventFilter(QObject* object, QEvent* event);
    virtual void keyPressEvent(QKeyEvent* event);
    virtual void keyReleaseEvent(QKeyEvent* event);
    virtual bool viewportEvent(QEvent *event);

private:
    void setView(KTextEditor::View* view);
    void setAssistant(const KDevelop::IAssistant::Ptr& assistant);

    /// Give the AssistantPopup instance widget focus
    void grabFocus();
    /// Return focus back to the editor view
    void ungrabFocus();

    KDevelop::IAssistant::Ptr m_assistant;
    QPointer<KTextEditor::View> m_view;
    AssistantPopupConfig* m_config;
    bool m_shownAtBottom;
    bool m_reopening;
    QTimer* m_updateTimer;
};

#endif // KDEVPLATFORM_ASSISTANTPOPUP_H<|MERGE_RESOLUTION|>--- conflicted
+++ resolved
@@ -90,12 +90,8 @@
     Q_OBJECT
 
 public:
-<<<<<<< HEAD
     typedef QExplicitlySharedDataPointer<AssistantPopup> Ptr;
-=======
-    typedef KSharedPtr<AssistantPopup> Ptr;
 
->>>>>>> 60f67d0b
     /**
      * The current main window will be used as parent widget for the popup.
      * This is to make use of the maximal space available and prevent any lines
