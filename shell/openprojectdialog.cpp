--- conflicted
+++ resolved
@@ -13,10 +13,7 @@
 #include "projectinfopage.h"
 
 #include <QFileInfo>
-<<<<<<< HEAD
-=======
 #include <QFileDialog>
->>>>>>> f8fc85a5
 
 #include <KColorScheme>
 #include <KIO/StatJob>
@@ -78,8 +75,6 @@
 {
     resize(QSize(700, 500));
 
-<<<<<<< HEAD
-=======
     const bool useKdeFileDialog = qEnvironmentVariableIsSet("KDE_FULL_SESSION");
     QStringList filters, allEntry;
     QString filterFormat = useKdeFileDialog
@@ -105,7 +100,6 @@
     else
         filters.prepend(i18n("All Project Files (%1)", allEntry.join(QStringLiteral(" "))));
 
->>>>>>> f8fc85a5
     QUrl start = startUrl.isValid() ? startUrl : Core::self()->projectController()->projectsBaseDirectory();
     start = start.adjusted(QUrl::NormalizePathSegments);
     KPageWidgetItem* currentPage = 0;
@@ -117,16 +111,6 @@
         currentPage = sourcePage;
     }
 
-<<<<<<< HEAD
-    openPageWidget = new OpenProjectPage( start, this );
-    connect( openPageWidget, &OpenProjectPage::urlSelected, this, &OpenProjectDialog::validateOpenUrl );
-    connect( openPageWidget, &OpenProjectPage::accepted, this, &OpenProjectDialog::openPageAccepted );
-    openPage = addPage( openPageWidget, i18n("Select a build system setup file, existing KDevelop project, "
-                                             "or any folder to open as a project") );
-
-    if( !fetch ) {
-        currentPage = openPage;
-=======
     if (useKdeFileDialog) {
         openPageWidget = new OpenProjectPage( start, filters, this );
         connect( openPageWidget, &OpenProjectPage::urlSelected, this, &OpenProjectDialog::validateOpenUrl );
@@ -142,7 +126,6 @@
         nativeDialog->setDirectoryUrl(start);
         nativeDialog->setFileMode(QFileDialog::ExistingFile);
         nativeDialog->setNameFilters(filters);
->>>>>>> f8fc85a5
     }
 
     ProjectInfoPage* page = new ProjectInfoPage( this );
@@ -150,13 +133,10 @@
     connect( page, &ProjectInfoPage::projectManagerChanged, this, &OpenProjectDialog::validateProjectManager );
     projectInfoPage = addPage( page, i18n("Project Information") );
 
-<<<<<<< HEAD
-=======
     if (!currentPage) {
         currentPage = projectInfoPage;
     }
 
->>>>>>> f8fc85a5
     setValid( sourcePage, false );
     setValid( openPage, false );
     setValid( projectInfoPage, false);
@@ -206,51 +186,6 @@
 
     const QUrl url = url_.adjusted(QUrl::StripTrailingSlash);
 
-<<<<<<< HEAD
-    if( url.isLocalFile() )
-    {
-        QFileInfo info( url.toLocalFile() );
-        isValid = info.exists();
-        if ( isValid ) {
-            isDir = info.isDir();
-            extension = info.suffix();
-        }
-    } else if ( url.isValid() )
-    {
-        KIO::StatJob* statJob = KIO::stat( url, KIO::HideProgressInfo );
-        KJobWidgets::setWindow(statJob, Core::self()->uiControllerInternal()->defaultMainWindow() );
-        isValid = statJob->exec(); // TODO: do this asynchronously so that the user isn't blocked while typing every letter of the hostname in sftp://hostname
-        if ( isValid ) {
-            KIO::UDSEntry entry = statJob->statResult();
-            isDir = entry.isDir();
-            extension = QFileInfo( entry.stringValue( KIO::UDSEntry::UDS_NAME ) ).suffix();
-        }
-    }
-
-    if ( isValid ) {
-        // reset header
-        openPage->setHeader(i18n("Open \"%1\" as project", url.fileName()));
-    } else {
-        // report error
-        KColorScheme scheme(palette().currentColorGroup());
-        const QString errorMsg = i18n("Selected URL is invalid");
-        openPage->setHeader(QStringLiteral("<font color='%1'>%2</font>")
-            .arg(scheme.foreground(KColorScheme::NegativeText).color().name(), errorMsg)
-        );
-        setAppropriate( projectInfoPage, false );
-        setAppropriate( openPage, true );
-        setValid( openPage, false );
-        return;
-    }
-
-    m_selected = url;
-
-    if( isDir || extension != ShellExtension::getInstance()->projectFileExtension() )
-    {
-        setAppropriate( projectInfoPage, true );
-        m_url = url;
-        if( !isDir ) {
-=======
     // openPage is used only in KDE
     if (openPage) {
         if ( urlInfo.isValid ) {
@@ -277,7 +212,6 @@
         setAppropriate( projectInfoPage, true );
         m_url = url;
         if( !urlInfo.isDir ) {
->>>>>>> f8fc85a5
             m_url = m_url.adjusted(QUrl::StripTrailingSlash | QUrl::RemoveFilename);
         }
         ProjectInfoPage* page = qobject_cast<ProjectInfoPage*>( projectInfoPage->widget() );
@@ -304,45 +238,11 @@
             bool managerFound = false;
             foreach( const QString& manager, m_projectFilters.keys() )
             {
-<<<<<<< HEAD
-                // Default manager
-                page->setProjectManager( QStringLiteral("Generic Project Manager") );
-                // clear the filelist
-                m_fileList.clear();
-
-                if( isDir ) {
-                    // If a dir was selected fetch all files in it
-                    KIO::ListJob* job = KIO::listDir( m_url );
-                    connect( job, &KIO::ListJob::entries,
-                                  this, &OpenProjectDialog::storeFileList);
-                    KJobWidgets::setWindow(job, Core::self()->uiController()->activeMainWindow());
-                    job->exec();
-                } else {
-                    // Else we'lll just take the given file
-                    m_fileList << url.fileName();
-                }
-                // Now find a manager for the file(s) in our filelist.
-                bool managerFound = false;
-                foreach( const QString& manager, page2->projectFilters().keys() )
-                {
-                    foreach( const QString& filterexp, page2->projectFilters().value(manager) )
-                    {
-                        if( !m_fileList.filter( QRegExp( filterexp, Qt::CaseSensitive, QRegExp::Wildcard ) ).isEmpty() )
-                        {
-                            managerFound = true;
-                            break;
-                        }
-                    }
-                    if( managerFound )
-                    {
-                        page->setProjectManager( manager );
-=======
                 foreach( const QString& filterexp, m_projectFilters.value(manager) )
                 {
                     if( !m_fileList.filter( QRegExp( filterexp, Qt::CaseSensitive, QRegExp::Wildcard ) ).isEmpty() )
                     {
                         managerFound = true;
->>>>>>> f8fc85a5
                         break;
                     }
                 }
@@ -353,12 +253,7 @@
             }
         }
         m_url.setPath( m_url.path() + '/' + m_url.fileName() + '.' + ShellExtension::getInstance()->projectFileExtension() );
-<<<<<<< HEAD
-    } else
-    {
-=======
     } else {
->>>>>>> f8fc85a5
         setAppropriate( projectInfoPage, false );
         m_url = url;
     }
