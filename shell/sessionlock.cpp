--- conflicted
+++ resolved
@@ -172,11 +172,8 @@
             out << i18nc( "@info:shell", "Running %1 instance (PID: %2) detected, making this one visible instead of starting a new one", runInfo.holderApp, runInfo.holderPid ) << endl;
             return QString();
         } else {
-<<<<<<< HEAD
-            qWarning() << i18nc("@info:shell", "Running %1 instance (PID: %2) is apparently hung", runInfo.holderApp, runInfo.holderPid);
-=======
+            qCWarning(SHELL) << i18nc("@info:shell", "Running %1 instance (PID: %2) is apparently hung", runInfo.holderApp, runInfo.holderPid);
             qCWarning(SHELL) << i18nc("@info:shell", "running %1 instance (PID: %2) is apparently hung", runInfo.holderApp, runInfo.holderPid);
->>>>>>> 06857e65
         }
     }
 
