/***************************************************************************
 *   Copyright 2007 Alexander Dymo  <adymo@kdevelop.org>            *
 *                                                                         *
 *   This program is free software; you can redistribute it and/or modify  *
 *   it under the terms of the GNU Library General Public License as       *
 *   published by the Free Software Foundation; either version 2 of the    *
 *   License, or (at your option) any later version.                       *
 *                                                                         *
 *   This program is distributed in the hope that it will be useful,       *
 *   but WITHOUT ANY WARRANTY; without even the implied warranty of        *
 *   MERCHANTABILITY or FITNESS FOR A PARTICULAR PURPOSE.  See the         *
 *   GNU General Public License for more details.                          *
 *                                                                         *
 *   You should have received a copy of the GNU Library General Public     *
 *   License along with this program; if not, write to the                 *
 *   Free Software Foundation, Inc.,                                       *
 *   51 Franklin Street, Fifth Floor, Boston, MA  02110-1301, USA.         *
 ***************************************************************************/
#include "uicontroller.h"

#include <QAction>
#include <QApplication>
#include <QDialog>
#include <QListWidget>
#include <QMap>
#include <QPointer>
#include <QTimer>
#include <QVBoxLayout>

#include <KLocalizedString>
#include <KXMLGUIClient>

#include <sublime/area.h>
#include <sublime/view.h>
#include <sublime/tooldocument.h>
#include <sublime/holdupdates.h>

#include <interfaces/itoolviewactionlistener.h>

#include "core.h"
#include "configpage.h"
#include "configdialog.h"
#include "debug.h"
#include "editorconfigpage.h"
#include "shellextension.h"
#include "partcontroller.h"
#include "plugincontroller.h"
#include "mainwindow.h"
#include "partdocument.h"
#include "textdocument.h"
#include "documentcontroller.h"
#include <ktexteditor/view.h>
#include "workingsetcontroller.h"
#include "workingsets/workingset.h"
#include "settings/bgpreferences.h"
#include "settings/languagepreferences.h"
#include "settings/environmentpreferences.h"
#include "settings/pluginpreferences.h"
#include "settings/projectpreferences.h"
#include "settings/sourceformattersettings.h"
#include "settings/uipreferences.h"
#include "settings/templateconfig.h"

namespace KDevelop {

class UiControllerPrivate {
public:
    UiControllerPrivate(UiController *controller)
    : areasRestored(false), m_controller(controller)
    {
        if (Core::self()->workingSetControllerInternal())
            Core::self()->workingSetControllerInternal()->initializeController(m_controller);

        m_controller->connect(m_controller, &Sublime::Controller::mainWindowAdded, m_controller, &UiController::mainWindowAdded);

        QMap<QString, Sublime::Position> desired;

        desired[QStringLiteral("org.kdevelop.ClassBrowserView")] = Sublime::Left;
        desired[QStringLiteral("org.kdevelop.DocumentsView")] = Sublime::Left;
        desired[QStringLiteral("org.kdevelop.ProjectsView")] = Sublime::Left;
        desired[QStringLiteral("org.kdevelop.FileManagerView")] = Sublime::Left;
        desired[QStringLiteral("org.kdevelop.ProblemReporterView")] = Sublime::Bottom;
        desired[QStringLiteral("org.kdevelop.OutputView")] = Sublime::Bottom;
        desired[QStringLiteral("org.kdevelop.ContextBrowser")] = Sublime::Bottom;
        desired[QStringLiteral("org.kdevelop.KonsoleView")] = Sublime::Bottom;
        desired[QStringLiteral("org.kdevelop.SnippetView")] = Sublime::Right;
        desired[QStringLiteral("org.kdevelop.ExternalScriptView")] = Sublime::Right;
        Sublime::Area* a =
            new Sublime::Area(m_controller, QStringLiteral("code"), i18n("Code"));
        a->setDesiredToolViews(desired);
        a->setIconName(QStringLiteral("document-edit"));
        m_controller->addDefaultArea(a);

        desired.clear();
        desired[QStringLiteral("org.kdevelop.debugger.VariablesView")] = Sublime::Left;
        desired[QStringLiteral("org.kdevelop.debugger.BreakpointsView")] = Sublime::Bottom;
        desired[QStringLiteral("org.kdevelop.debugger.StackView")] = Sublime::Bottom;
        desired[QStringLiteral("org.kdevelop.debugger.ConsoleView")] = Sublime::Bottom;
        desired[QStringLiteral("org.kdevelop.KonsoleView")] = Sublime::Bottom;
        a = new Sublime::Area(m_controller, QStringLiteral("debug"), i18n("Debug"));
        a->setDesiredToolViews(desired);
        a->setIconName(QStringLiteral("tools-report-bug"));
        m_controller->addDefaultArea(a);

        desired.clear();
        desired[QStringLiteral("org.kdevelop.ProjectsView")] = Sublime::Left;
        desired[QStringLiteral("org.kdevelop.PatchReview")] = Sublime::Bottom;

        a = new Sublime::Area(m_controller, QStringLiteral("review"), i18n("Review"));
        a->setDesiredToolViews(desired);
        a->setIconName(QStringLiteral("applications-engineering"));
        m_controller->addDefaultArea(a);

        if(!(Core::self()->setupFlags() & Core::NoUi))
        {
            defaultMainWindow = new MainWindow(m_controller);
            m_controller->addMainWindow(defaultMainWindow);
            activeSublimeWindow = defaultMainWindow;
        }
        else
        {
            activeSublimeWindow = defaultMainWindow = 0;
        }

        m_assistantTimer.setSingleShot(true);
        m_assistantTimer.setInterval(100);
    }

    void widgetChanged(QWidget*, QWidget* now)
    {
        if (now) {
            Sublime::MainWindow* win = qobject_cast<Sublime::MainWindow*>(now->window());
            if( win )
            {
                activeSublimeWindow = win;
            }
        }
    }

    Core *core;
    QPointer<MainWindow> defaultMainWindow;

    QHash<IToolViewFactory*, Sublime::ToolDocument*> factoryDocuments;

    QPointer<Sublime::MainWindow> activeSublimeWindow;
    bool areasRestored;

    /// QWidget implementing IToolViewActionListener interface, or null
    QPointer<QWidget> activeActionListener;
    QTimer m_assistantTimer;

private:
    UiController *m_controller;
};


class UiToolViewFactory: public Sublime::ToolFactory {
public:
    UiToolViewFactory(IToolViewFactory *factory): m_factory(factory) {}
    ~UiToolViewFactory() override { delete m_factory; }
    QWidget* create(Sublime::ToolDocument *doc, QWidget *parent = 0) override
    {
        Q_UNUSED( doc );
        return m_factory->create(parent);
    }

    QList< QAction* > contextMenuActions(QWidget* viewWidget) const override
    {
        return m_factory->contextMenuActions( viewWidget );
    }

    QList<QAction*> toolBarActions( QWidget* viewWidget ) const override
    {
        return m_factory->toolBarActions( viewWidget );
    }

    QString id() const override { return m_factory->id(); }
private:
    IToolViewFactory *m_factory;
};


class ViewSelectorItem: public QListWidgetItem {
public:
    ViewSelectorItem(const QString &text, QListWidget *parent = 0, int type = Type)
        :QListWidgetItem(text, parent, type) {}
    IToolViewFactory *factory;
};


class NewToolViewListWidget: public QListWidget {
    Q_OBJECT

public:
    NewToolViewListWidget(MainWindow *mw, QWidget* parent = 0)
        :QListWidget(parent), m_mw(mw)
    {
        connect(this, &NewToolViewListWidget::doubleClicked, this, &NewToolViewListWidget::addNewToolViewByDoubleClick);
    }

Q_SIGNALS:
    void addNewToolView(MainWindow *mw, QListWidgetItem *item);

private Q_SLOTS:
    void addNewToolViewByDoubleClick(QModelIndex index)
    {
        QListWidgetItem *item = itemFromIndex(index);
        // Disable item so that the toolview can not be added again.
        item->setFlags(item->flags() & ~Qt::ItemIsEnabled);
        emit addNewToolView(m_mw, item);
    }

private:
    MainWindow *m_mw;
};

UiController::UiController(Core *core)
    :Sublime::Controller(0), IUiController(), d(new UiControllerPrivate(this))
{
    setObjectName(QStringLiteral("UiController"));
    d->core = core;

    if (!defaultMainWindow() || (Core::self()->setupFlags() & Core::NoUi))
        return;

    connect(qApp, &QApplication::focusChanged,
            this, [&] (QWidget* old, QWidget* now) { d->widgetChanged(old, now); } );

    setupActions();
}

UiController::~UiController()
{
    delete d;
}

void UiController::setupActions()
{
}

void UiController::mainWindowAdded(Sublime::MainWindow* mainWindow)
{
    connect(mainWindow, &MainWindow::activeToolViewChanged, this, &UiController::slotActiveToolViewChanged);
    connect(mainWindow, &MainWindow::areaChanged, this, &UiController::slotAreaChanged); // also check after area reconstruction
}

// FIXME: currently, this always create new window. Probably,
// should just rename it.
void UiController::switchToArea(const QString &areaName, SwitchMode switchMode)
{
    if (switchMode == ThisWindow) {
        showArea(areaName, activeSublimeWindow());
        return;
    }

    MainWindow *main = new MainWindow(this);

    addMainWindow(main);
    showArea(areaName, main);
    main->initialize();

    // WTF? First, enabling this code causes crashes since we
    // try to disconnect some already-deleted action, or something.
    // Second, this code will disconnection the clients from guiFactory
    // of the previous main window. Ick!
#if 0
    //we need to add all existing guiclients to the new mainwindow
    //@todo adymo: add only ones that belong to the area (when the area code is there)
    foreach (KXMLGUIClient *client, oldMain->guiFactory()->clients())
        main->guiFactory()->addClient(client);
#endif

    main->show();
}


QWidget* UiController::findToolView(const QString& name, IToolViewFactory *factory, FindFlags flags)
{
    if(!d->areasRestored || !activeArea())
        return 0;

    QList< Sublime::View* > views = activeArea()->toolViews();
    foreach(Sublime::View* view, views) {
        Sublime::ToolDocument *doc = dynamic_cast<Sublime::ToolDocument*>(view->document());
        if(doc && doc->title() == name && view->widget()) {
            if(flags & Raise)
                view->requestRaise();
            return view->widget();
        }
    }

    QWidget* ret = 0;

    if(flags & Create)
    {
        Sublime::ToolDocument* doc = d->factoryDocuments.value(factory);
        if(!doc) {
            doc = new Sublime::ToolDocument(name, this, new UiToolViewFactory(factory));
            d->factoryDocuments.insert(factory, doc);
        }

        Sublime::View* view = addToolViewToArea(factory, doc, activeArea());
        if(view)
            ret = view->widget();

        if(flags & Raise)
            findToolView(name, factory, Raise);
    }

    return ret;
}

void UiController::raiseToolView(QWidget* toolViewWidget)
{
    if(!d->areasRestored)
        return;

    QList< Sublime::View* > views = activeArea()->toolViews();
    foreach(Sublime::View* view, views) {
        if(view->widget() == toolViewWidget) {
            view->requestRaise();
            return;
        }
    }
}

void UiController::addToolView(const QString & name, IToolViewFactory *factory)
{
    if (!factory)
        return;

    qCDebug(SHELL) ;
    Sublime::ToolDocument *doc = new Sublime::ToolDocument(name, this, new UiToolViewFactory(factory));
    d->factoryDocuments[factory] = doc;

    /* Until areas are restored, we don't know which views should be really
       added, and which not, so we just record view availability.  */
    if (d->areasRestored) {
         foreach (Sublime::Area* area, allAreas()) {
             addToolViewToArea(factory, doc, area);
         }
    }
}

void KDevelop::UiController::raiseToolView(Sublime::View * view)
{
    foreach( Sublime::Area* area, allAreas() ) {
        if( area->toolViews().contains( view ) )
            area->raiseToolView( view );
    }

    slotActiveToolViewChanged(view);
}

void UiController::slotAreaChanged(Sublime::Area*)
{
    // this slot gets call if an area in *any* MainWindow changed
    // so let's first get the "active area"
    const auto area = activeSublimeWindow()->area();
    if (area) {
        // walk through shown tool views and maku sure the
        const auto shownIds = area->shownToolViews(Sublime::AllPositions);
        foreach (Sublime::View* toolView, area->toolViews()) {
            if (shownIds.contains(toolView->document()->documentSpecifier())) {
                slotActiveToolViewChanged(toolView);
            }
        }
    }
}

void UiController::slotActiveToolViewChanged(Sublime::View* view)
{
    if (!view) {
        return;
    }

    // record the last active tool view action listener
    if (qobject_cast<IToolViewActionListener*>(view->widget())) {
        d->activeActionListener = view->widget();
    }
}

void KDevelop::UiController::removeToolView(IToolViewFactory *factory)
{
    if (!factory)
        return;

    qCDebug(SHELL) ;
    //delete the tooldocument
    Sublime::ToolDocument *doc = d->factoryDocuments.value(factory);

    ///@todo adymo: on document deletion all its views shall be also deleted
    foreach (Sublime::View *view, doc->views()) {
        foreach (Sublime::Area *area, allAreas())
            if (area->removeToolView(view))
                view->deleteLater();
    }

    d->factoryDocuments.remove(factory);
    delete doc;
}

Sublime::Area *UiController::activeArea()
{
    Sublime::MainWindow *m = activeSublimeWindow();
    if (m)
        return activeSublimeWindow()->area();
    return 0;
}

Sublime::MainWindow *UiController::activeSublimeWindow()
{
    return d->activeSublimeWindow;
}

MainWindow *UiController::defaultMainWindow()
{
    return d->defaultMainWindow;
}

void UiController::initialize()
{
    defaultMainWindow()->initialize();
}


void UiController::cleanup()
{
    foreach (Sublime::MainWindow* w, mainWindows())
        w->saveSettings();
    saveAllAreas(KSharedConfig::openConfig());
}

void UiController::selectNewToolViewToAdd(MainWindow *mw)
{
    if (!mw || !mw->area())
        return;

    QDialog *dia = new QDialog(mw);
    dia->setWindowTitle(i18n("Select Tool View to Add"));

    auto mainLayout = new QVBoxLayout(dia);

    NewToolViewListWidget *list = new NewToolViewListWidget(mw, dia);

    list->setSelectionMode(QAbstractItemView::ExtendedSelection);
    list->setSortingEnabled(true);
    for (QHash<IToolViewFactory*, Sublime::ToolDocument*>::const_iterator it = d->factoryDocuments.constBegin();
        it != d->factoryDocuments.constEnd(); ++it)
    {
        ViewSelectorItem *item = new ViewSelectorItem(it.value()->title(), list);
        item->factory = it.key();
        if (!item->factory->allowMultiple() && toolViewPresent(it.value(), mw->area())) {
            // Disable item if the toolview is already present.
            item->setFlags(item->flags() & ~Qt::ItemIsEnabled);
        }
        list->addItem(item);
    }

    list->setFocus();
    connect(list, &NewToolViewListWidget::addNewToolView, this, &UiController::addNewToolView);
    mainLayout->addWidget(list);

    auto buttonBox = new QDialogButtonBox(QDialogButtonBox::Ok|QDialogButtonBox::Cancel);
    auto okButton = buttonBox->button(QDialogButtonBox::Ok);
    okButton->setDefault(true);
    okButton->setShortcut(Qt::CTRL | Qt::Key_Return);
    dia->connect(buttonBox, &QDialogButtonBox::accepted, dia, &QDialog::accept);
    dia->connect(buttonBox, &QDialogButtonBox::rejected, dia, &QDialog::reject);
    mainLayout->addWidget(buttonBox);

    if (dia->exec() == QDialog::Accepted)
    {
        foreach (QListWidgetItem* item, list->selectedItems())
        {
            addNewToolView(mw, item);
        }
    }
    delete dia;
}

void UiController::addNewToolView(MainWindow *mw, QListWidgetItem* item)
{
    ViewSelectorItem *current = static_cast<ViewSelectorItem*>(item);
    Sublime::ToolDocument *doc = d->factoryDocuments[current->factory];
    Sublime::View *view = doc->createView();
    mw->area()->addToolView(view,
        Sublime::dockAreaToPosition(current->factory->defaultPosition()));
    current->factory->viewCreated(view);
}

void UiController::showSettingsDialog()
{
    auto editorConfigPage = new EditorConfigPage(activeMainWindow());
    auto languageConfigPage = new LanguagePreferences(activeMainWindow());

    auto configPages = QVector<KDevelop::ConfigPage*> {
        new UiPreferences(activeMainWindow()),
        new PluginPreferences(activeMainWindow()),
        new SourceFormatterSettings(activeMainWindow()),
        new ProjectPreferences(activeMainWindow()),
        new EnvironmentPreferences(QString(), activeMainWindow()),
        new BGPreferences(activeMainWindow()),
        new TemplateConfig(activeMainWindow()),
        editorConfigPage
    };

    ConfigDialog cfgDlg(configPages, activeMainWindow());

    auto addPluginPages = [&](IPlugin* plugin) {
        for (int i = 0, numPages = plugin->configPages(); i < numPages; ++i) {
            auto page = plugin->configPage(i, &cfgDlg);
            if(page && page->configPageType() == ConfigPage::LanguageConfigPage){
                cfgDlg.addSubConfigPage(languageConfigPage, page);
            } else {
                // insert them before the editor config page
                cfgDlg.addConfigPage(page, editorConfigPage);
            }
        }
    };

    cfgDlg.addConfigPage(languageConfigPage, configPages[5]);

    foreach (IPlugin* plugin, ICore::self()->pluginController()->loadedPlugins()) {
        addPluginPages(plugin);
    }
    // TODO: only load settings if a UI related page was changed?
    connect(&cfgDlg, &ConfigDialog::configSaved, activeSublimeWindow(), &Sublime::MainWindow::loadSettings);
    // make sure that pages get added whenever a new plugin is loaded (probably from the plugin selection dialog)
    // removal on plugin unload is already handled in ConfigDialog
    connect(ICore::self()->pluginController(), &IPluginController::pluginLoaded, &cfgDlg, addPluginPages);
    cfgDlg.exec();
}

Sublime::Controller* UiController::controller()
{
    return this;
}

KParts::MainWindow *UiController::activeMainWindow()
{
    return activeSublimeWindow();
}

void UiController::saveArea(Sublime::Area * area, KConfigGroup & group)
{
    area->save(group);
    if (!area->workingSet().isEmpty()) {
        WorkingSet* set = Core::self()->workingSetControllerInternal()->getWorkingSet(area->workingSet());
        set->saveFromArea(area, area->rootIndex());
    }
}

void UiController::loadArea(Sublime::Area * area, const KConfigGroup & group)
{
    area->load(group);
    if (!area->workingSet().isEmpty()) {
        WorkingSet* set = Core::self()->workingSetControllerInternal()->getWorkingSet(area->workingSet());
        Q_ASSERT(set->isConnected(area));
        Q_UNUSED(set);
    }
}

void UiController::saveAllAreas(KSharedConfigPtr config)
{
    KConfigGroup uiConfig(config, "User Interface");
    int wc = mainWindows().size();
    uiConfig.writeEntry("Main Windows Count", wc);
    for (int w = 0; w < wc; ++w)
    {
        KConfigGroup mainWindowConfig(&uiConfig,
                                      QStringLiteral("Main Window %1").arg(w));

        foreach (Sublime::Area* defaultArea, defaultAreas())
        {
            // FIXME: using object name seems ugly.
            QString type = defaultArea->objectName();
            Sublime::Area* area = this->area(w, type);
            KConfigGroup areaConfig(&mainWindowConfig, "Area " + type);

            areaConfig.deleteGroup();
            areaConfig.writeEntry("id", type);
            saveArea(area, areaConfig);
            areaConfig.sync();
        }
    }
    uiConfig.sync();
}

void UiController::loadAllAreas(KSharedConfigPtr config)
{
    KConfigGroup uiConfig(config, "User Interface");
    int wc = uiConfig.readEntry("Main Windows Count", 1);

    /* It is expected the main windows are restored before
       restoring areas.  */
    if (wc > mainWindows().size())
        wc = mainWindows().size();

    QList<Sublime::Area*> changedAreas;

    /* Offer all toolviews to the default areas.  */
    foreach (Sublime::Area *area, defaultAreas())
    {
        QHash<IToolViewFactory*, Sublime::ToolDocument*>::const_iterator i, e;
        for (i = d->factoryDocuments.constBegin(),
                 e = d->factoryDocuments.constEnd(); i != e; ++i)
        {
            addToolViewIfWanted(i.key(), i.value(), area);
        }
    }

    /* Restore per-windows areas.  */
    for (int w = 0; w < wc; ++w)
    {
        KConfigGroup mainWindowConfig(&uiConfig,
                                      QStringLiteral("Main Window %1").arg(w));

        Sublime::MainWindow *mw = mainWindows()[w];

        /* We loop over default areas.  This means that if
           the config file has an area of some type that is not
           in default set, we'd just ignore it.  I think it's fine --
           the model were a given mainwindow can has it's own
           area types not represented in the default set is way
           too complex.  */
        foreach (Sublime::Area* defaultArea, defaultAreas())
        {
            QString type = defaultArea->objectName();
            Sublime::Area* area = this->area(w, type);

            KConfigGroup areaConfig(&mainWindowConfig, "Area " + type);

            qCDebug(SHELL) << "Trying to restore area " << type;

            /* This is just an easy check that a group exists, to
               avoid "restoring" area from empty config group, wiping
               away programmatically installed defaults.  */
            if (areaConfig.readEntry("id", "") == type)
            {
                qCDebug(SHELL) << "Restoring area " << type;
                loadArea(area, areaConfig);
            }

            // At this point we know which toolviews the area wants.
            // Tender all tool views we have.
            QHash<IToolViewFactory*, Sublime::ToolDocument*>::const_iterator i, e;
            for (i = d->factoryDocuments.constBegin(),
                     e = d->factoryDocuments.constEnd(); i != e; ++i)
            {
                addToolViewIfWanted(i.key(), i.value(), area);
            }
        }

        // Force reload of the changes.
        showAreaInternal(mw->area(), mw);

        mw->enableAreaSettingsSave();
    }

    d->areasRestored = true;
}

void UiController::addToolViewToDockArea(IToolViewFactory* factory, Qt::DockWidgetArea area)
{
    addToolViewToArea(factory, d->factoryDocuments.value(factory), activeArea(), Sublime::dockAreaToPosition(area));
}

bool UiController::toolViewPresent(Sublime::ToolDocument* doc, Sublime::Area* area)
{
    foreach (Sublime::View *view, doc->views()) {
        if( area->toolViews().contains( view ) )
            return true;
    }
    return false;
}

void UiController::addToolViewIfWanted(IToolViewFactory* factory,
                           Sublime::ToolDocument* doc,
                           Sublime::Area* area)
{
    if (area->wantToolView(factory->id()))
    {
        addToolViewToArea(factory, doc, area);
    }
}

Sublime::View* UiController::addToolViewToArea(IToolViewFactory* factory,
                                     Sublime::ToolDocument* doc,
                                     Sublime::Area* area, Sublime::Position p)
{
    Sublime::View* view = doc->createView();
    area->addToolView(
        view,
        p == Sublime::AllPositions ? Sublime::dockAreaToPosition(factory->defaultPosition()) : p);

    connect(view, &Sublime::View::raise,
            this, static_cast<void(UiController::*)(Sublime::View*)>(&UiController::raiseToolView));

    factory->viewCreated(view);
    return view;
}

void UiController::registerStatus(QObject* status)
{
    Sublime::MainWindow* w = activeSublimeWindow();
    if (!w) return;
    MainWindow* mw = qobject_cast<KDevelop::MainWindow*>(w);
    if (!mw) return;
    mw->registerStatus(status);
}

void UiController::showErrorMessage(const QString& message, int timeout)
{
    Sublime::MainWindow* w = activeSublimeWindow();
    if (!w) return;
    MainWindow* mw = qobject_cast<KDevelop::MainWindow*>(w);
    if (!mw) return;
    QMetaObject::invokeMethod(mw, "showErrorMessage", Q_ARG(QString, message), Q_ARG(int, timeout));
}

<<<<<<< HEAD
const QMap< IToolViewFactory*, Sublime::ToolDocument* >& UiController::factoryDocuments() const
=======
void UiController::hideAssistant()
{
    if (d->currentShownAssistant) {
        d->currentShownAssistant->hide();
    }
}

void UiController::popUpAssistant(const KDevelop::IAssistant::Ptr& assistant)
{
    if(!assistant)
        return;

    Sublime::View* view = d->activeSublimeWindow->activeView();
    if( !view )
    {
        qCDebug(SHELL) << "no active view in mainwindow";
        return;
    }

    auto editorView = qobject_cast<KTextEditor::View*>(view->widget());
    Q_ASSERT(editorView);
    if (editorView) {
        if ( !d->currentShownAssistant ) {
            d->currentShownAssistant = new AssistantPopup;
        }
        d->currentShownAssistant->reset(editorView, assistant);
    }
}

const QHash< IToolViewFactory*, Sublime::ToolDocument* >& UiController::factoryDocuments() const
>>>>>>> 7a06e635
{
    return d->factoryDocuments;
}

QWidget* UiController::activeToolViewActionListener() const
{
    return d->activeActionListener;
}

QList<Sublime::Area*> UiController::allAreas() const
{
    return Sublime::Controller::allAreas();
}

}

#include "uicontroller.moc"
#include "moc_uicontroller.cpp"<|MERGE_RESOLUTION|>--- conflicted
+++ resolved
@@ -719,40 +719,7 @@
     QMetaObject::invokeMethod(mw, "showErrorMessage", Q_ARG(QString, message), Q_ARG(int, timeout));
 }
 
-<<<<<<< HEAD
-const QMap< IToolViewFactory*, Sublime::ToolDocument* >& UiController::factoryDocuments() const
-=======
-void UiController::hideAssistant()
-{
-    if (d->currentShownAssistant) {
-        d->currentShownAssistant->hide();
-    }
-}
-
-void UiController::popUpAssistant(const KDevelop::IAssistant::Ptr& assistant)
-{
-    if(!assistant)
-        return;
-
-    Sublime::View* view = d->activeSublimeWindow->activeView();
-    if( !view )
-    {
-        qCDebug(SHELL) << "no active view in mainwindow";
-        return;
-    }
-
-    auto editorView = qobject_cast<KTextEditor::View*>(view->widget());
-    Q_ASSERT(editorView);
-    if (editorView) {
-        if ( !d->currentShownAssistant ) {
-            d->currentShownAssistant = new AssistantPopup;
-        }
-        d->currentShownAssistant->reset(editorView, assistant);
-    }
-}
-
 const QHash< IToolViewFactory*, Sublime::ToolDocument* >& UiController::factoryDocuments() const
->>>>>>> 7a06e635
 {
     return d->factoryDocuments;
 }
