add_definitions( -DKDE_DEFAULT_DEBUG_AREA=9045 )
add_subdirectory(tests)
set(kdevqthelp_SRCS
    qthelpplugin.cpp
    qthelpproviderabstract.cpp
    qthelpprovider.cpp
    qthelpdocumentation.cpp
    qthelpqtdoc.cpp
    qthelp_config_shared.cpp
)

add_library(kdevqthelp MODULE ${kdevqthelp_SRCS})
target_link_libraries(kdevqthelp
    ${KDE4_KCMUTILS_LIBS} KF5::KIOWidgets ${KDE4_KDEUI_LIBS} KF5::TextEditor ${QT_QTHELP_LIBRARY} ${QT_QTWEBKIT_LIBRARY}
    ${KDEVPLATFORM_LANGUAGE_LIBRARIES} ${KDEVPLATFORM_DOCUMENTATION_LIBRARIES} ${KDEVPLATFORM_INTERFACES_LIBRARIES})

install(TARGETS kdevqthelp DESTINATION ${PLUGIN_INSTALL_DIR})

configure_file(kdevqthelp.desktop.cmake ${CMAKE_CURRENT_BINARY_DIR}/kdevqthelp.desktop)
install(FILES ${CMAKE_CURRENT_BINARY_DIR}/kdevqthelp.desktop DESTINATION ${SERVICES_INSTALL_DIR})

### Configuration module for QtHelp plugin

set(kdevqthelp_config_SRCS
    qthelpconfig.cpp
    qthelp_config_shared.cpp
)

<<<<<<< HEAD
qt5_wrap_ui(kdevqthelp_config_SRCS qthelpconfig.ui)
=======
kde4_add_ui_files(kdevqthelp_config_SRCS
    qthelpconfig.ui
    qthelpconfigeditdialog.ui
)
>>>>>>> 6c0410f5

add_library(kdevqthelp_config MODULE ${kdevqthelp_config_SRCS} )

target_link_libraries( kdevqthelp_config ${KDE4_KUTILS_LIBS} KF5::KIOWidgets ${QT_QTHELP_LIBRARY} KF5::NewStuff)

install( TARGETS kdevqthelp_config DESTINATION ${PLUGIN_INSTALL_DIR} )
install( FILES kdevqthelp_config.desktop DESTINATION ${SERVICES_INSTALL_DIR} )
install( FILES kdevelop-qthelp.knsrc DESTINATION ${CONFIG_INSTALL_DIR} )<|MERGE_RESOLUTION|>--- conflicted
+++ resolved
@@ -26,14 +26,10 @@
     qthelp_config_shared.cpp
 )
 
-<<<<<<< HEAD
-qt5_wrap_ui(kdevqthelp_config_SRCS qthelpconfig.ui)
-=======
-kde4_add_ui_files(kdevqthelp_config_SRCS
+qt5_wrap_ui(kdevqthelp_config_SRCS
     qthelpconfig.ui
     qthelpconfigeditdialog.ui
 )
->>>>>>> 6c0410f5
 
 add_library(kdevqthelp_config MODULE ${kdevqthelp_config_SRCS} )
 
