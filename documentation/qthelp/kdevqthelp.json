--- conflicted
+++ resolved
@@ -8,17 +8,11 @@
         "Category": "Documentation", 
         "Description": "This plugin provides QtHelp integration", 
         "Description[ca]": "Aquest connector proveeix la integració amb QtHelp", 
-<<<<<<< HEAD
         "Description[de]": "Dieses Modul integriert die Qt-Hilfe", 
         "Description[en_GB]": "This plugin provides QtHelp integration", 
         "Description[es]": "Este complemento proporciona la integración de QtHelp", 
-        "Description[fi]": "Tämä liitännäinen tarjoaa QtHelp-integraation", 
+        "Description[nl]": "Deze plug-in biedt integratie met QtHelp", 
         "Description[gl]": "Este engadido fornece integración con QtHelp", 
-=======
-        "Description[de]": "Dieses Modul integriert QtHelp in KDevelop", 
-        "Description[en_GB]": "This plugin provides QtHelp integration", 
-        "Description[es]": "Este complemento proporciona la integración de QtHelp", 
->>>>>>> 1b23f40e
         "Description[nl]": "Deze plug-in biedt integratie met QtHelp", 
         "Description[pl]": "Wtyczka ta zapewnia integrację QtHelp", 
         "Description[pt]": "Este 'plugin' oferece a integração com o QtHelp", 
@@ -36,11 +30,7 @@
         "Name[de]": "Qt-Dokumentation", 
         "Name[en_GB]": "Qt Documentation", 
         "Name[es]": "Documentación de Qt", 
-<<<<<<< HEAD
-        "Name[fi]": "Qt-dokumentaatio", 
         "Name[gl]": "Documentación de Qt", 
-=======
->>>>>>> 1b23f40e
         "Name[nl]": "Qt-documentatie", 
         "Name[pl]": "Dokumentacja Qt", 
         "Name[pt]": "Documentação do Qt", 
