--- conflicted
+++ resolved
@@ -1271,8 +1271,6 @@
     QCOMPARE(functionDeclaration->uses().count(), 1);
 }
 
-<<<<<<< HEAD
-
 void TestDUChain::testReparseIncludeGuard()
 {
     TestFile header("#ifndef GUARD\n#define GUARD\nint something;\n#endif\n", "h");
@@ -1290,7 +1288,8 @@
         QCOMPARE(static_cast<TopDUContext*>(impl.topContext()->
             importedParentContexts().first().context(impl.topContext()))->problems().size(), 0);
     }
-=======
+}
+
 void TestDUChain::testExternC()
 {
     auto code = R"(extern "C" { void foo(); })";
@@ -1366,5 +1365,4 @@
 
     impl.parseAndWait(TopDUContext::Features(TopDUContext::AllDeclarationsContextsAndUses | TopDUContext::ForceUpdateRecursive));
     checkProblems(true);
->>>>>>> 8b36acb1
 }