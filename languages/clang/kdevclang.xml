--- conflicted
+++ resolved
@@ -32,25 +32,7 @@
     <!-- Not yet registered, mimetype based on proposal in https://bugs.freedesktop.org/show_bug.cgi?id=23700 -->
     <mime-type type="text/vnd.nvidia.cuda.csrc">
         <comment>NVIDIA CUDA C source code</comment>
-<<<<<<< HEAD
-        <comment xml:lang="ast">Códigu fonte de NVIDIA CUDA C</comment>
-        <comment xml:lang="ca">Codi font en C per a CUDA de NVIDIA</comment>
-        <comment xml:lang="ca@valencia">Codi font en C per a CUDA de NVIDIA</comment>
-        <comment xml:lang="cs">Zdrojový kód NVIDIA CUDA C</comment>
-        <comment xml:lang="de">NVIDIA CUDA C Quelltext</comment>
-        <comment xml:lang="en_GB">NVIDIA CUDA C source code</comment>
-        <comment xml:lang="es">Código fuente NVIDIA CUDA C</comment>
-        <comment xml:lang="gl">Código fonte en C de NVIDIA CUDA</comment>
-        <comment xml:lang="it">Codice sorgente CUDA C di NVIDIA</comment>
-        <comment xml:lang="nl">NVIDIA CUDA C broncode</comment>
-        <comment xml:lang="pl">Kod źródłowy NVIDIA CUDA C</comment>
-        <comment xml:lang="pt">Código-fonte em CUDA C da NVIDIA</comment>
-        <comment xml:lang="sk">Zdrojový kód NVIDIA CUDA C</comment>
-        <comment xml:lang="sv">NVIDIA CUDA C-källkod</comment>
         <comment xml:lang="tr">NVIDIA CUDA C kaynak kodu</comment>
-        <comment xml:lang="uk">початковий код C NVIDIA CUDA</comment>
-=======
->>>>>>> c042c454
         <sub-class-of type="text/x-csrc"/>
         <glob pattern="*.cu"/>
     </mime-type>
