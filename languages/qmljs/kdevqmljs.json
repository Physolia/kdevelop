{
    "KPlugin": {
        "Category": "Language Support", 
        "Icon": "text-x-qml", 
        "Id": "kdevqmljs", 
        "License": "GPL", 
        "Name": "QML Support", 
        "Name[ca@valencia]": "Implementació del QML", 
        "Name[ca]": "Implementació del QML", 
        "Name[cs]": "Podpora QML", 
        "Name[de]": "Unterstützung für QML", 
        "Name[es]": "Implementación de QML", 
        "Name[fi]": "QML-tuki", 
        "Name[fr]": "Prise en charge de QML", 
        "Name[gl]": "Compatibilidade con QML", 
        "Name[hu]": "QML támogatás", 
        "Name[it]": "Supporto per QML", 
        "Name[nl]": "Ondersteuning voor QML", 
        "Name[pl]": "Obsługa QML", 
        "Name[pt]": "Suporte para QML", 
        "Name[pt_BR]": "Suporte à QML", 
        "Name[ru]": "Поддержка QML", 
        "Name[sk]": "Podpora QML", 
        "Name[sl]": "Podpora za QML", 
        "Name[sv]": "QML-stöd", 
        "Name[tr]": "QML Desteği", 
        "Name[uk]": "Підтримка QML", 
        "Name[x-test]": "xxQML Supportxx", 
        "Name[zh_CN]": "QML 支持", 
        "ServiceTypes": [
            "KDevelop/Plugin"
        ]
    }, 
    "X-KDevelop-Interfaces": [
        "ILanguageSupport"
    ], 
<<<<<<< HEAD
    "X-KDevelop-Languages": [
        "QML/JS"
    ], 
=======
    "X-KDevelop-Languages": ["QML/JS", "JavaScript"], 
>>>>>>> 121ce7a9
    "X-KDevelop-Mode": "NoGUI", 
    "X-KDevelop-SupportedMimeTypes": [
        "text/x-qml", 
        "application/javascript"
    ]
}<|MERGE_RESOLUTION|>--- conflicted
+++ resolved
@@ -34,13 +34,10 @@
     "X-KDevelop-Interfaces": [
         "ILanguageSupport"
     ], 
-<<<<<<< HEAD
     "X-KDevelop-Languages": [
-        "QML/JS"
+        "QML/JS",
+        "JavaScript"
     ], 
-=======
-    "X-KDevelop-Languages": ["QML/JS", "JavaScript"], 
->>>>>>> 121ce7a9
     "X-KDevelop-Mode": "NoGUI", 
     "X-KDevelop-SupportedMimeTypes": [
         "text/x-qml", 
