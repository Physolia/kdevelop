project(cpp)
include(CppBuildConfig.cmake)

include_directories(
    ${KDevelop_SOURCE_DIR}/languages/cpp/parser
    ${KDevelop_SOURCE_DIR}/languages/cpp/cppduchain
)

add_definitions( -DKDE_DEFAULT_DEBUG_AREA=9007 )

add_subdirectory(parser)
add_subdirectory(cppduchain)
add_subdirectory(tests)
########### next target ###############

set(kdevcpplanguagesupport_PART_SRCS
    cpplanguagesupport.cpp
    includepathcomputer.cpp
    cppparsejob.cpp
    preprocessjob.cpp
    cpphighlighting.cpp
    cpputils.cpp
    includepathresolver.cpp
    setuphelpers.cpp
    setuphelpers_gcc_like.cpp
    quickopen.cpp
    
    codecompletion/model.cpp
    codecompletion/worker.cpp
    codecompletion/context.cpp
    codecompletion/item.cpp
    codecompletion/helpers.cpp
    codecompletion/missingincludeitem.cpp
    codecompletion/implementationhelperitem.cpp

#    codegen/cppnewclass.cpp
    codegen/simplerefactoring.cpp
    codegen/codeassistant.cpp
    codegen/signatureassistant.cpp
    codegen/adaptsignatureaction.cpp
    codegen/renameassistant.cpp
    codegen/renameaction.cpp
    codegen/renamefileaction.cpp
    codegen/unresolvedincludeassistant.cpp
    codegen/customincludepaths.cpp
#     codegen/cppclasshelper.cpp #TODO reenable when grantlee is ported
#     codegen/makeimplementationprivate.cpp
)

if(MSVC)
    set(kdevcpplanguagesupport_PART_SRCS ${kdevcpplanguagesupport_PART_SRCS} setuphelpers_msvc.cpp)
endif(MSVC)

set(kdevcpplanguagesupport_LIB_UI
    codegen/ui/custom_include_paths.ui
#     codegen/ui/privateimplementation.ui
)

qt5_wrap_ui(kdevcpplanguagesupport_PART_SRCS ${kdevcpplanguagesupport_LIB_UI})

option(BUILD_kdev_includepathresolver "Build the includepath resolver debugging tool" OFF)
if(BUILD_kdev_includepathresolver)
  add_executable(kdev_includepathresolver includepathresolver.cpp)
  set_target_properties( kdev_includepathresolver PROPERTIES COMPILE_FLAGS -DTEST )
  target_link_libraries( kdev_includepathresolver
  ${KDEVPLATFORM_INTERFACES_LIBRARIES}  ${KDEVPLATFORM_PROJECT_LIBRARIES}
  Qt5::Core Qt5::Gui  ${KDEVPLATFORM_LANGUAGE_LIBRARIES} )
  install(TARGETS kdev_includepathresolver ${INSTALL_TARGETS_DEFAULT_ARGS} )
endif(BUILD_kdev_includepathresolver)

option(BUILD_uiblocktester "Build a debug thread into the plugin that checks for UI-thread lockups" OFF)
if(BUILD_uiblocktester)
  add_definitions(-DDEBUG_UI_LOCKUP)
endif(BUILD_uiblocktester)

add_library(kdevcpplanguagesupport MODULE ${kdevcpplanguagesupport_PART_SRCS})
target_link_libraries(kdevcpplanguagesupport
    kdev4cpprpp
    kdev4cppduchain
    kdev4cppparser
    ${KDEVPLATFORM_INTERFACES_LIBRARIES}
    ${KDEVPLATFORM_LANGUAGE_LIBRARIES}
    ${KDEVPLATFORM_PROJECT_LIBRARIES}
    ${KDEVPLATFORM_UTIL_LIBRARIES}
    ${KDE4_THREADWEAVER_LIBRARIES}
<<<<<<< HEAD
    ${KDEVPLATFORM_LANGUAGE_LIBRARIES}
    
    KF5::TextEditor
=======
    ${KDE4_KDECORE_LIBS}
    ${KDE4_KTEXTEDITOR_LIBS}
>>>>>>> 32e88934
)

install(TARGETS kdevcpplanguagesupport DESTINATION ${PLUGIN_INSTALL_DIR})


########### install files ###############

configure_file(kdevcppsupport.desktop.cmake ${CMAKE_CURRENT_BINARY_DIR}/kdevcppsupport.desktop)
install(FILES ${CMAKE_CURRENT_BINARY_DIR}/kdevcppsupport.desktop DESTINATION ${SERVICES_INSTALL_DIR})
install(FILES kdevcppsupport.rc DESTINATION ${DATA_INSTALL_DIR}/kdevcppsupport)

########### only Windows and only for the MSVC ################
if(MSVC)
    set(kdevmsvcdefinehelper_SRCS msvcdefinehelper.cpp)
    add_executable(kdevmsvcdefinehelper ${kdevmsvcdefinehelper_SRCS})
    install(TARGETS kdevmsvcdefinehelper RUNTIME DESTINATION bin
                                         LIBRARY DESTINATION lib)
endif(MSVC)<|MERGE_RESOLUTION|>--- conflicted
+++ resolved
@@ -83,14 +83,8 @@
     ${KDEVPLATFORM_PROJECT_LIBRARIES}
     ${KDEVPLATFORM_UTIL_LIBRARIES}
     ${KDE4_THREADWEAVER_LIBRARIES}
-<<<<<<< HEAD
-    ${KDEVPLATFORM_LANGUAGE_LIBRARIES}
     
     KF5::TextEditor
-=======
-    ${KDE4_KDECORE_LIBS}
-    ${KDE4_KTEXTEDITOR_LIBS}
->>>>>>> 32e88934
 )
 
 install(TARGETS kdevcpplanguagesupport DESTINATION ${PLUGIN_INSTALL_DIR})
