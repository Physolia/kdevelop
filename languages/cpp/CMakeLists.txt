--- conflicted
+++ resolved
@@ -43,12 +43,8 @@
     codegen/renameaction.cpp
     codegen/renamefileaction.cpp
     codegen/unresolvedincludeassistant.cpp
-<<<<<<< HEAD
+    codegen/customincludepaths.cpp
 #     codegen/cppclasshelper.cpp #TODO reenable when grantlee is ported
-=======
-    codegen/customincludepaths.cpp
-    codegen/cppclasshelper.cpp
->>>>>>> 6c0410f5
 #     codegen/makeimplementationprivate.cpp
 )
 
