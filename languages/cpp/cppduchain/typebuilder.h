/* This file is part of KDevelop
    Copyright 2006 Hamish Rodda <rodda@kde.org>

   This library is free software; you can redistribute it and/or
   modify it under the terms of the GNU Library General Public
   License version 2 as published by the Free Software Foundation.

   This library is distributed in the hope that it will be useful,
   but WITHOUT ANY WARRANTY; without even the implied warranty of
   MERCHANTABILITY or FITNESS FOR A PARTICULAR PURPOSE.  See the GNU
   Library General Public License for more details.

   You should have received a copy of the GNU Library General Public License
   along with this library; see the file COPYING.LIB.  If not, write to
   the Free Software Foundation, Inc., 51 Franklin Street, Fifth Floor,
   Boston, MA 02110-1301, USA.
*/

#ifndef TYPEBUILDER_H
#define TYPEBUILDER_H

#include "contextbuilder.h"
#include <language/duchain/builders/abstracttypebuilder.h>
#include <language/duchain/declaration.h>
#include "cppduchainexport.h"

namespace KDevelop {
  class FunctionType;
}

class CppClassType;

/**
 * Create types from an AST tree.
 */
class KDEVCPPDUCHAIN_EXPORT TypeBuilder: public ContextBuilder
{
public:
  TypeBuilder(ParseSession* session);

  static uint parseConstVolatile(ParseSession* session, const ListNode<uint>* cv);
  
protected:
  ///Returns either the current context, or the last importend parent-context(needed to find template-argument function return-values)
  KDevelop::DUContext* searchContext() const;

  // Created visitors
  virtual void visitArrayExpression(ExpressionAST*);

  AbstractType::Ptr typeForCurrentDeclaration();
  
  // Regular visitors
  virtual void visitClassSpecifier(ClassSpecifierAST*);
  virtual void visitBaseSpecifier(BaseSpecifierAST*);
  virtual void visitEnumSpecifier(EnumSpecifierAST*);
  virtual void visitEnumerator(EnumeratorAST*);
  virtual void visitElaboratedTypeSpecifier(ElaboratedTypeSpecifierAST*);
  virtual void visitSimpleTypeSpecifier(SimpleTypeSpecifierAST*);
  virtual void visitSimpleDeclaration(SimpleDeclarationAST*);
  virtual void visitTypedef(TypedefAST*);
  virtual void visitFunctionDeclaration(FunctionDefinitionAST*);
  virtual void visitPtrOperator(PtrOperatorAST*);
  virtual void visitUsing(UsingAST *);
  virtual void visitParameterDeclaration(ParameterDeclarationAST*);
  virtual void visitTemplateParameter(TemplateParameterAST *);
  virtual void createTypeForDeclarator(DeclaratorAST *node);
  virtual void closeTypeForDeclarator(DeclaratorAST *node);
  virtual void createTypeForInitializer(InitializerAST *node);
  virtual void closeTypeForInitializer(InitializerAST *node);

  /// Returns whether a type was opened
  /// The implementation is quite different from the generic code, so leave this implementation here for now.
  /// @param modifiers If this is nonzero, the returned type will have those modifiers assigned(In AbstractType::modifiers())
  bool openTypeFromName(NameAST* name, uint modifiers = 0, bool needClass = false);

  /// Notify that a class type was opened.
  ///
  /// This is called at the beginning of processing a class-specifier, right after the type for the class was created.
  /// The type can be retrieved through currentAbstractType().
  virtual void classTypeOpened(KDevelop::AbstractType::Ptr) {
  }
  
  inline KDevelop::AbstractType::Ptr lastType() const
  {
    return m_lastType;
  }
  
  inline void setLastType(KDevelop::AbstractType::Ptr ptr)
  {
    m_lastType = ptr;
  }
  
  inline void clearLastType()
  {
    m_lastType = 0;
  }

  /// Sets the given \a type as the current type.
  template <class T2>
  void openType(TypePtr<T2> type)
  { openAbstractType(KDevelop::AbstractType::Ptr::staticCast(type)); }
  
  /// Sets the given \a type as the current type.
  void openAbstractType(KDevelop::AbstractType::Ptr type)
  {
    m_typeStack.append(type);
  }
  
  /// Closes the current type, making it the last type.
  inline void closeType()
  {
    m_lastType = currentAbstractType();
    m_typeStack.pop();
  }

  inline KDevelop::AbstractType::Ptr currentAbstractType() {
    return m_typeStack.empty() ? KDevelop::AbstractType::Ptr() : m_typeStack.top();
  }
  
  template <class T2>
  TypePtr<T2> currentType() {
    return TypePtr<T2>::dynamicCast(currentAbstractType());
  }
  
  bool openTypeFromName(NameAST* name, bool needClass)
  {
    return openTypeFromName(identifierForNode(name), name, needClass);
  }
  
  /**
  * Search for a type with the identifier given by \a name.
  *
  * \param id the identifier of the type for which to search.
  * \param typeNode the AST node representing the type to open.
  * \param needClass if true, only class types will be searched, if false all named types will be searched.
  *
  * \returns whether a type was found (and thus opened).
  */
  bool openTypeFromName(QualifiedIdentifier id, AST* typeNode, bool needClass);
    
  /// Returns whether the last type was referenced as part of an instance
  /// (in contrast to a type-declaration like a class-declaration or a typedef)
  bool lastTypeWasInstance() const;

  // Use PushValue<bool> to manipulate this.
  bool m_inTypedef;
  
  private:

  //Correctly applies the current modifiers to the given type
  void applyModifiers(AbstractType::Ptr type, uint modifiers);

  void openDelayedType(const KDevelop::IndexedTypeIdentifier& identifier, AST* node, DelayedType::Kind kind);

  KDevelop::FunctionType* openFunction(DeclaratorAST *node);

  int m_currentEnumeratorValue;
  bool m_lastTypeWasInstance;
<<<<<<< HEAD
  QStack<KDevelop::AbstractType::Ptr> m_typeStack;
  KDevelop::AbstractType::Ptr m_lastType;
=======
  bool m_lastTypeWasAuto;
>>>>>>> 42555605
};

///Helper-function that extracts the text from start_token until end_token
QString stringFromSessionTokens( ParseSession* session, int start_token, int end_token );

#endif // TYPEBUILDER_H
<|MERGE_RESOLUTION|>--- conflicted
+++ resolved
@@ -156,12 +156,9 @@
 
   int m_currentEnumeratorValue;
   bool m_lastTypeWasInstance;
-<<<<<<< HEAD
   QStack<KDevelop::AbstractType::Ptr> m_typeStack;
   KDevelop::AbstractType::Ptr m_lastType;
-=======
   bool m_lastTypeWasAuto;
->>>>>>> 42555605
 };
 
 ///Helper-function that extracts the text from start_token until end_token
