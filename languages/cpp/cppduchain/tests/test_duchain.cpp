/* This file is part of KDevelop
    Copyright 2006 Hamish Rodda <rodda@kde.org>
    Copyright 2007-2009 David Nolden <david.nolden.kdevelop@art-master.de>

   This library is free software; you can redistribute it and/or
   modify it under the terms of the GNU Library General Public
   License version 2 as published by the Free Software Foundation.

   This library is distributed in the hope that it will be useful,
   but WITHOUT ANY WARRANTY; without even the implied warranty of
   MERCHANTABILITY or FITNESS FOR A PARTICULAR PURPOSE.  See the GNU
   Library General Public License for more details.

   You should have received a copy of the GNU Library General Public License
   along with this library; see the file COPYING.LIB.  If not, write to
   the Free Software Foundation, Inc., 51 Franklin Street, Fifth Floor,
   Boston, MA 02110-1301, USA.
*/

#include "test_duchain.h"

#include <QTest>

#include "declarationbuilder.h"
#include "usebuilder.h"
#include "cpptypes.h"
#include "templateparameterdeclaration.h"
#include "dumptypes.h"
#include "typeutils.h"
#include "templatedeclaration.h"
#include "qtfunctiondeclaration.h"
#include "sourcemanipulation.h"
#include "ptrtomembertype.h"
#include "overloadresolution.h"

#include "rpp/chartools.h"
#include "rpp/pp-engine.h"
#include "rpp/preprocessor.h"

#include <language/duchain/duchain.h>
#include <language/duchain/duchainlock.h>
#include <language/duchain/topducontext.h>
#include <language/duchain/forwarddeclaration.h>
#include <language/duchain/functiondefinition.h>
#include <language/duchain/declarationid.h>
#include <language/duchain/declaration.h>
#include <language/duchain/dumpdotgraph.h>
#include <language/duchain/indexedstring.h>
#include <language/duchain/classdeclaration.h>
#include <language/duchain/types/alltypes.h>
#include <language/duchain/persistentsymboltable.h>
#include <language/duchain/codemodel.h>
#include <language/duchain/navigation/abstractnavigationwidget.h>
#include <language/duchain/duchainutils.h>

#include <language/codegen/coderepresentation.h>
#include <language/editor/documentrange.h>

#include <typeinfo>

#include <tests/testhelpers.h>
#include <tests/testcore.h>

using namespace KTextEditor;
using namespace TypeUtils;
using namespace KDevelop;
using namespace Cpp;
using namespace Utils;

QTEST_MAIN(TestDUChain)

#define TEST_FILE_PARSE_ONLY if (testFileParseOnly) QSKIP("Skip", SkipSingle);
TestDUChain::TestDUChain()
{
  testFileParseOnly = false;
}

void TestDUChain::initTestCase()
{
  noDef = 0;

  initShell();

  file1 = "file:///media/data/kdedev/4.0/kdevelop/languages/cpp/parser/duchain.cpp";
  file2 = "file:///media/data/kdedev/4.0/kdevelop/languages/cpp/parser/dubuilder.cpp";

  topContext = new TopDUContext(IndexedString(file1.pathOrUrl()), RangeInRevision(CursorInRevision(0,0),CursorInRevision(25,0)));
  DUChainWriteLocker lock(DUChain::lock());

  DUChain::self()->addDocumentChain(topContext);

  typeVoid = AbstractType::Ptr(new IntegralType(IntegralType::TypeVoid))->indexed();
  typeInt = AbstractType::Ptr(new IntegralType(IntegralType::TypeInt))->indexed();
  AbstractType::Ptr s(new IntegralType(IntegralType::TypeInt));
  s->setModifiers(AbstractType::ShortModifier);
  typeShort = s->indexed();
}

void TestDUChain::cleanupTestCase()
{
  //Just a few tests so there is always something cleared away
  QualifiedIdentifier id("test_bla12310915205342");
  IndexedQualifiedIdentifier indexedId(id);
  DelayedType::Ptr delayed(new DelayedType);
  delayed->setIdentifier(IndexedTypeIdentifier("frokkoflasdasotest_bla12310915205342"));
  IndexedType indexed = delayed->indexed();
  DUChain::self()->finalCleanup();

  {
  DUChainWriteLocker lock(DUChain::lock());

  DUChain::self()->removeDocumentChain(topContext);
  }

  TestCore::shutdown();
}

Declaration* TestDUChain::findDeclaration(DUContext* context, const Identifier& id, const CursorInRevision& position)
{
  QList<Declaration*> ret = context->findDeclarations(id, position);
  if (ret.count())
    return ret.first();
  return 0;
}

Declaration* TestDUChain::findDeclaration(DUContext* context, const QualifiedIdentifier& id, const CursorInRevision& position)
{
  QList<Declaration*> ret = context->findDeclarations(id, position);
  if (ret.count())
    return ret.first();
  return 0;
}

void TestDUChain::testIdentifiers()
{
  TEST_FILE_PARSE_ONLY

  QualifiedIdentifier aj("::Area::jump");
  QCOMPARE(aj.count(), 2);
  QCOMPARE(aj.explicitlyGlobal(), true);
  QCOMPARE(aj.at(0), Identifier("Area"));
  QCOMPARE(aj.at(1), Identifier("jump"));

  QualifiedIdentifier aj2 = QualifiedIdentifier("Area::jump");
  QCOMPARE(aj2.count(), 2);
  QCOMPARE(aj2.explicitlyGlobal(), false);
  QCOMPARE(aj2.at(0), Identifier("Area"));
  QCOMPARE(aj2.at(1), Identifier("jump"));
kDebug() << aj.toString() << aj2.toString();
kDebug() << aj.index() << aj2.index();
  QCOMPARE(aj == aj2, true);

  QVERIFY(QualifiedIdentifier("") == QualifiedIdentifier());
  QVERIFY(QualifiedIdentifier("").index() == QualifiedIdentifier().index());

//   QCOMPARE(aj.match(aj2), QualifiedIdentifier::ExactMatch);

  QualifiedIdentifier ajt("Area::jump::test");
  QualifiedIdentifier jt("jump::test");
  QualifiedIdentifier ajt2("Area::jump::tes");

//   QCOMPARE(aj2.match(ajt), QualifiedIdentifier::NoMatch);
//   QCOMPARE(ajt.match(aj2), QualifiedIdentifier::NoMatch);
//   //QCOMPARE(jt.match(aj2), QualifiedIdentifier::ContainedBy); ///@todo reenable this(but it fails)
//   QCOMPARE(ajt.match(jt), QualifiedIdentifier::EndsWith);

/*  QCOMPARE(aj2.match(ajt2), QualifiedIdentifier::NoMatch);
  QCOMPARE(ajt2.match(aj2), QualifiedIdentifier::NoMatch);*/
  QualifiedIdentifier t(" Area<A,B>::jump <F> ::tes<C>");
  QCOMPARE(t.count(), 3);
  QCOMPARE(t.at(0).templateIdentifiersCount(), 2u);
  QCOMPARE(t.at(1).templateIdentifiersCount(), 1u);
  QCOMPARE(t.at(2).templateIdentifiersCount(), 1u);
  QCOMPARE(t.at(0).identifier().str(), QString("Area"));
  QCOMPARE(t.at(1).identifier().str(), QString("jump"));
  QCOMPARE(t.at(2).identifier().str(), QString("tes"));

  QualifiedIdentifier op1("operator<");
  QualifiedIdentifier op2("operator<=");
  QualifiedIdentifier op3("operator>");
  QualifiedIdentifier op4("operator>=");
  QualifiedIdentifier op5("operator()");
  QualifiedIdentifier op6("operator( )");
  QCOMPARE(op1.count(), 1);
  QCOMPARE(op2.count(), 1);
  QCOMPARE(op3.count(), 1);
  QCOMPARE(op4.count(), 1);
  QCOMPARE(op5.count(), 1);
  QCOMPARE(op6.count(), 1);
  QCOMPARE(op4.toString(), QString("operator>="));
  QCOMPARE(op3.toString(), QString("operator>"));
  QCOMPARE(op1.toString(), QString("operator<"));
  QCOMPARE(op2.toString(), QString("operator<="));
  QCOMPARE(op5.toString(), QString("operator()"));
  QCOMPARE(op6.toString(), QString("operator( )"));
  QCOMPARE(QualifiedIdentifier("Area<A,B>::jump <F> ::tes<C>").index(), t.index());
  QCOMPARE(op4.index(), QualifiedIdentifier("operator>=").index());
  ///@todo create a big randomized test for the identifier repository(check that indices are the same)
}

void TestDUChain::testContextRelationships()
{
  TEST_FILE_PARSE_ONLY

  DUChainWriteLocker lock(DUChain::lock());

  QCOMPARE(DUChain::self()->chainForDocument(file1), topContext);

  DUContext* firstChild = new DUContext(RangeInRevision(CursorInRevision(4,4), CursorInRevision(10,3)), topContext);

  QCOMPARE(firstChild->parentContext(), topContext);
  QCOMPARE(firstChild->childContexts().count(), 0);
  QCOMPARE(topContext->childContexts().count(), 1);
  QCOMPARE(topContext->childContexts().last(), firstChild);

  DUContext* secondChild = new DUContext(RangeInRevision(CursorInRevision(14,4), CursorInRevision(19,3)), topContext);

  QCOMPARE(topContext->childContexts().count(), 2);
  QCOMPARE(topContext->childContexts()[1], secondChild);

  DUContext* thirdChild = new DUContext(RangeInRevision(CursorInRevision(10,4), CursorInRevision(14,3)), topContext);

  QCOMPARE(topContext->childContexts().count(), 3);
  QCOMPARE(topContext->childContexts()[1], thirdChild);

  topContext->deleteChildContextsRecursively();
  QVERIFY(topContext->childContexts().isEmpty());
}

void TestDUChain::testDeclareInt()
{
  TEST_FILE_PARSE_ONLY

  QByteArray method("int i;");

  LockedTopDUContext top = parse(method, DumpNone);

  QVERIFY(!top->parentContext());
  QCOMPARE(top->childContexts().count(), 0);
  QCOMPARE(top->localDeclarations().count(), 1);
  QVERIFY(top->localScopeIdentifier().isEmpty());

  Declaration* def = top->localDeclarations().first();
  QCOMPARE(def->identifier(), Identifier("i"));
  QCOMPARE(findDeclaration(top, def->identifier()), def);
}

void TestDUChain::testMultiByteCStrings()
{
  //                 01234567 89 012345678901234567890123456789
  QByteArray method("char* c=\"ä\";void test() { c = 1; }");
  LockedTopDUContext top = parse(method, DumpAST, 0, true);
  QVERIFY(top);
  Declaration* cDec = top->localDeclarations().first();
  QCOMPARE(cDec->uses().size(), 1);
  QCOMPARE(cDec->uses().begin()->size(), 1);
  kDebug() << cDec->uses().begin()->first();
  QEXPECT_FAIL("", "The wide ä-char is seen as two, breaking anything afterwards. see also parser test of same name", Abort);
  QVERIFY(cDec->uses().begin()->first() == RangeInRevision(0, 26, 0, 27));
}

void TestDUChain::testEllipsis()
{
  QByteArray method("void infinity(int i, ...) { }");
  LockedTopDUContext top = parse(method, DumpNone);
  Declaration* defInfinity = top->localDeclarations().first();
  QCOMPARE(defInfinity->type<FunctionType>()->arguments().count(), 2);
  QCOMPARE(defInfinity->type<FunctionType>()->arguments()[1]->toString(), QString("..."));
}

void TestDUChain::testEllipsisVexing()
{
  QByteArray method("void infinity(...);");
  LockedTopDUContext top = parse(method, DumpNone);
  Declaration* defInfinity = top->localDeclarations().first();
  QCOMPARE(defInfinity->type<FunctionType>()->arguments().count(), 1);
  QCOMPARE(defInfinity->type<FunctionType>()->arguments()[0]->toString(), QString("..."));
}

void TestDUChain::testContextSearch() {
  {
    QByteArray method("int t; struct C { }; void test() { C c; c.t = 3;}");

    LockedTopDUContext top = parse(method, DumpNone);
    QCOMPARE(top->localDeclarations().count(), 3);
    QVERIFY(top->localDeclarations()[0]->uses().isEmpty());
  }
  {
    QByteArray method("typedef union { char __size[2]; long int __align; } pthread_attr_t; struct Stru {};");

    LockedTopDUContext top = parse(method, DumpNone);
  }
}

void TestDUChain::testSeparateVariableDefinition() {
  {
    QByteArray method("struct S {static int testValue; enum { A = 5 }; class C {}; int test(C); }; int S::testValue(A); int S::test(C) {}; ");

    /**
    * A prefix-context is created that surrounds S::testValue to represent the "S" part of the scope.
    */

    LockedTopDUContext top = parse(method, DumpNone);
    QCOMPARE(top->localDeclarations().count(), 2);
    QCOMPARE(top->localDeclarations()[0]->qualifiedIdentifier(), QualifiedIdentifier("S"));
    QCOMPARE(top->childContexts().count(), 5); ///There is one 'garbage' context
    QCOMPARE(top->childContexts()[0]->localDeclarations().count(), 4);
    QCOMPARE(top->childContexts()[0]->childContexts().count(), 3);
    QCOMPARE(top->childContexts()[0]->childContexts()[0]->localDeclarations().count(), 1);
    ClassMemberDeclaration* staticDeclaration = dynamic_cast<ClassMemberDeclaration*>(top->childContexts()[0]->localDeclarations()[0]);
    QVERIFY(staticDeclaration);
    QCOMPARE(staticDeclaration->qualifiedIdentifier(), QualifiedIdentifier("S::testValue"));
    QVERIFY(staticDeclaration->isStatic());

    QCOMPARE(top->childContexts()[2]->localDeclarations().count(), 1);
    Declaration* actualDeclaration = top->childContexts()[2]->localDeclarations()[0];
    QVERIFY(!dynamic_cast<AbstractFunctionDeclaration*>(actualDeclaration));
    QCOMPARE(actualDeclaration->qualifiedIdentifier(), QualifiedIdentifier("S::testValue"));

    QCOMPARE(top->childContexts()[0]->childContexts()[0]->localDeclarations()[0]->uses().count(), 1);

    ///@todo declaration/definition relationship


    QVERIFY(dynamic_cast<AbstractFunctionDeclaration*>(top->localDeclarations()[1]));

  }

  {
    //Declaration + definition
    QByteArray method("extern int x; int x;");

    LockedTopDUContext top = parse(method, DumpNone);
    QCOMPARE(top->localDeclarations().count(), 2);
    ///@todo declaration/definition relationship
  }
}

void TestDUChain::testIntegralTypes()
{
  TEST_FILE_PARSE_ONLY

  QByteArray method("const unsigned int i, k; volatile long double j; int* l; double * const * m; const int& n = l; long long o; long long int p;");

  LockedTopDUContext top = parse(method, DumpNone);

  QVERIFY(!top->parentContext());
  QCOMPARE(top->childContexts().count(), 0);
  QCOMPARE(top->localDeclarations().count(), 8);
  QVERIFY(top->localScopeIdentifier().isEmpty());

  Declaration* defI = top->localDeclarations().first();
  QCOMPARE(defI->identifier(), Identifier("i"));
  QCOMPARE(findDeclaration(top, defI->identifier()), defI);
  QVERIFY(defI->type<IntegralType>());
  QCOMPARE(defI->type<IntegralType>()->dataType(), (uint)IntegralType::TypeInt);
  QCOMPARE(defI->type<IntegralType>()->modifiers(), (unsigned long long)(AbstractType::UnsignedModifier | AbstractType::ConstModifier));

  Declaration* defK = top->localDeclarations()[1];
  QCOMPARE(defK->identifier(), Identifier("k"));
  QCOMPARE(defK->type<IntegralType>()->indexed(), defI->type<IntegralType>()->indexed());

  Declaration* defJ = top->localDeclarations()[2];
  QCOMPARE(defJ->identifier(), Identifier("j"));
  QCOMPARE(findDeclaration(top, defJ->identifier()), defJ);
  QVERIFY(defJ->type<IntegralType>());
  QCOMPARE(defJ->type<IntegralType>()->dataType(), (uint)IntegralType::TypeDouble);
  QCOMPARE(defJ->type<IntegralType>()->modifiers(), (unsigned long long)AbstractType::LongModifier | (unsigned long long)AbstractType::VolatileModifier);

  Declaration* defL = top->localDeclarations()[3];
  QCOMPARE(defL->identifier(), Identifier("l"));
  QVERIFY(defL->type<PointerType>());
  QCOMPARE(defL->type<PointerType>()->baseType()->indexed(), typeInt);
  QCOMPARE(defL->type<PointerType>()->modifiers(), (unsigned long long)AbstractType::NoModifiers);

  Declaration* defM = top->localDeclarations()[4];
  QCOMPARE(defM->identifier(), Identifier("m"));
  PointerType::Ptr firstpointer = defM->type<PointerType>();
  QVERIFY(firstpointer);
  QCOMPARE(firstpointer->modifiers(), (unsigned long long)AbstractType::NoModifiers);
  PointerType::Ptr secondpointer = PointerType::Ptr::dynamicCast(firstpointer->baseType());
  QVERIFY(secondpointer);
  QCOMPARE(secondpointer->modifiers(), (unsigned long long)AbstractType::ConstModifier);
  IntegralType::Ptr base = IntegralType::Ptr::dynamicCast(secondpointer->baseType());
  QVERIFY(base);
  QCOMPARE(base->dataType(), (uint)IntegralType::TypeDouble);
  QCOMPARE(base->modifiers(), (unsigned long long)AbstractType::NoModifiers);

  Declaration* defN = top->localDeclarations()[5];
  QCOMPARE(defN->identifier(), Identifier("n"));
  QVERIFY(defN->type<ReferenceType>());
  base = IntegralType::Ptr::dynamicCast(defN->type<ReferenceType>()->baseType());
  QVERIFY(base);
  QCOMPARE(base->dataType(), (uint)IntegralType::TypeInt);
  QCOMPARE(base->modifiers(), (unsigned long long)AbstractType::ConstModifier);

  Declaration* defO = top->localDeclarations()[6];
  QCOMPARE(defO->identifier(), Identifier("o"));
  QVERIFY(defO->type<IntegralType>());
  QCOMPARE(defO->type<IntegralType>()->modifiers(),
           (unsigned long long)AbstractType::LongLongModifier |
           (unsigned long long)AbstractType::LongModifier);
  QCOMPARE(defO->abstractType()->toString(), QString("long long int"));

  Declaration* defP = top->localDeclarations()[7];
  QCOMPARE(defP->identifier(), Identifier("p"));
  QVERIFY(defP->type<IntegralType>());
  QCOMPARE(defP->type<IntegralType>()->modifiers(),
           defO->type<IntegralType>()->modifiers());
  QCOMPARE(defP->abstractType()->toString(), QString("long long int"));

  //Even if reference/pointer types have an invalid target, they should still preserve the pointer
  QVERIFY(AbstractType::Ptr(new ReferenceType)->toString().endsWith("&"));
  QVERIFY(AbstractType::Ptr(new PointerType)->toString().endsWith("*"));
  QVERIFY(AbstractType::Ptr(new PtrToMemberType)->toString().endsWith("::*"));

}

void TestDUChain::testConversionReturn() {
  TEST_FILE_PARSE_ONLY

  QByteArray method("class A {}; class B{ operator A*() const ; };");

  LockedTopDUContext top = parse(method, DumpNone);

  QVERIFY(!top->parentContext());
  QCOMPARE(top->childContexts().count(), 2);
  QCOMPARE(top->localDeclarations().count(), 2);

  QCOMPARE(top->childContexts()[1]->localDeclarations().count(), 1);
  FunctionType::Ptr funType = top->childContexts()[1]->localDeclarations()[0]->type<KDevelop::FunctionType>();
  QVERIFY(funType);
  QVERIFY(funType->returnType().cast<PointerType>());

}

void TestDUChain::testTypeof() {
  TEST_FILE_PARSE_ONLY

  {
    QByteArray method("__typeof__(wchar_t) x; typedef typeof(++x) x_t;");

    LockedTopDUContext top = parse(method, DumpNone);

    QCOMPARE(top->localDeclarations().count(), 2);
    QCOMPARE(unAliasedType(top->localDeclarations()[1]->abstractType())->toString(), QString("wchar_t"));
  }
}

void TestDUChain::testArrayType()
{
  TEST_FILE_PARSE_ONLY

  QByteArray method("const unsigned int ArraySize = 3; int i[ArraySize];");

  LockedTopDUContext top = parse(method, DumpNone);

  QVERIFY(!top->parentContext());
  QCOMPARE(top->childContexts().count(), 0);
  QCOMPARE(top->localDeclarations().count(), 2);
  QVERIFY(top->localScopeIdentifier().isEmpty());

  kDebug() << top->localDeclarations()[0]->abstractType()->toString();
  QVERIFY(top->localDeclarations()[0]->uses().size());
  QVERIFY(top->localDeclarations()[0]->type<ConstantIntegralType>());

  Declaration* defI = top->localDeclarations().last();
  QCOMPARE(defI->identifier(), Identifier("i"));
  QCOMPARE(findDeclaration(top, defI->identifier()), defI);

  ArrayType::Ptr array = defI->type<ArrayType>();
  QVERIFY(array);
  IntegralType::Ptr element = IntegralType::Ptr::dynamicCast(array->elementType());
  QVERIFY(element);
  QCOMPARE(element->dataType(), (uint)IntegralType::TypeInt);
  QCOMPARE(array->dimension(), 3);

}

void TestDUChain::testProblematicUses()
{
  TEST_FILE_PARSE_ONLY

  {
    QByteArray method("struct A { A() : a( 0 ) { } int a; };");

    LockedTopDUContext top = parse(method);

    QCOMPARE(top->childContexts().count(), 1);
    QCOMPARE(top->localDeclarations().count(), 1);
    QCOMPARE(top->childContexts()[0]->localDeclarations().size(), 2); //a uses
    QVERIFY(!top->childContexts()[0]->localDeclarations()[1]->uses().isEmpty());
    QCOMPARE(top->childContexts()[0]->localDeclarations()[1]->uses().begin()->size(), 1);
  }

  {
    QByteArray method("struct A { A() : a( 0 ) { } int a; } r;");

    LockedTopDUContext top = parse(method);

    QCOMPARE(top->childContexts().count(), 1);
    QCOMPARE(top->localDeclarations().count(), 2);
    QCOMPARE(top->childContexts()[0]->localDeclarations().size(), 2); //a uses
    QVERIFY(!top->childContexts()[0]->localDeclarations()[1]->uses().isEmpty());
    QCOMPARE(top->childContexts()[0]->localDeclarations()[1]->uses().begin()->size(), 1);
  }

  {
    QByteArray method("struct S { int a; }; int c; int q; int a; S* s; void test() { if(s->a < q && a > c) { } if(s->a < q && a > c) { } }");

    LockedTopDUContext top = parse(method, DumpNone);

    QCOMPARE(top->childContexts().count(), 3);
    QCOMPARE(top->localDeclarations().count(), 6);
    QCOMPARE(top->localDeclarations()[1]->uses().size(), 1);
    QCOMPARE(top->localDeclarations()[1]->uses().begin()->size(), 2); //c uses
    QCOMPARE(top->localDeclarations()[2]->uses().size(), 1);
    QCOMPARE(top->localDeclarations()[2]->uses().begin()->size(), 2); //q uses
    QCOMPARE(top->localDeclarations()[3]->uses().size(), 1);
    QCOMPARE(top->localDeclarations()[3]->uses().begin()->size(), 2); //a uses
    QCOMPARE(top->childContexts()[0]->localDeclarations()[0]->uses().begin()->size(), 2); //a uses

  }

{
    //                 0         1         2         3         4         5
    //                 012345678901234567890123456789012345678901234567890123456789
    QByteArray method("enum { b = 5 }; template<bool b> struct A { enum { Mem }; }; void test(int a) { if(a < 0 && a > -1) { } if(a < 0 && a < -1) { } if(A<(b < 10 && b < 0)>::Mem) { } if(A<(b < 10 && b > 0)>::Mem) { } }");

///@todo This works in g++, but not in kdevelops parser. Although it's butt ugly.
//     if(A<b < 10 && b < 0>::Mem) {}

    LockedTopDUContext top = parse(method, DumpNone);

    QCOMPARE(top->childContexts().count(), 5);
    QCOMPARE(top->childContexts()[3]->localDeclarations().count(), 1);
    QCOMPARE(top->childContexts()[3]->localDeclarations()[0]->uses().size(), 1);
    QCOMPARE(top->childContexts()[3]->localDeclarations()[0]->uses().begin()->size(), 4); //a uses

    QCOMPARE(top->childContexts()[0]->localDeclarations().count(), 1);
    QCOMPARE(top->childContexts()[0]->localDeclarations()[0]->uses().begin()->size(), 4); //b uses

  }

  {
    QByteArray method("struct c { void foo(int x); }; struct f { void func(); }; struct e { f getF(); }; void test() { c* c_; e* e_; c_->foo(e_->getF().func());");
    LockedTopDUContext top = parse(method, DumpNone);
    QCOMPARE(top->childContexts().size(), 5);
    QCOMPARE(top->childContexts()[1]->localDeclarations().size(), 1);
    QCOMPARE(top->childContexts()[1]->localDeclarations()[0]->uses().size(), 1);
  }
}

void TestDUChain::testBaseUses()
{
  TEST_FILE_PARSE_ONLY

{
    //                 0         1         2         3         4         5         6         7         8
    //                 012345678901234567890123456789012345678901234567890123456789012345678901234567890123456789
    QByteArray method("namespace N { struct A { A(int); int m; }; }; struct B : public N::A { B() : N::A(5) { this->N::A::m = 5; } };");

    LockedTopDUContext top = parse(method, DumpNone);

    QVERIFY(top->problems().isEmpty()); //N::A must be found in the constructor
    QCOMPARE(top->childContexts().count(), 2);
    QCOMPARE(top->childContexts()[0]->localDeclarations().count(), 1);
    QCOMPARE(top->childContexts()[0]->localDeclarations()[0]->uses().size(), 1);
    QCOMPARE(top->childContexts()[0]->childContexts().count(), 1);
    QCOMPARE(top->childContexts()[0]->childContexts()[0]->localDeclarations().count(), 2);
    QVERIFY(!top->childContexts()[0]->childContexts()[0]->localDeclarations()[1]->uses().isEmpty());
    QCOMPARE(top->childContexts()[0]->localDeclarations()[0]->uses().begin()->size(), 3);
    // the ctor usage
    QCOMPARE(top->childContexts()[0]->childContexts()[0]->localDeclarations()[0]->uses().count(), 1);
    QCOMPARE(top->childContexts()[0]->childContexts()[0]->localDeclarations()[0]->uses().values().first().count(), 1);
    QCOMPARE(top->childContexts()[0]->childContexts()[0]->localDeclarations()[0]->uses().values().first().first(), RangeInRevision(0, 81, 0, 82));
  }

  {
    //                 0         1         2         3         4         5
    //                 012345678901234567890123456789012345678901234567890123456789
    QByteArray method("class A{ class B {}; }; class C : public A::B { C() : A::B() {} };");

    LockedTopDUContext top = parse(method, DumpNone);

    QCOMPARE(top->localDeclarations().count(), 2);
    QCOMPARE(top->childContexts().count(), 2);
    QCOMPARE(top->childContexts()[0]->localDeclarations().count(), 1);
    QCOMPARE(top->childContexts()[1]->usesCount(), 2);

    QCOMPARE(top->childContexts()[1]->uses()[0].m_range, RangeInRevision(0, 41, 0, 42));
    QCOMPARE(top->childContexts()[1]->uses()[1].m_range, RangeInRevision(0, 44, 0, 45));

    QCOMPARE(top->localDeclarations()[0]->uses().count(), 1);
    QCOMPARE(top->childContexts()[0]->localDeclarations()[0]->uses().count(), 1);

    QCOMPARE(top->childContexts()[1]->childContexts().count(), 2);
    QCOMPARE(top->childContexts()[1]->childContexts()[1]->usesCount(), 2);

  }
  {
    //                 0         1         2         3         4         5
    //                 012345678901234567890123456789012345678901234567890123456789
    QByteArray method("template<typename T> class A{ A(){} };\n"
                      "template<typename T> class B : public A<T> { B() : A<T>() {} };");

    LockedTopDUContext top = parse(method, DumpNone);

    QCOMPARE(top->localDeclarations().count(), 2);

    // uses of class A
    QEXPECT_FAIL("", "Cookie for the one fixing that!", Abort);
    QCOMPARE(top->localDeclarations().first()->uses().size(), 1);
    QCOMPARE(top->localDeclarations().first()->uses().begin()->size(), 2);
    // use in class B : public A<T>
    QCOMPARE(top->localDeclarations().first()->uses().begin()->at(0), RangeInRevision(1, 38, 1, 39));
    // use in B() : A<T>()
    QCOMPARE(top->localDeclarations().first()->uses().begin()->at(1), RangeInRevision(1, 51, 1, 52));

    // use of A's ctor
    QCOMPARE(top->childContexts()[0]->localDeclarations().count(), 1);
    QCOMPARE(top->childContexts()[1]->localDeclarations().first()->uses().size(), 1);
    QCOMPARE(top->childContexts()[1]->localDeclarations().first()->uses().begin()->size(), 1);
    QCOMPARE(top->childContexts()[1]->localDeclarations().first()->uses().begin()->first(), RangeInRevision(1, 55, 1, 56));

  }
}


void TestDUChain::testTypedefUses()
{
  {

    //                 0         1         2         3         4         5
    //                 012345678901234567890123456789012345678901234567890123456789
    QByteArray method("namespace Search { typedef int StateHypothesisIndexwqeqrqwe; StateHypothesisIndexwqeqrqwe i; }");

    LockedTopDUContext top = parse(method, DumpNone);

    QCOMPARE(top->localDeclarations().count(), 1);
    QCOMPARE(top->childContexts().count(), 1);
    QCOMPARE(top->childContexts()[0]->usesCount(), 1);
    QCOMPARE(top->childContexts()[0]->localDeclarations().count(), 2);
    QVERIFY(top->childContexts()[0]->localDeclarations()[0]->inSymbolTable());
    QCOMPARE(top->childContexts()[0]->localDeclarations()[0]->uses().size(), 1);
    QCOMPARE(unAliasedType(top->childContexts()[0]->localDeclarations()[1]->abstractType())->toString(), QString("int"));

  }
  {
    //                 0         1         2         3         4         5
    //                 012345678901234567890123456789012345678901234567890123456789
    QByteArray method("class A{}; typedef A B; A c; B d;");

    LockedTopDUContext top = parse(method, DumpNone);

    QCOMPARE(top->localDeclarations().count(), 4);
    QCOMPARE(top->usesCount(), 3);
    QCOMPARE(top->localDeclarations()[0]->uses().count(), 1); //1 File
    QCOMPARE(top->localDeclarations()[1]->uses().count(), 1); //1 File

    QCOMPARE(top->localDeclarations()[0]->uses().begin()->count(), 2); //Typedef and "A c;"
    QCOMPARE(top->localDeclarations()[1]->uses().begin()->count(), 1); //"B d;"

  }
}

void TestDUChain::testConstructorOperatorUses()
{
  TEST_FILE_PARSE_ONLY

  //                 0         1         2         3         4         5         6         7         8
  //                 012345678901234567890123456789012345678901234567890123456789012345678901234567890123456789
  QByteArray method("class A{A(int); int operator()( ) {}; }; void test() { A a(1); A b = A(2); b(); }");

  LockedTopDUContext top = parse(method, DumpNone);

  QCOMPARE(top->localDeclarations().count(), 2);
//   QCOMPARE(top->usesCount(), 3);
  QCOMPARE(top->childContexts().count(), 3);
  QCOMPARE(top->childContexts()[2]->localDeclarations().count(), 2);

  QCOMPARE(top->childContexts()[2]->localDeclarations()[1]->uses().count(), 1);

  QCOMPARE(top->localDeclarations()[0]->uses().count(), 1);
  QCOMPARE(top->localDeclarations()[0]->uses().begin()->count(), 3);
  QCOMPARE(top->localDeclarations()[0]->uses().begin()->at(0), RangeInRevision(0, 55, 0, 56));
  QCOMPARE(top->localDeclarations()[0]->uses().begin()->at(1), RangeInRevision(0, 63, 0, 64));
  QCOMPARE(top->localDeclarations()[0]->uses().begin()->at(2), RangeInRevision(0, 69, 0, 70));

  QCOMPARE(top->childContexts()[0]->localDeclarations().count(), 2);
  QCOMPARE(top->childContexts()[0]->localDeclarations()[0]->uses().count(), 1);

  QCOMPARE(top->childContexts()[0]->localDeclarations()[0]->uses().begin()->count(), 2);
  QCOMPARE(top->childContexts()[0]->localDeclarations()[0]->uses().begin()->at(0), RangeInRevision(0, 58, 0, 59));
  QCOMPARE(top->childContexts()[0]->localDeclarations()[0]->uses().begin()->at(1), RangeInRevision(0, 70, 0, 71));
  
  QCOMPARE(top->childContexts()[0]->localDeclarations()[1]->uses().count(), 1);
  QCOMPARE(top->childContexts()[0]->localDeclarations()[1]->uses().begin()->count(), 1);
  QCOMPARE(top->childContexts()[0]->localDeclarations()[1]->uses().begin()->at(0), RangeInRevision(0, 76, 0, 77));
  
}
void TestDUChain::testDeclareFor()
{
  TEST_FILE_PARSE_ONLY

  //                 0         1         2         3         4         5
  //                 012345678901234567890123456789012345678901234567890123456789
  QByteArray method("int main() { for (int i = 0; i < 10; i++) { if (i == 4) return; int i5[5]; i5[i] = 1; } }");

  LockedTopDUContext top = parse(method, DumpNone);

  QVERIFY(!top->parentContext());
  QCOMPARE(top->childContexts().count(), 2);
  QCOMPARE(top->localDeclarations().count(), 1);
  QVERIFY(top->localScopeIdentifier().isEmpty());

  Declaration* defMain = top->localDeclarations().first();
  QCOMPARE(defMain->identifier(), Identifier("main"));
  QCOMPARE(findDeclaration(top, defMain->identifier()), defMain);
  QVERIFY(defMain->type<FunctionType>());
  QCOMPARE(defMain->type<FunctionType>()->returnType()->indexed(), typeInt);
  QCOMPARE(defMain->type<FunctionType>()->arguments().count(), 0);
  QCOMPARE(defMain->type<FunctionType>()->modifiers(), (unsigned long long)AbstractType::NoModifiers);

  QCOMPARE(findDeclaration(top, Identifier("i")), noDef);

  DUContext* main = top->childContexts()[1];
  QVERIFY(main->parentContext());
  QCOMPARE(main->importedParentContexts().count(), 1);
  QCOMPARE(main->childContexts().count(), 2);
  QCOMPARE(main->localDeclarations().count(), 0);
  QCOMPARE(main->localScopeIdentifier(), QualifiedIdentifier("main"));

  QCOMPARE(findDeclaration(main, Identifier("i")), noDef);

  DUContext* forCtx = main->childContexts()[1];
  QVERIFY(forCtx->parentContext());
  QCOMPARE(forCtx->importedParentContexts().count(), 1);
  QCOMPARE(forCtx->childContexts().count(), 2);
  QCOMPARE(forCtx->localDeclarations().count(), 1);
  QVERIFY(forCtx->localScopeIdentifier().isEmpty());

  DUContext* forParamCtx = forCtx->importedParentContexts().first().context(0);
  QVERIFY(forParamCtx->parentContext());
  QCOMPARE(forParamCtx->importedParentContexts().count(), 0);
  QCOMPARE(forParamCtx->childContexts().count(), 0);
  QCOMPARE(forParamCtx->localDeclarations().count(), 1);
  QVERIFY(forParamCtx->localScopeIdentifier().isEmpty());

  Declaration* defI = forParamCtx->localDeclarations().first();
  QCOMPARE(defI->identifier(), Identifier("i"));
  QCOMPARE(defI->uses().count(), 1);
  QCOMPARE(defI->uses().begin()->count(), 4);

  QCOMPARE(findDeclaration(forCtx, defI->identifier()), defI);

  DUContext* ifCtx = forCtx->childContexts()[1];
  QVERIFY(ifCtx->parentContext());
  QCOMPARE(ifCtx->importedParentContexts().count(), 1);
  QCOMPARE(ifCtx->childContexts().count(), 0);
  QCOMPARE(ifCtx->localDeclarations().count(), 0);
  QVERIFY(ifCtx->localScopeIdentifier().isEmpty());

  QCOMPARE(findDeclaration(ifCtx,  defI->identifier()), defI);

}


void TestDUChain::testEnum()
{
  TEST_FILE_PARSE_ONLY

/*                   0         1         2         3         4         5         6         7
                     01234567890123456789012345678901234567890123456789012345678901234567890123456789*/
  QByteArray method("enum Enum { Value1 = 5 //Comment\n, value2 //Comment1\n }; enum Enum2 { Value21, value22 = 0x02 }; union { int u1; float u2; };");

  LockedTopDUContext top = parse(method, DumpNone);
/*  {
    Declaration* decl = findDeclaration(top, QualifiedIdentifier("Value1"));
    QVERIFY(decl);
    AbstractType::Ptr t = decl->abstractType();
    QVERIFY(t);
    IdentifiedType* id = dynamic_cast<IdentifiedType*>(t.data());
    QVERIFY(id);
    QCOMPARE(id->declaration(top), decl);
  }*/

  QCOMPARE(top->localDeclarations().count(), 3);
  QCOMPARE(top->childContexts().count(), 3);

  QVERIFY(top->childContexts()[2]->inSymbolTable());

  ///@todo Test for the enum ranges and fix them, they overlap
  kDebug() << top->childContexts()[0]->range().castToSimpleRange();
  kDebug() << top->localDeclarations()[0]->range().castToSimpleRange();

  Declaration* decl = findDeclaration(top, Identifier("Enum"));
  Declaration* enumDecl = decl;
  QVERIFY(decl);
  QVERIFY(decl->internalContext());
  AbstractType::Ptr t = decl->abstractType();
  QVERIFY(dynamic_cast<EnumerationType*>(t.data()));
  EnumerationType* en = static_cast<EnumerationType*>(t.data());
  QVERIFY(en->declaration(top));
  QCOMPARE(en->qualifiedIdentifier(), QualifiedIdentifier("Enum"));
  Declaration* EnumDecl = decl;

  {
    QVERIFY(!top->findLocalDeclarations(Identifier("Value1")).isEmpty());

    decl = findDeclaration(top, QualifiedIdentifier("Value1"));
    QVERIFY(decl);

    QCOMPARE(decl->context()->owner(), enumDecl);
//     QCOMPARE(decl->context()->scopeIdentifier(), QualifiedIdentifier("Enum"));


    t = decl->abstractType();
    QVERIFY(dynamic_cast<EnumeratorType*>(t.data()));
    EnumeratorType* en = static_cast<EnumeratorType*>(t.data());
    QCOMPARE((int)en->value<qint64>(), 5);
    kDebug() << decl->qualifiedIdentifier().toString();
    kDebug() << en->toString();
    QCOMPARE(en->declaration(top), top->childContexts()[0]->localDeclarations()[0]);

    decl = findDeclaration(top, Identifier("value2"));
    QVERIFY(decl);
    t = decl->abstractType();
    QVERIFY(dynamic_cast<EnumeratorType*>(t.data()));
    en = static_cast<EnumeratorType*>(t.data());
    QCOMPARE((int)en->value<qint64>(), 6);
    QCOMPARE(en->declaration(top), top->childContexts()[0]->localDeclarations()[1]);
    QCOMPARE(en->declaration(top)->context()->owner(), EnumDecl);
  }
  decl = findDeclaration(top, Identifier("Enum2"));
  QVERIFY(decl);
  t = decl->abstractType();
  QVERIFY(dynamic_cast<EnumerationType*>(t.data()));
  en = static_cast<EnumerationType*>(t.data());
  QVERIFY(en->declaration(top));
  QCOMPARE(en->qualifiedIdentifier(), QualifiedIdentifier("Enum2"));
  Declaration* Enum2Decl = decl;

  {
    decl = findDeclaration(top, Identifier("Value21"));
    QVERIFY(decl);
    t = decl->abstractType();
    QVERIFY(dynamic_cast<EnumeratorType*>(t.data()));
    EnumeratorType* en = static_cast<EnumeratorType*>(t.data());
    QCOMPARE((int)en->value<qint64>(), 0);
    QCOMPARE(en->declaration(top)->context()->owner(), Enum2Decl);

    decl = findDeclaration(top, Identifier("value22"));
    QVERIFY(decl);
    t = decl->abstractType();
    QVERIFY(dynamic_cast<EnumeratorType*>(t.data()));
    en = static_cast<EnumeratorType*>(t.data());
    QCOMPARE((int)en->value<qint64>(), 2);
    QCOMPARE(en->declaration(top)->context()->owner(), Enum2Decl);
  }
  {
    //Verify that the union members were propagated up
    decl = findDeclaration(top, Identifier("u1"));
    QVERIFY(decl);

    decl = findDeclaration(top, Identifier("u2"));
    QVERIFY(decl);
  }
}

/*! Custom assertion which verifies that @p topcontext contains a
 *  single class with a single memberfunction declaration in it.
 *  @p memberFun is an output parameter and should have type
 *  pointer to ClassFunctionDeclaration */
#define ASSERT_SINGLE_MEMBER_FUNCTION_IN(topcontext, memberFun) \
{ \
    QVERIFY(top);\
    QCOMPARE(1, top->childContexts().count());\
    QCOMPARE(1, top->localDeclarations().count()); \
    DUContext* clazzCtx = top->childContexts()[0]; \
    QCOMPARE(1, clazzCtx->localDeclarations().count()); \
    Declaration* member = clazzCtx->localDeclarations()[0]; \
    memberFun = dynamic_cast<ClassFunctionDeclaration*>(member); \
    QVERIFY(memberFun); \
} (void)(0)

/*! Custom assertion which verifies that @p topcontext contains a
 *  single class with two memberfunction declarations in it.
 *  @p memberFun1 and @p memberFUn2 are output parameter and should
 *  have type pointer to ClassFunctionDeclaration */
#define ASSERT_TWO_MEMBER_FUNCTIONS_IN(topcontext, memberFun1, memberFun2) \
{ \
    QVERIFY(top);\
    QCOMPARE(1, top->childContexts().count());\
    QCOMPARE(1, top->localDeclarations().count()); \
    DUContext* clazzCtx = top->childContexts()[0]; \
    QCOMPARE(2, clazzCtx->localDeclarations().count()); \
    Declaration* member = clazzCtx->localDeclarations()[0]; \
    memberFun1 = dynamic_cast<ClassFunctionDeclaration*>(member); \
    QVERIFY(memberFun1); \
    member = clazzCtx->localDeclarations()[1]; \
    memberFun2 = dynamic_cast<ClassFunctionDeclaration*>(member); \
    QVERIFY(memberFun2); \
} (void)(0)

void TestDUChain::testVirtualMemberFunction()
{
  {
    QByteArray text("class Foo { public: virtual void bar(const float i, const int i) = 0; }; \n");
    LockedTopDUContext top = parse(text);

    ClassFunctionDeclaration* memberFun; // filled by assert macro below
    ASSERT_SINGLE_MEMBER_FUNCTION_IN(top, memberFun);
    QVERIFY(memberFun->isVirtual());
    QVERIFY(memberFun->isAbstract());
    FunctionType::Ptr funType = memberFun->abstractType().cast<FunctionType>();
    QVERIFY(funType);
    QCOMPARE(funType->arguments().size(), 2);
    QCOMPARE(funType->arguments()[0]->toString(), QString("const float"));
    QCOMPARE(funType->arguments()[1]->toString(), QString("const int"));
  }
  {
    QByteArray text("class Foo { public: virtual void bar(); }; \n");
    LockedTopDUContext top = parse(text, DumpNone);

    ClassFunctionDeclaration* memberFun; // filled by assert macro below
    ASSERT_SINGLE_MEMBER_FUNCTION_IN(top, memberFun);
    QVERIFY(memberFun->isVirtual());
    QVERIFY(!memberFun->isAbstract());
  }
  {
    //Forward-declarations with "struct" or "class" are considered equal, so make sure the override is detected correctly.
    QByteArray text("class S; struct A { virtual S* ret(); }; struct S { }; struct B : public A { virtual S* ret(); };");
    LockedTopDUContext top = parse(text, DumpNone);

    QCOMPARE(top->childContexts().count(), 3);
    QCOMPARE(top->localDeclarations().count(), 4);
    QCOMPARE(top->localDeclarations()[0]->indexedType(), top->localDeclarations()[2]->indexedType());
    QCOMPARE(top->childContexts()[2]->localDeclarations().count(), 1);
    QVERIFY(DUChainUtils::getOverridden(top->childContexts()[2]->localDeclarations()[0]));

  }
}

void TestDUChain::testMultipleVirtual()
{
    QByteArray text("class Foo { public: virtual void bar(); virtual void baz(); }; \n");
    LockedTopDUContext top = parse(text, DumpNone);

    ClassFunctionDeclaration *bar, *baz; // filled by assert macro below
    ASSERT_TWO_MEMBER_FUNCTIONS_IN(top, bar, baz);
    QVERIFY(bar->isVirtual());
    QVERIFY(baz->isVirtual());
    QVERIFY(!baz->isAbstract());
}

void TestDUChain::testMixedVirtualNormal()
{
  {
    QByteArray text("class Foo { public: virtual void bar(); void baz(); }; \n");
    LockedTopDUContext top = parse(text, DumpNone);

    ClassFunctionDeclaration *bar, *baz; // filled by assert macro below
    ASSERT_TWO_MEMBER_FUNCTIONS_IN(top, bar, baz);
    QVERIFY(bar->isVirtual());
    QVERIFY(!baz->isVirtual());
    QVERIFY(!baz->isAbstract());
  }
}

void TestDUChain::testNonVirtualMemberFunction()
{
  {
    QByteArray text("class Foo \n { public: void bar(); };\n");
    LockedTopDUContext top = parse(text, DumpNone);

    ClassFunctionDeclaration* memberFun; // filled by assert macro below
    ASSERT_SINGLE_MEMBER_FUNCTION_IN(top, memberFun);
    QVERIFY(!memberFun->isVirtual());
    QVERIFY(!memberFun->isAbstract());
  }
}

/*! Extract memberfunction from @p topcontext in the @p nrofClass 'th class
 *  declaration. Assert that it is named @p expectedName. Fill the outputparameter
 *  @p memberFun */
#define FETCH_MEMBER_FUNCTION(nrofClass, topcontext, expectedName, memberFun) \
{ \
    QVERIFY(top);\
    DUContext* clazzCtx = top->childContexts()[nrofClass]; \
    QCOMPARE(1, clazzCtx->localDeclarations().count()); \
    Declaration* member = clazzCtx->localDeclarations()[0]; \
    memberFun = dynamic_cast<ClassFunctionDeclaration*>(member); \
    QVERIFY(memberFun); \
    QCOMPARE(QString(expectedName), memberFun->toString()); \
} (void)(0)

void TestDUChain::testMemberFunctionModifiers()
{
  // NOTE this only verifies
  //      {no member function modifiers in code} => {no modifiers in duchain}
  // it does not check that (but probably should, with all permutations ;))
  //      {member function modifiers in code} => {exactly the same modifiers in duchain}
  //      {illegal combinations, eg explicit not on a constructor} => {error/warning}
  {
      QByteArray text("class FuBarr { void foo(); };\n"
                      "class ZooLoo { void bar(); };\n\n"
                      "class MooFoo \n { public: void loo(); };\n"
                      "class GooRoo { void baz(); };\n"
                      "class PooYoo { \n void zoo(); };\n");
      // at one point extra '\n' characters would affect these modifiers.
      LockedTopDUContext top = parse(text, DumpNone);

      ClassFunctionDeclaration *foo, *bar, *loo, *baz, *zoo; // filled below
      FETCH_MEMBER_FUNCTION(0, top, "void foo ()", foo);
      FETCH_MEMBER_FUNCTION(1, top, "void bar ()", bar);
      FETCH_MEMBER_FUNCTION(2, top, "void loo ()", loo);
      FETCH_MEMBER_FUNCTION(3, top, "void baz ()", baz);
      FETCH_MEMBER_FUNCTION(4, top, "void zoo ()", zoo);

      assertNoMemberFunctionModifiers(foo);
      assertNoMemberFunctionModifiers(bar);
      assertNoMemberFunctionModifiers(loo);
      assertNoMemberFunctionModifiers(baz);
      assertNoMemberFunctionModifiers(zoo);

  }

}

void TestDUChain::assertNoMemberFunctionModifiers(ClassFunctionDeclaration* memberFun)
{
    AbstractType::Ptr t(memberFun->abstractType());
    Q_ASSERT(t);
    bool isConstant = t->modifiers() & AbstractType::ConstModifier;
    bool isVolatile = t->modifiers() & AbstractType::VolatileModifier;

    kDebug() << memberFun->toString() << "virtual?"  << memberFun->isVirtual()
                                      << "explicit?" << memberFun->isExplicit()
                                      << "inline?"   << memberFun->isInline()
                                      << "constant?" << isConstant
                                      << "volatile?" << isVolatile
                                      << "static?"   << memberFun->isStatic();
    QVERIFY(!memberFun->isVirtual());
    QVERIFY(!memberFun->isExplicit());
    QVERIFY(!memberFun->isInline());
    QVERIFY(!isConstant);
    QVERIFY(!isVolatile);
    QVERIFY(!memberFun->isStatic());
}


void TestDUChain::testAssignedContexts()
{
  {
    QByteArray method("void test() { int i; if(i) { int q; }  int c; while(c) { char q; } int w; { float q;  } }");

    LockedTopDUContext top = parse(method, DumpNone);

    QCOMPARE(top->childContexts().count(), 2);
    QCOMPARE(top->childContexts()[1]->type(), DUContext::Other);
    QCOMPARE(top->childContexts()[1]->childContexts().count(), 4);
    QCOMPARE(top->childContexts()[1]->localDeclarations().count(), 3);
    QVERIFY(!top->childContexts()[1]->childContexts()[0]->owner());
    QVERIFY(!top->childContexts()[1]->childContexts()[1]->owner());
    QVERIFY(!top->childContexts()[1]->childContexts()[2]->owner());
    QVERIFY(!top->childContexts()[1]->childContexts()[3]->owner());
  }
}

void TestDUChain::testTryCatch() {
  TEST_FILE_PARSE_ONLY
  {
    QByteArray method("void test() { try{ int o = 3; o += 3; } catch (...) { } }");

    LockedTopDUContext top = parse(method, DumpNone);

    QCOMPARE(top->childContexts().count(), 2);
    QCOMPARE(top->childContexts()[1]->type(), DUContext::Other);
    QCOMPARE(top->childContexts()[1]->childContexts().count(), 2);
    QCOMPARE(top->childContexts()[1]->childContexts()[0]->usesCount(), 1);
  }
}

void TestDUChain::testDeclareStruct()
{
  TEST_FILE_PARSE_ONLY
//   {
//     QByteArray method("struct { short i; } instance;");
//
//     LockedTopDUContext top = parse(method, DumpNone);
//
//     QVERIFY(!top->parentContext());
//     QCOMPARE(top->childContexts().count(), 1);
//     QCOMPARE(top->localDeclarations().count(), 2);
//     QVERIFY(top->localScopeIdentifier().isEmpty());
//
//     AbstractType::Ptr t = top->localDeclarations()[0]->abstractType();
//     IdentifiedType* idType = dynamic_cast<IdentifiedType*>(t.data());
//     QVERIFY(idType);
//     QVERIFY(idType->qualifiedIdentifier().count() == 1);
//     QVERIFY(idType->qualifiedIdentifier().at(0).uniqueToken());
//
//     Declaration* defStructA = top->localDeclarations().first();
//
//     QCOMPARE(top->localDeclarations()[1]->abstractType()->indexed(), top->localDeclarations()[0]->abstractType()->indexed());
//
//     QCOMPARE(idType->declaration(top), defStructA);
//     QVERIFY(defStructA->type<CppClassType>());
//     QVERIFY(defStructA->internalContext());
//     QCOMPARE(defStructA->internalContext()->localDeclarations().count(), 1);
//     Cpp::ClassDeclaration* classDecl = dynamic_cast<Cpp::ClassDeclaration*>(top->localDeclarations()[0]);
//     QVERIFY(classDecl);
//
//     QCOMPARE(classDecl->classType(), Cpp::ClassDeclarationData::Struct);
//
//   }
    //                 0         1         2         3         4         5         6         7
    //                 01234567890123456789012345678901234567890123456789012345678901234567890123456789
  {
    QByteArray method("class A { public: union { struct { int x; }; int p; }; struct { int b; }; struct { int c; } cc; }; A test; void test() { test.x = 1; test.b = 1; test.p = 1; test.cc.c = 1; }");

    LockedTopDUContext top = parse(method, DumpNone);

    QCOMPARE(top->childContexts().count(), 3);
    QCOMPARE(top->childContexts()[0]->childContexts().count(), 3);
    QCOMPARE(top->childContexts()[0]->childContexts()[2]->localDeclarations().count(), 1);
    QVERIFY(!top->childContexts()[0]->childContexts()[2]->localDeclarations()[0]->uses().isEmpty());
    QCOMPARE(top->childContexts()[0]->childContexts()[1]->localDeclarations().count(), 1);
    QVERIFY(top->childContexts()[0]->childContexts()[1]->isPropagateDeclarations());
    QVERIFY(top->childContexts()[0]->childContexts()[0]->isPropagateDeclarations());
    QVERIFY(top->childContexts()[0]->childContexts()[0]->inSymbolTable());
    QVERIFY(top->childContexts()[0]->childContexts()[1]->inSymbolTable());
    QVERIFY(top->childContexts()[0]->childContexts()[0]->localScopeIdentifier().isEmpty());
    QVERIFY(top->childContexts()[0]->childContexts()[1]->localScopeIdentifier().isEmpty());
    QVERIFY(!top->childContexts()[0]->childContexts()[1]->localDeclarations()[0]->uses().isEmpty());
    QCOMPARE(top->childContexts()[0]->childContexts()[0]->childContexts().count(), 1);
    QCOMPARE(top->childContexts()[0]->childContexts()[0]->childContexts()[0]->localDeclarations().count(), 1);
    QVERIFY(top->childContexts()[0]->childContexts()[0]->isPropagateDeclarations());
    QVERIFY(top->childContexts()[0]->childContexts()[0]->childContexts()[0]->isPropagateDeclarations());
    QVERIFY(!top->childContexts()[0]->childContexts()[0]->childContexts()[0]->localDeclarations()[0]->uses().isEmpty());
    QCOMPARE(top->childContexts()[2]->usesCount(), 9);

  }

  {
    //                 0         1         2         3         4         5         6         7
    //                 01234567890123456789012345678901234567890123456789012345678901234567890123456789
    QByteArray method("typedef struct { short i; } A; A instance;");

    LockedTopDUContext top = parse(method, DumpNone);

    QVERIFY(!top->parentContext());
    QCOMPARE(top->childContexts().count(), 1);
    QCOMPARE(top->localDeclarations().count(), 3);
    QVERIFY(top->localScopeIdentifier().isEmpty());

    AbstractType::Ptr t = top->localDeclarations()[0]->abstractType();
    IdentifiedType* idType = dynamic_cast<IdentifiedType*>(t.data());
    QVERIFY(idType);
    QVERIFY(idType->qualifiedIdentifier().count() == 1);
    QVERIFY(idType->qualifiedIdentifier().at(0).uniqueToken());

    QVERIFY(top->localDeclarations()[1]->isTypeAlias());
    QCOMPARE(top->localDeclarations()[1]->identifier(), Identifier("A"));
    QCOMPARE(top->localDeclarations()[2]->abstractType()->indexed(), top->localDeclarations()[1]->abstractType()->indexed());

    QCOMPARE(top->localDeclarations()[1]->uses().count(), 1);
    QCOMPARE(top->localDeclarations()[1]->uses().begin()->count(), 1);

    Declaration* defStructA = top->localDeclarations().first();
    QVERIFY(!defStructA->isTypeAlias());
    QVERIFY(defStructA->identifier().uniqueToken());

    QCOMPARE(idType->declaration(top), defStructA);
    QVERIFY(defStructA->type<CppClassType>());
    QVERIFY(defStructA->internalContext());
    QCOMPARE(defStructA->internalContext()->localDeclarations().count(), 1);
    ClassDeclaration* classDecl = dynamic_cast<ClassDeclaration*>(defStructA);
    QVERIFY(classDecl);
    QCOMPARE(classDecl->classType(), ClassDeclarationData::Struct);

    QVERIFY(!findDeclaration(top, Identifier("i")));
    QVERIFY(findDeclaration(top, QualifiedIdentifier("A::i")));

  }
  {
    //                 0         1         2         3         4         5         6         7
    //                 01234567890123456789012345678901234567890123456789012345678901234567890123456789
    QByteArray method("typedef struct B A; A instance;");

    LockedTopDUContext top = parse(method, DumpNone);

    QVERIFY(!top->parentContext());
    QCOMPARE(top->localDeclarations().count(), 3);
    QVERIFY(top->localScopeIdentifier().isEmpty());

    AbstractType::Ptr t = top->localDeclarations()[0]->abstractType();
    IdentifiedType* idType = dynamic_cast<IdentifiedType*>(t.data());
    QVERIFY(idType);
    QVERIFY(idType->qualifiedIdentifier().count() == 1);

    QVERIFY(top->localDeclarations()[1]->isTypeAlias());
    QCOMPARE(top->localDeclarations()[1]->identifier(), Identifier("A"));
    QCOMPARE(top->localDeclarations()[2]->abstractType()->indexed(), top->localDeclarations()[1]->abstractType()->indexed());

    QCOMPARE(top->localDeclarations()[1]->uses().count(), 1);
    QCOMPARE(top->localDeclarations()[1]->uses().begin()->count(), 1);

    Declaration* defStructA = top->localDeclarations().first();
    QVERIFY(!defStructA->isTypeAlias());
    QVERIFY(defStructA->isForwardDeclaration());

  }
  {
    //                 0         1         2         3         4         5         6         7
    //                 01234567890123456789012345678901234567890123456789012345678901234567890123456789
    QByteArray method("struct A { short i; A(int b, int c) : i(c) { } virtual void test(int j) = 0; }; A instance;");

    LockedTopDUContext top = parse(method, DumpNone);

    QVERIFY(!top->parentContext());
    QCOMPARE(top->childContexts().count(), 1);
    QCOMPARE(top->localDeclarations().count(), 2);
    QVERIFY(top->localScopeIdentifier().isEmpty());

    AbstractType::Ptr t = top->localDeclarations()[1]->abstractType();
    IdentifiedType* idType = dynamic_cast<IdentifiedType*>(t.data());
    QVERIFY(idType);
    QCOMPARE( idType->qualifiedIdentifier(), QualifiedIdentifier("A") );

    Declaration* defStructA = top->localDeclarations().first();
    QCOMPARE(defStructA->identifier(), Identifier("A"));
    QCOMPARE(defStructA->uses().count(), 1);
    QCOMPARE(defStructA->uses().begin()->count(), 1);
    QVERIFY(defStructA->type<CppClassType>());
    ClassDeclaration* classDecl = dynamic_cast<ClassDeclaration*>(defStructA);
    QVERIFY(classDecl);
    QCOMPARE(classDecl->classType(), ClassDeclarationData::Struct);

    DUContext* structA = top->childContexts().first();
    QVERIFY(structA->parentContext());
    QCOMPARE(structA->importedParentContexts().count(), 0);
    QCOMPARE(structA->childContexts().count(), 3);
    QCOMPARE(structA->localDeclarations().count(), 3);
    QCOMPARE(structA->localScopeIdentifier(), QualifiedIdentifier("A"));

    Declaration* defI = structA->localDeclarations().first();
    QCOMPARE(defI->identifier(), Identifier("i"));
    QCOMPARE(defI->uses().count(), 1);
    QCOMPARE(defI->uses().begin()->count(), 1);

    QCOMPARE(findDeclaration(structA,  Identifier("i")), defI);
    QCOMPARE(findDeclaration(structA,  Identifier("b")), noDef);
    QCOMPARE(findDeclaration(structA,  Identifier("c")), noDef);

    DUContext* ctorImplCtx = structA->childContexts()[1];
    QVERIFY(ctorImplCtx->parentContext());
    QCOMPARE(ctorImplCtx->importedParentContexts().count(), 1);
    QCOMPARE(ctorImplCtx->childContexts().count(), 1);
    QCOMPARE(ctorImplCtx->localDeclarations().count(), 0);
    QVERIFY(!ctorImplCtx->localScopeIdentifier().isEmpty());
    QVERIFY(ctorImplCtx->owner());

    DUContext* ctorCtx = ctorImplCtx->importedParentContexts().first().context(0);
    QVERIFY(ctorCtx->parentContext());
    QCOMPARE(ctorCtx->childContexts().count(), 0);
    QCOMPARE(ctorCtx->localDeclarations().count(), 2);
    QCOMPARE(ctorCtx->localScopeIdentifier(), QualifiedIdentifier("A")); ///@todo check if it should really be this way

    Declaration* defB = ctorCtx->localDeclarations().first();
    QCOMPARE(defB->identifier(), Identifier("b"));
    QCOMPARE(defB->uses().count(), 0);

    Declaration* defC = ctorCtx->localDeclarations()[1];
    QCOMPARE(defC->identifier(), Identifier("c"));
    QCOMPARE(defC->uses().count(), 1);
    QCOMPARE(defC->uses().begin()->count(), 1);

    Declaration* defTest = structA->localDeclarations()[2];
    QCOMPARE(defTest->identifier(), Identifier("test"));
    ClassFunctionDeclaration* classFunDecl = dynamic_cast<ClassFunctionDeclaration*>(defTest);
    QVERIFY(classFunDecl);
    QVERIFY(classFunDecl->isAbstract());

    QCOMPARE(findDeclaration(ctorCtx,  Identifier("i")), defI);
    QCOMPARE(findDeclaration(ctorCtx,  Identifier("b")), defB);
    QCOMPARE(findDeclaration(ctorCtx,  Identifier("c")), defC);

    DUContext* testCtx = structA->childContexts().last();
    QCOMPARE(testCtx->childContexts().count(), 0);
    QCOMPARE(testCtx->localDeclarations().count(), 1);
    QCOMPARE(testCtx->localScopeIdentifier(), QualifiedIdentifier("test")); ///@todo check if it should really be this way

    Declaration* defJ = testCtx->localDeclarations().first();
    QCOMPARE(defJ->identifier(), Identifier("j"));
    QCOMPARE(defJ->uses().count(), 0);

    /*DUContext* insideCtorCtx = ctorCtx->childContexts().first();
    QCOMPARE(insideCtorCtx->childContexts().count(), 0);
    QCOMPARE(insideCtorCtx->localDeclarations().count(), 0);
    QVERIFY(insideCtorCtx->localScopeIdentifier().isEmpty());*/

  }
  {
    //                 0         1         2         3         4         5         6         7
    //                 01234567890123456789012345678901234567890123456789012345678901234567890123456789
    QByteArray method("struct A { short i; }; struct A instance; void test(struct A * a) { a->i = instance.i; };");

    LockedTopDUContext top = parse(method, DumpNone);

    QVERIFY(!top->parentContext());
    QCOMPARE(top->childContexts().count(), 3);
    QCOMPARE(top->localDeclarations().count(), 3);
    QVERIFY(top->localScopeIdentifier().isEmpty());

    Declaration* defStructA = top->localDeclarations().first();
    QCOMPARE(defStructA->identifier(), Identifier("A"));
    QCOMPARE(defStructA->uses().count(), 1);
    QCOMPARE(defStructA->uses().begin()->count(), 2);
    QVERIFY(defStructA->type<CppClassType>());
    ClassDeclaration* classDecl = dynamic_cast<ClassDeclaration*>(defStructA);
    QVERIFY(classDecl);
    QCOMPARE(classDecl->classType(), ClassDeclarationData::Struct);

    DUContext* structA = top->childContexts().first();
    QCOMPARE(structA->parentContext(), top.m_top);
    QCOMPARE(structA->importedParentContexts().count(), 0);
    QCOMPARE(structA->childContexts().count(), 0);
    QCOMPARE(structA->localDeclarations().count(), 1);
    QCOMPARE(structA->localScopeIdentifier(), QualifiedIdentifier("A"));

    Declaration* defI = structA->localDeclarations().first();
    QCOMPARE(defI->identifier(), Identifier("i"));
    QCOMPARE(defI->uses().count(), 1);
    QCOMPARE(defI->uses().begin()->count(), 2);

    QCOMPARE(findDeclaration(structA,  Identifier("i")), defI);

  }
}

void TestDUChain::testDeclareStructInNamespace()
{
  TEST_FILE_PARSE_ONLY

  {
    QByteArray method("namespace A { class B { class C; } ; } namespace A { class A::B::C { }; }");

    LockedTopDUContext top = parse(method);

    QCOMPARE(top->childContexts().count(), 2);
    QCOMPARE(top->childContexts()[0]->childContexts().size(), 1);
    QCOMPARE(top->childContexts()[0]->childContexts()[0]->localDeclarations().size(), 1);

    ForwardDeclaration* forwardDecl = dynamic_cast<ForwardDeclaration*>(top->childContexts()[0]->childContexts()[0]->localDeclarations()[0]);
    QVERIFY(forwardDecl);
    QVERIFY(forwardDecl->resolve(top));

  }

  {
    //                 0         1         2         3         4         5         6         7
    //                 01234567890123456789012345678901234567890123456789012345678901234567890123456789
    QByteArray method("struct A {A(); struct B;}; struct A::B { B(); struct C; }; struct A::B::C { A mem; B mem2; void test(A param); }; void A::B::C::test(A param) {};");

    LockedTopDUContext top = parse(method, DumpNone);

    QVERIFY(!top->parentContext());
    QCOMPARE(top->childContexts().count(), 5);
    QCOMPARE(top->localDeclarations().count(), 2); //Only one declaration, because the others are nested within helper scope contexts

    QCOMPARE(top->childContexts()[1]->localDeclarations().count(), 1);
    QCOMPARE(top->childContexts()[2]->localDeclarations().count(), 1);
    QCOMPARE(top->childContexts()[3]->localDeclarations().count(), 1);

    QCOMPARE(top->childContexts()[2]->localScopeIdentifier(), QualifiedIdentifier("A::B"));
    QCOMPARE(top->childContexts()[2]->childContexts()[0]->localScopeIdentifier(), QualifiedIdentifier("C"));
    QCOMPARE(top->childContexts()[2]->childContexts()[0]->scopeIdentifier(true), QualifiedIdentifier("A::B::C"));
    QCOMPARE(top->childContexts()[2]->localDeclarations()[0]->qualifiedIdentifier(), QualifiedIdentifier("A::B::C"));
    QVERIFY(top->childContexts()[2]->inSymbolTable());
    QVERIFY(top->childContexts()[2]->childContexts()[0]->inSymbolTable());
    QVERIFY(top->childContexts()[2]->localDeclarations()[0]->inSymbolTable());

    QualifiedIdentifier search("::A::B::C");
    Declaration* cDecl = findDeclaration(top, search);
    QVERIFY(cDecl);
    QVERIFY(cDecl->logicalInternalContext(top));
    QVERIFY(cDecl);
    QVERIFY(!cDecl->isForwardDeclaration());
    QVERIFY(cDecl->internalContext());

    QCOMPARE(top->childContexts()[2]->childContexts().count(), 1);
    QCOMPARE(top->childContexts()[2]->childContexts()[0]->localDeclarations().count(), 3);
    kDebug() << top->childContexts()[2]->childContexts()[0]->localDeclarations()[0]->abstractType()->toString();
    kDebug() << top->localDeclarations()[0]->abstractType()->toString();
    QCOMPARE(top->childContexts()[2]->childContexts()[0]->localDeclarations()[0]->indexedType(), top->localDeclarations()[0]->indexedType());
    QCOMPARE(top->childContexts()[2]->childContexts()[0]->localDeclarations()[1]->indexedType(), top->childContexts()[1]->localDeclarations()[0]->indexedType());
    kDebug() << top->childContexts()[3]->localDeclarations()[0]->abstractType()->toString();
    kDebug() << top->localDeclarations()[0]->abstractType()->toString();
    QCOMPARE(top->childContexts()[3]->localDeclarations()[0]->indexedType(), top->localDeclarations()[0]->indexedType());

  }
  //                 0         1         2         3         4         5         6         7
  //                 01234567890123456789012345678901234567890123456789012345678901234567890123456789
  {
    QByteArray method("namespace B {class C {struct A;void test();};};using namespace B;struct C::A {};");

    LockedTopDUContext top = parse(method, DumpNone);

    QVERIFY(!top->parentContext());
    QCOMPARE(top->childContexts().count(), 2);
    QCOMPARE(top->localDeclarations().count(), 2);
    QCOMPARE(top->childContexts()[0]->localDeclarations().count(), 1);
    QCOMPARE(top->childContexts()[0]->childContexts().count(), 1);
    QCOMPARE(top->childContexts()[0]->childContexts()[0]->localDeclarations().count(), 2);
    QVERIFY(top->childContexts()[0]->childContexts()[0]->localDeclarations()[0]->isForwardDeclaration());
    KDevelop::ForwardDeclaration* forward = dynamic_cast<KDevelop::ForwardDeclaration*>(top->childContexts()[0]->childContexts()[0]->localDeclarations()[0]);
    QVERIFY(forward);
    QVERIFY(forward->resolve(top));

  }
}
void TestDUChain::testCStruct()
{
  TEST_FILE_PARSE_ONLY

  //                 0         1         2         3         4         5         6         7
  //                 01234567890123456789012345678901234567890123456789012345678901234567890123456789
  QByteArray method("struct A {int i; }; struct A instance; typedef struct { int a; } B, *BPointer;");

  LockedTopDUContext top = parse(method, DumpNone);

  QVERIFY(!top->parentContext());
  QCOMPARE(top->childContexts().count(), 2);
  QCOMPARE(top->localDeclarations().count(), 5);

  QVERIFY(top->localDeclarations()[0]->kind() == Declaration::Type);
  QVERIFY(top->localDeclarations()[1]->kind() == Declaration::Instance);

}

void TestDUChain::testCStruct2()
{
  TEST_FILE_PARSE_ONLY

  //                 0         1         2         3         4         5         6         7
  //                 01234567890123456789012345678901234567890123456789012345678901234567890123456789
  {
  QByteArray method("struct A {struct C c; }; struct C { int v; };");

  //Expected result: the elaborated type-specifier "struct C" within the declaration "struct A" should create a new global declaration.


  LockedTopDUContext top = parse(method, DumpNone);

  QVERIFY(!top->parentContext());
  QCOMPARE(top->childContexts().count(), 2);
  QCOMPARE(top->localDeclarations().count(), 3); //3 declarations because the elaborated type-specifier "struct C" creates a forward-declaration on the global scope
  QCOMPARE(top->childContexts()[0]->localDeclarations().count(), 1);
  kDebug() << "TYPE:" << top->childContexts()[0]->localDeclarations()[0]->abstractType()->toString() << typeid(*top->childContexts()[0]->localDeclarations()[0]->abstractType()).name();
  QCOMPARE(top->childContexts()[0]->localDeclarations()[0]->indexedType(), top->localDeclarations()[1]->indexedType());

  QCOMPARE(top->childContexts()[0]->localDeclarations()[0]->kind(), Declaration::Instance);
  //QVERIFY(top->localDeclarations()[0]->kind() == Declaration::Type);
  //QVERIFY(top->localDeclarations()[1]->kind() == Declaration::Instance);
  }
  {
  QByteArray method("struct A {inline struct C c() {}; }; struct C { int v; };");

  //Expected result: the elaborated type-specifier "struct C" within the declaration "struct A" should create a new global declaration.


  LockedTopDUContext top = parse(method, DumpNone);

  QVERIFY(!top->parentContext());
  QCOMPARE(top->childContexts().count(), 2);
  QCOMPARE(top->localDeclarations().count(), 3); //3 declarations because the elaborated type-specifier "struct C" creates a forward-declaration on the global scope
  QCOMPARE(top->childContexts()[0]->localDeclarations().count(), 1);
  kDebug() << "TYPE:" << top->childContexts()[0]->localDeclarations()[0]->abstractType()->toString() << typeid(*top->childContexts()[0]->localDeclarations()[0]->abstractType()).name();
  FunctionType::Ptr function(top->childContexts()[0]->localDeclarations()[0]->type<FunctionType>());
  QVERIFY(function);
  kDebug() << "RETURN:" << function->returnType()->toString() << typeid(*function->returnType()).name();
  QCOMPARE(function->returnType()->indexed(), top->localDeclarations()[1]->indexedType());
  //QCOMPARE(top->childContexts()[0]->localDeclarations()[0]->indexedType(), top->localDeclarations()[1]->indexedType());

  //QCOMPARE(top->childContexts()[0]->localDeclarations()[0]->kind(), Declaration::Instance);
  //QVERIFY(top->localDeclarations()[0]->kind() == Declaration::Type);
  //QVERIFY(top->localDeclarations()[1]->kind() == Declaration::Instance);
  }

}

void TestDUChain::testVariableDeclaration()
{
  TEST_FILE_PARSE_ONLY

  //                 0         1         2         3         4         5         6         7
  //                 01234567890123456789012345678901234567890123456789012345678901234567890123456789
    QByteArray method("struct A{}; int c, q;\n"
                      "A instance1(c); A instance2(2, 3); A instance3(q);\n"
                      "void bla() {int* i = new A(c); }\n");

  LockedTopDUContext top = parse(method);

  QVERIFY(!top->parentContext());
  QVERIFY(top->localScopeIdentifier().isEmpty());
  QCOMPARE(top->childContexts().count(), 3);
  QCOMPARE(top->localDeclarations().count(), 7);

  // struct A
  Declaration* defStructA = top->localDeclarations().first();
  QCOMPARE(defStructA->identifier(), Identifier("A"));

  // int c;
  Declaration* defIntC = top->localDeclarations().at(1);
  QCOMPARE(defIntC->uses().count(), 1);
  QCOMPARE(defIntC->uses().begin()->count(), 2);

  // instances
  for(int i = 3; i < 6; ++i) {
    Declaration* inst = top->localDeclarations().at(i);
    QVERIFY(!inst->isFunctionDeclaration());
    StructureType::Ptr idType = inst->abstractType().cast<StructureType>();
    QVERIFY(idType);
    QCOMPARE( idType->qualifiedIdentifier(), QualifiedIdentifier("A") );
  }

  // bla
  QVERIFY(top->localDeclarations().at(6)->isFunctionDeclaration());
}

void TestDUChain::testDeclareClass()
{
  TEST_FILE_PARSE_ONLY

  //                 0         1         2         3         4         5         6         7
  //                 01234567890123456789012345678901234567890123456789012345678901234567890123456789
  QByteArray method("class A { A() {}; A rec; void test(int); }; void A::test(int j) {}");

  LockedTopDUContext top = parse(method, DumpNone);

  DumpDotGraph dump;
//  kDebug() << "dot-graph: \n" << dump.dotGraph(top, false);

//  kDebug() << "ENDE ENDE ENDE";
//  kDebug() << "dot-graph: \n" << dump.dotGraph(top, false);

  QVERIFY(!top->parentContext());
  QCOMPARE(top->childContexts().count(), 3);
  QCOMPARE(top->localDeclarations().count(), 2);
  QVERIFY(top->localScopeIdentifier().isEmpty());

  Declaration* defClassA = top->localDeclarations().first();
  QCOMPARE(defClassA->identifier(), Identifier("A"));
  QCOMPARE(defClassA->uses().count(), 1);
  QCOMPARE(defClassA->uses().begin()->count(), 2);
  QVERIFY(defClassA->type<CppClassType>());
  QVERIFY(defClassA->internalContext());
  QCOMPARE(defClassA->internalContext()->range().start.column, 8); //The class-context should start directly behind the name
//   QVERIFY(function);
//   QCOMPARE(function->returnType(), typeVoid);
//   QCOMPARE(function->arguments().count(), 1);
//   QCOMPARE(function->arguments().first(), typeInt);

  QVERIFY(defClassA->internalContext());

  QCOMPARE(defClassA->internalContext()->localDeclarations().count(), 3);
  QCOMPARE(defClassA->internalContext()->localDeclarations()[1]->abstractType()->indexed(), defClassA->abstractType()->indexed());

  DUContext* classA = top->childContexts().first();
  QVERIFY(classA->parentContext());
  QCOMPARE(classA->importedParentContexts().count(), 0);
  QCOMPARE(classA->childContexts().count(), 3);
  QCOMPARE(classA->localDeclarations().count(), 3);
  QCOMPARE(classA->localScopeIdentifier(), QualifiedIdentifier("A"));

  Declaration* defRec = classA->localDeclarations()[1];
  QVERIFY(defRec->abstractType());
  QCOMPARE(defRec->abstractType()->indexed(), defClassA->abstractType()->indexed());

}

void TestDUChain::testDeclareFriend()
{
  TEST_FILE_PARSE_ONLY

  //                 0         1         2         3         4         5         6         7
  //                 01234567890123456789012345678901234567890123456789012345678901234567890123456789
  QByteArray method("class B {}; class A { friend class F; friend class B; }; ");

  LockedTopDUContext top = parse(method, DumpNone);

  DumpDotGraph dump;
//  kDebug() << "dot-graph: \n" << dump.dotGraph(top, false);

//  kDebug() << "ENDE ENDE ENDE";
//  kDebug() << "dot-graph: \n" << dump.dotGraph(top, false);

  QVERIFY(!top->parentContext());
  QCOMPARE(top->childContexts().count(), 2);
  QCOMPARE(top->localDeclarations().count(), 3); //1 Forward-declaration of F
  QVERIFY(top->localScopeIdentifier().isEmpty());

  Declaration* defClassA = top->localDeclarations()[1];
  QCOMPARE(defClassA->identifier(), Identifier("A"));
  QCOMPARE(defClassA->uses().count(), 0);
  QVERIFY(defClassA->type<CppClassType>());
  QVERIFY(defClassA->internalContext());

  QCOMPARE(top->localDeclarations()[2]->identifier(), Identifier("F"));

  QCOMPARE(top->childContexts()[1]->localDeclarations().count(), 2); //friend-declaration
  QCOMPARE(top->childContexts()[1]->localDeclarations()[0]->identifier(), Identifier("friend"));
  QCOMPARE(top->childContexts()[1]->localDeclarations()[1]->identifier(), Identifier("friend"));

  QVERIFY(Cpp::isFriend(top->localDeclarations()[1], top->localDeclarations()[2]));
  QVERIFY(Cpp::isFriend(top->localDeclarations()[1], top->localDeclarations()[0]));

  QVERIFY(top->localDeclarations()[0]->uses().size());
  QVERIFY(top->localDeclarations()[0]->uses().begin()->size());

}

void TestDUChain::testDeclareNamespace()
{
  TEST_FILE_PARSE_ONLY

  //                 0         1         2         3         4         5         6         7
  //                 01234567890123456789012345678901234567890123456789012345678901234567890123456789
  QByteArray method("namespace foo { int bar; } int bar; int test() { return foo::bar; }");

  LockedTopDUContext top = parse(method, DumpNone);


  QVERIFY(!top->parentContext());
  QCOMPARE(top->childContexts().count(), 3);
  QCOMPARE(top->localDeclarations().count(), 3);
  QVERIFY(top->localScopeIdentifier().isEmpty());
  QCOMPARE(findDeclaration(top, Identifier("foo")), top->localDeclarations()[0]);
  QCOMPARE(top->childContexts()[0]->range(), RangeInRevision(0, 14, 0, 26));
  QVERIFY(top->localDeclarations()[0]->inSymbolTable());

  QVERIFY(top->localDeclarations()[0]->inSymbolTable());
  QVERIFY(top->localDeclarations()[0]->uses().size());

  DUContext* fooCtx = top->childContexts().first();
  QVERIFY(fooCtx->inSymbolTable());
  QCOMPARE(fooCtx->childContexts().count(), 0);
  QCOMPARE(fooCtx->localDeclarations().count(), 1);
  QCOMPARE(fooCtx->localScopeIdentifier(), QualifiedIdentifier("foo"));
  QCOMPARE(fooCtx->scopeIdentifier(), QualifiedIdentifier("foo"));

  DUContext* testCtx = top->childContexts()[2];
  QCOMPARE(testCtx->childContexts().count(), 0);
  QCOMPARE(testCtx->localDeclarations().count(), 0);
  QCOMPARE(testCtx->localScopeIdentifier(), QualifiedIdentifier("test"));
  QCOMPARE(testCtx->scopeIdentifier(), QualifiedIdentifier("test"));

  Declaration* bar2 = top->localDeclarations()[1];
  QCOMPARE(bar2->identifier(), Identifier("bar"));
  QCOMPARE(bar2->qualifiedIdentifier(), QualifiedIdentifier("bar"));
  QCOMPARE(bar2->uses().count(), 0);

  Declaration* bar = fooCtx->localDeclarations().first();
  QCOMPARE(bar->identifier(), Identifier("bar"));
  QCOMPARE(bar->qualifiedIdentifier(), QualifiedIdentifier("foo::bar"));
  QCOMPARE(findDeclaration(testCtx,  QualifiedIdentifier("foo::bar")), bar);
  QCOMPARE(bar->uses().count(), 1);
  QCOMPARE(bar->uses().begin()->count(), 1);
  QCOMPARE(findDeclaration(top, bar->identifier()), bar2);
  QCOMPARE(findDeclaration(top, bar->qualifiedIdentifier()), bar);

  QCOMPARE(findDeclaration(top, QualifiedIdentifier("bar")), bar2);
  QCOMPARE(findDeclaration(top, QualifiedIdentifier("::bar")), bar2);
  QCOMPARE(findDeclaration(top, QualifiedIdentifier("foo::bar")), bar);
  QCOMPARE(findDeclaration(top, QualifiedIdentifier("::foo::bar")), bar);

  IndexedQualifiedIdentifier fooId(QualifiedIdentifier("foo"));

  uint itemCount;
  const KDevelop::CodeModelItem* items;
  CodeModel::self().items(top->url(), itemCount, items);
  for(uint a = 0; a < itemCount; ++a) {
    if(items[a].id == fooId) {
      QCOMPARE(items[a].referenceCount, 1u); //Once by the namespace, once by the declaration
    }
  }

}

void TestDUChain::testDeclareNamespace2()
{
  TEST_FILE_PARSE_ONLY

  //                 0         1         2         3         4         5         6         7
  //                 0123456789012345678901234567890123456789012345678901234567890123456789012345678901234567890123456789012
  QByteArray method("struct A {}; namespace B { struct A : ::A {}; }");

  LockedTopDUContext top = parse(method, DumpNone);

  QVERIFY(!top->parentContext());
  QCOMPARE(top->localDeclarations().count(), 2);
  QCOMPARE(top->childContexts().count(), 2);
  QCOMPARE(top->childContexts()[1]->localDeclarations().count(), 1);

  CppClassType::Ptr outerA = top->localDeclarations()[0]->abstractType().cast<CppClassType>();
  CppClassType::Ptr innerA = top->childContexts()[1]->localDeclarations()[0]->abstractType().cast<CppClassType>();

  QVERIFY(outerA);
  QVERIFY(innerA);

  Declaration* klassDecl = innerA->declaration(top);
  ClassDeclaration* cppClassDecl = dynamic_cast<ClassDeclaration*>(klassDecl);

  QVERIFY(cppClassDecl);
  QCOMPARE(cppClassDecl->baseClassesSize(), (uint)1);
  QCOMPARE(cppClassDecl->baseClasses()->baseClass, outerA->indexed());

}

void TestDUChain::testSearchAcrossNamespace()
{
  TEST_FILE_PARSE_ONLY

  //                 0         1         2         3         4         5         6         7
  //                 0123456789012345678901234567890123456789012345678901234567890123456789012345678901234567890123456789012
  QByteArray method("namespace A { class B{}; } class B{}; namespace A{ B bla; }");

  LockedTopDUContext top = parse(method, DumpNone);

  QVERIFY(!top->parentContext());
  QCOMPARE(top->childContexts().count(), 3);
  QCOMPARE(top->childContexts()[0]->localDeclarations().count(), 1);
  QCOMPARE(top->childContexts()[2]->localDeclarations().count(), 1);
  QVERIFY(top->childContexts()[2]->localDeclarations()[0]->abstractType());
  QCOMPARE(top->childContexts()[2]->localDeclarations()[0]->abstractType()->indexed(), top->childContexts()[0]->localDeclarations()[0]->abstractType()->indexed());
  QVERIFY(!top->childContexts()[2]->localDeclarations()[0]->abstractType().cast<DelayedType>());

}

void TestDUChain::testSearchAcrossNamespace2()
{
  TEST_FILE_PARSE_ONLY

  //                 0         1         2         3         4         5         6         7
  //                 0123456789012345678901234567890123456789012345678901234567890123456789012345678901234567890123456789012
  QByteArray method("namespace A {class B{}; } namespace A { class C{ void member(B);};  } void A::C::member(B b) {B c;}");

  LockedTopDUContext top = parse(method, DumpNone);

  QVERIFY(!top->parentContext());
  QCOMPARE(top->childContexts().count(), 4);
  QCOMPARE(top->childContexts()[0]->localDeclarations().count(), 1);
  QCOMPARE(top->childContexts()[1]->localDeclarations().count(), 1);
  QCOMPARE(top->childContexts()[2]->localDeclarations().count(), 1);
  QCOMPARE(top->childContexts()[2]->type(), DUContext::Function);
  QCOMPARE(top->childContexts()[2]->localDeclarations().count(), 1);
  QCOMPARE(top->childContexts()[2]->localScopeIdentifier(), QualifiedIdentifier("A::C::member"));
  QVERIFY(top->childContexts()[2]->localDeclarations()[0]->abstractType()); //B should be found from that position
  QVERIFY(!top->childContexts()[2]->localDeclarations()[0]->abstractType().cast<DelayedType>());
  QCOMPARE(top->childContexts()[3]->type(), DUContext::Other);
  QCOMPARE(top->childContexts()[3]->localDeclarations().count(), 1);
  QVERIFY(top->childContexts()[3]->localDeclarations()[0]->abstractType()); //B should be found from that position
  QCOMPARE(top->childContexts()[3]->localScopeIdentifier(), QualifiedIdentifier("A::C::member"));
  QVERIFY(!top->childContexts()[3]->localDeclarations()[0]->abstractType().cast<DelayedType>());

}

void TestDUChain::testSearchAcrossNamespace3()
{
  TEST_FILE_PARSE_ONLY

  //                 0         1         2         3         4         5         6         7
  //                 0123456789012345678901234567890123456789012345678901234567890123456789012345678901234567890123456789012
  QByteArray method("namespace B { class C { }; } namespace A { class C; } using namespace B; namespace A { C c; };");

  LockedTopDUContext top = parse(method, DumpNone);

  QCOMPARE(top->childContexts().count(), 3);
  QCOMPARE(top->localDeclarations().count(), 4);
  QCOMPARE(top->childContexts()[2]->localDeclarations().count(), 1);
  QCOMPARE(top->childContexts()[2]->localDeclarations()[0]->abstractType()->toString(), QString("A::C"));
}

void TestDUChain::testADL()
{
  {
    QByteArray nonAdlCall("namespace foo { struct A {}; int bar(A& a) {} }"
                          "struct A {};"
                          "int bar(int& a) {}"
                          "int test() { A a; bar(a); }"); // calls ::bar

    LockedTopDUContext top( parse(nonAdlCall, DumpNone) );

    QCOMPARE(top->childContexts().count(), 6);

    // foo::bar is never used
    QCOMPARE(top->childContexts()[0]->localDeclarations().size(), 2);
    QCOMPARE(top->childContexts()[0]->localDeclarations()[1]->qualifiedIdentifier().toString(), QString("foo::bar"));
    QCOMPARE(top->childContexts()[0]->localDeclarations()[1]->uses().size(), 0);

    // ::bar has 1 use
    QCOMPARE(top->localDeclarations().size(), 4);
    QCOMPARE(top->localDeclarations()[2]->qualifiedIdentifier().toString(), QString("bar"));
    QCOMPARE(top->localDeclarations()[2]->uses().size(), 1);
    QCOMPARE(top->localDeclarations()[2]->uses().begin()->size(), 1);
  }
  {
    QByteArray nonAdlCall("namespace foo { struct A {}; int bar(A& a) {} }"
                          "int bar(foo::A& a) {}" // found on normal lookup, hiding foo::bar
                          "int test() { A a; bar(a); }"); // calls ::bar

    LockedTopDUContext top( parse(nonAdlCall, DumpNone) );

    QCOMPARE(top->childContexts().count(), 5);

    // foo::bar is hidden by successful normal name lookup
    QCOMPARE(top->childContexts()[0]->localDeclarations().size(), 2);
    QCOMPARE(top->childContexts()[0]->localDeclarations()[1]->qualifiedIdentifier().toString(), QString("foo::bar"));
    QCOMPARE(top->childContexts()[0]->localDeclarations()[1]->uses().size(), 0);

    // ::bar has 1 use
    QCOMPARE(top->localDeclarations().size(), 3);
    QCOMPARE(top->localDeclarations()[1]->qualifiedIdentifier().toString(), QString("bar"));
    QCOMPARE(top->localDeclarations()[1]->uses().size(), 1);
    QCOMPARE(top->localDeclarations()[1]->uses().begin()->size(), 1);
  }

  {
    QByteArray adlCall("namespace foo { struct A {}; int bar(A& a) {} }"
                       "struct A {};"
                       "int bar(int& a) {}"
                       "int test() { foo::A a; bar(a); }"); // calls foo::bar

    LockedTopDUContext top( parse(adlCall, DumpNone) );

    QCOMPARE(top->childContexts().count(), 6);

    // foo::bar has 1 use
    QCOMPARE(top->childContexts()[0]->localDeclarations().size(), 2);
    QCOMPARE(top->childContexts()[0]->localDeclarations()[1]->qualifiedIdentifier().toString(), QString("foo::bar"));
    QCOMPARE(top->childContexts()[0]->localDeclarations()[1]->uses().size(), 1);
    QCOMPARE(top->childContexts()[0]->localDeclarations()[1]->uses().begin()->size(), 1);

    // ::bar is never used
    QCOMPARE(top->localDeclarations().size(), 4);
    QCOMPARE(top->localDeclarations()[2]->qualifiedIdentifier().toString(), QString("bar"));
    QCOMPARE(top->localDeclarations()[2]->uses().size(), 0);
  }

  {
    // check that the adl lookup is performed even if no other function with the same name
    // exists in the current namespace
    QByteArray adlCall("namespace foo { struct A {}; int bar(A& a) {} }"
                       "int test() { foo::A a; bar(a); }"); // calls foo::bar

    LockedTopDUContext top( parse(adlCall, DumpNone) );

    QCOMPARE(top->childContexts().count(), 3);

    // foo::bar has 1 use
    QCOMPARE(top->childContexts()[0]->localDeclarations().size(), 2);
    QCOMPARE(top->childContexts()[0]->localDeclarations()[1]->qualifiedIdentifier().toString(), QString("foo::bar"));
    QCOMPARE(top->childContexts()[0]->localDeclarations()[1]->uses().size(), 1);
    QCOMPARE(top->childContexts()[0]->localDeclarations()[1]->uses().begin()->size(), 1);
  }
}

void TestDUChain::testADLConstness()
{
  // make sure a const-argument takes the const-overload while a non-const
  // argument takes the non-const overload
  // important e.g. for range-based for loops
  QByteArray code( "void foo(int&);\n"
                   "void foo(const int&);\n"
                   "void bar(const int&);\n"
                   "void bar(int&);\n"
                   "int test() {\n"
                   "  int i = 0; foo(i); bar(i);\n" // call to non-const
                   "  const int j = 0; foo(j); bar(j);\n" // call to const
                   "}\n");

  LockedTopDUContext top( parse(code, DumpNone) );
  QVERIFY(top->problems().isEmpty());

  QCOMPARE(top->localDeclarations().count(), 5);

  // foo: non-const version
  Declaration* dec = top->localDeclarations().at(0);
  FunctionType::Ptr func = dec->type<FunctionType>();
  QVERIFY(func);
  QCOMPARE(dec->uses().count(), 1);
  QCOMPARE(dec->uses().begin()->count(), 1);
  QCOMPARE(dec->uses().begin()->at(0).start.line, 5);

  // foo: const version
  dec = top->localDeclarations().at(1);
  func = dec->type<FunctionType>();
  QVERIFY(func);
  QCOMPARE(dec->uses().count(), 1);
  QCOMPARE(dec->uses().begin()->count(), 1);
  QCOMPARE(dec->uses().begin()->at(0).start.line, 6);

  // bar: const version
  dec = top->localDeclarations().at(2);
  func = dec->type<FunctionType>();
  QVERIFY(func);
  QCOMPARE(dec->uses().count(), 1);
  QCOMPARE(dec->uses().begin()->count(), 1);
  QCOMPARE(dec->uses().begin()->at(0).start.line, 6);

  // bar: non-const version
  dec = top->localDeclarations().at(3);
  func = dec->type<FunctionType>();
  QVERIFY(func);
  QCOMPARE(dec->uses().count(), 1);
  QCOMPARE(dec->uses().begin()->count(), 1);
  QCOMPARE(dec->uses().begin()->at(0).start.line, 5);
}

void TestDUChain::testADLConstness2()
{
  // make sure a const-argument takes the const-overload while a non-const
  // argument takes the non-const overload
  // important e.g. for range-based for loops
  QByteArray code( "struct l {};\n"
                   "void foo(l&);\n"
                   "void foo(const l&);\n"
                   "void bar(const l&);\n"
                   "void bar(l&);\n"
                   "int test() {\n"
                   "  l i = 0; foo(i); bar(i);\n" // call to non-const
                   "  const l j = 0; foo(j); bar(j);\n" // call to const
                   "}\n");

  LockedTopDUContext top( parse(code, DumpNone) );
  QVERIFY(top->problems().isEmpty());

  QCOMPARE(top->localDeclarations().count(), 6);

  // foo: non-const version
  Declaration* dec = top->localDeclarations().at(1);
  FunctionType::Ptr func = dec->type<FunctionType>();
  QVERIFY(func);
  QCOMPARE(dec->uses().count(), 1);
  QCOMPARE(dec->uses().begin()->count(), 1);
  QCOMPARE(dec->uses().begin()->at(0).start.line, 6);

  // foo: const version
  dec = top->localDeclarations().at(2);
  func = dec->type<FunctionType>();
  QVERIFY(func);
  QCOMPARE(dec->uses().count(), 1);
  QCOMPARE(dec->uses().begin()->count(), 1);
  QCOMPARE(dec->uses().begin()->at(0).start.line, 7);

  // bar: const version
  dec = top->localDeclarations().at(3);
  func = dec->type<FunctionType>();
  QVERIFY(func);
  QCOMPARE(dec->uses().count(), 1);
  QCOMPARE(dec->uses().begin()->count(), 1);
  QCOMPARE(dec->uses().begin()->at(0).start.line, 7);

  // bar: non-const version
  dec = top->localDeclarations().at(4);
  func = dec->type<FunctionType>();
  QVERIFY(func);
  QCOMPARE(dec->uses().count(), 1);
  QCOMPARE(dec->uses().begin()->count(), 1);
  QCOMPARE(dec->uses().begin()->at(0).start.line, 6);
}

void TestDUChain::testADLClassType()
{
  {
    // test lookup to base class namespace
    QByteArray adlCall("namespace foo { struct A {}; int bar(A& a) {} }"
                       "namespace boo { struct B : public foo::A {}; }"
                       "int test() { boo::B b; bar(b); }"); // calls foo::bar

    LockedTopDUContext top( parse(adlCall, DumpNone) );

    QCOMPARE(top->childContexts().count(), 4);

    // foo::bar has 1 use
    QCOMPARE(top->childContexts()[0]->localDeclarations().size(), 2);
    QCOMPARE(top->childContexts()[0]->localDeclarations()[1]->qualifiedIdentifier().toString(), QString("foo::bar"));
    QCOMPARE(top->childContexts()[0]->localDeclarations()[1]->uses().size(), 1);
    QCOMPARE(top->childContexts()[0]->localDeclarations()[1]->uses().begin()->size(), 1);
  }

  {
    // test lookup to indirect base class namespace
    QByteArray adlCall("namespace foo { struct A {}; int bar(A& a) {} }"
                       "namespace boo { struct B : public foo::A {}; }"
                       "namespace zoo { struct C : public boo::B {}; }"
                       "int test() { zoo::C c; bar(c); }"); // calls foo::bar

    LockedTopDUContext top( parse(adlCall, DumpNone) );

    QCOMPARE(top->childContexts().count(), 5);

    // foo::bar has 1 use
    QCOMPARE(top->childContexts()[0]->localDeclarations().size(), 2);
    QCOMPARE(top->childContexts()[0]->localDeclarations()[1]->qualifiedIdentifier().toString(), QString("foo::bar"));
    QCOMPARE(top->childContexts()[0]->localDeclarations()[1]->uses().size(), 1);
    QCOMPARE(top->childContexts()[0]->localDeclarations()[1]->uses().begin()->size(), 1);
  }

  {
    // test lookup for inner classes
    QByteArray adlCall("namespace foo { struct A { struct B {}; }; int bar(A::B&) {} }"
                       "int test() { foo::A::B b; bar(b); }"); // calls foo::bar

    LockedTopDUContext top( parse(adlCall, DumpNone) );

    QCOMPARE(top->childContexts().count(), 3);

    // foo::bar has 1 use
    QCOMPARE(top->childContexts()[0]->localDeclarations().size(), 2);
    QCOMPARE(top->childContexts()[0]->localDeclarations()[1]->qualifiedIdentifier().toString(), QString("foo::bar"));
    QCOMPARE(top->childContexts()[0]->localDeclarations()[1]->uses().size(), 1);
    QCOMPARE(top->childContexts()[0]->localDeclarations()[1]->uses().begin()->size(), 1);
  }
}

void TestDUChain::testADLFunctionType()
{
  {
    QByteArray adlCall("namespace foo { struct A {}; int bar(void *a) {} }"
                       "foo::A f() {}"
                       "int test() { bar(&f); }"); // calls foo::bar through f's return type

    LockedTopDUContext top( parse(adlCall, DumpNone) );

    QCOMPARE(top->childContexts().count(), 5);

    // foo::bar has 1 use
    QCOMPARE(top->childContexts()[0]->localDeclarations().size(), 2);
    QCOMPARE(top->childContexts()[0]->localDeclarations()[1]->qualifiedIdentifier().toString(), QString("foo::bar"));
    QCOMPARE(top->childContexts()[0]->localDeclarations()[1]->uses().size(), 1);
    QCOMPARE(top->childContexts()[0]->localDeclarations()[1]->uses().begin()->size(), 1);
  }

  {
    QByteArray adlCall("namespace foo { struct A {}; int bar(void *a) {} }"
                       "void f(foo::A) {}"
                       "int test() { bar(f); }"); // calls foo::bar through f's argument type

    LockedTopDUContext top( parse(adlCall, DumpNone) );

    QCOMPARE(top->childContexts().count(), 5);

    // foo::bar has 1 use
    QCOMPARE(top->childContexts()[0]->localDeclarations().size(), 2);
    QCOMPARE(top->childContexts()[0]->localDeclarations()[1]->qualifiedIdentifier().toString(), QString("foo::bar"));
    QCOMPARE(top->childContexts()[0]->localDeclarations()[1]->uses().size(), 1);
    QCOMPARE(top->childContexts()[0]->localDeclarations()[1]->uses().begin()->size(), 1);
  }
}

void TestDUChain::testADLFunctionByName()
{
  {
    QByteArray adlCall("namespace foo { struct A {}; int bar(void *a) {} void f(int a) {}}"
                       "int test() { bar(&foo::f); }"); // calls foo::bar

    LockedTopDUContext top( parse(adlCall) );

    QCOMPARE(top->childContexts().count(), 3);

    // foo::bar has 1 use
    QCOMPARE(top->childContexts()[0]->localDeclarations().size(), 3);
    QCOMPARE(top->childContexts()[0]->localDeclarations()[1]->qualifiedIdentifier().toString(), QString("foo::bar"));
    QCOMPARE(top->childContexts()[0]->localDeclarations()[1]->uses().size(), 1);
    QCOMPARE(top->childContexts()[0]->localDeclarations()[1]->uses().begin()->size(), 1);
  }
}

void TestDUChain::testADLEnumerationType()
{
  {
    QByteArray adlCall("namespace foo { enum A { enValue }; int bar(A a) {} }"
                       "int test() { foo::A a; bar(a); }"); // calls foo::bar

    LockedTopDUContext top( parse(adlCall, DumpNone) );

    QCOMPARE(top->childContexts().count(), 3);

    // foo::bar has 1 use
    QCOMPARE(top->childContexts()[0]->localDeclarations().size(), 2);
    QCOMPARE(top->childContexts()[0]->localDeclarations()[1]->qualifiedIdentifier().toString(), QString("foo::bar"));
    QCOMPARE(top->childContexts()[0]->localDeclarations()[1]->uses().size(), 1);
    QCOMPARE(top->childContexts()[0]->localDeclarations()[1]->uses().begin()->size(), 1);
  }

  {
    QByteArray adlCall("namespace foo { enum A { enValue }; int bar(A a) {} }"
                       "int test() { bar(foo::enValue); }"); // calls foo::bar

    LockedTopDUContext top( parse(adlCall, DumpNone) );

    QCOMPARE(top->childContexts().count(), 3);

    // foo::bar has 1 use
    QCOMPARE(top->childContexts()[0]->localDeclarations().size(), 2);
    QCOMPARE(top->childContexts()[0]->localDeclarations()[1]->qualifiedIdentifier().toString(), QString("foo::bar"));
    QCOMPARE(top->childContexts()[0]->localDeclarations()[1]->uses().size(), 1);
    QCOMPARE(top->childContexts()[0]->localDeclarations()[1]->uses().begin()->size(), 1);
  }
}

void TestDUChain::testADLClassMembers()
{
    QByteArray adlCall("namespace foo { struct A { int member; }; void bar(int A::*p) {} }"
                       "int test() { bar(&foo::A::member); }"); // calls foo::bar
    
    LockedTopDUContext top( parse(adlCall) );
    
    QCOMPARE(top->childContexts().count(), 3);
    
    // foo::bar has 1 use
    QCOMPARE(top->childContexts()[0]->localDeclarations().size(), 2);
    QCOMPARE(top->childContexts()[0]->localDeclarations()[1]->qualifiedIdentifier().toString(), QString("foo::bar"));

    QEXPECT_FAIL("", "ADL for class members doesn't work", Abort);
    QCOMPARE(top->childContexts()[0]->localDeclarations()[1]->uses().size(), 1);
    QCOMPARE(top->childContexts()[0]->localDeclarations()[1]->uses().begin()->size(), 1);
}

void TestDUChain::testADLMemberFunction()
{
    QByteArray adlCall("namespace foo { struct A { void mem_fun() {} }; void bar(void (A::*p)()) {} }"
    "int test() { void (foo::A::*p)() = &foo::A::mem_fun; bar(p); }"); // calls foo::bar (avoid testADLMemberFunctionByName)

    LockedTopDUContext top( parse(adlCall) );

    QCOMPARE(top->childContexts().count(), 3);

    // foo::bar has 1 use
    QCOMPARE(top->childContexts()[0]->localDeclarations().size(), 2);
    QCOMPARE(top->childContexts()[0]->localDeclarations()[1]->qualifiedIdentifier().toString(), QString("foo::bar"));

    QEXPECT_FAIL("", "ADL for class members doesn't work", Abort);
    QCOMPARE(top->childContexts()[0]->localDeclarations()[1]->uses().size(), 1);
    QCOMPARE(top->childContexts()[0]->localDeclarations()[1]->uses().begin()->size(), 1);
}

void TestDUChain::testADLMemberFunctionByName() 
{
  {
    QByteArray adlCall("namespace foo { struct A { void f(int a) {} }; int bar(void *a) {} }"
                       "int test() { bar(&foo::A::f); }"); // calls foo::bar

    LockedTopDUContext top( parse(adlCall) );

    QCOMPARE(top->childContexts().count(), 3);

    // foo::bar has 1 use
    QCOMPARE(top->childContexts()[0]->localDeclarations().size(), 2);
    QCOMPARE(top->childContexts()[0]->localDeclarations()[1]->qualifiedIdentifier().toString(), QString("foo::bar"));
    QCOMPARE(top->childContexts()[0]->localDeclarations()[1]->uses().size(), 1);
    QCOMPARE(top->childContexts()[0]->localDeclarations()[1]->uses().begin()->size(), 1);
  }

  {
    // test lookup to base class namespace (rest of tests for associated classes are same as in testClassType)
    // Note: when using int bar(void *) or int bar(void (A::*p)(int)) the overload resolver
    // won't be able to do the conversion from void (boo::B::*)(int), so we use a template (just like in the real)
    // This setup also tests if the OverloadResolver can instantiate templates for pointers to member functions
    // At the current stage, the resolver fails for this.
    // Note 2: it seems also the syntax "void (T::*p)(int)" is not properly parsed at this time, so making this
    // work on this higher level is a dead end for now. For the template declaration below, the function declaration
    // is parsed as "int bar( function void (int) , void p )"

    // reported as bug 

    QByteArray adlCall("namespace foo { struct A {}; template<class T> int bar(void (T::*p)(int)) {} }"
                       "namespace boo { struct B : public foo::A { void f(int a) {} }; }"
                       "int test() { bar(&boo::B::f); }"); // calls foo::bar
    
    LockedTopDUContext top( parse(adlCall, DumpNone) );
    
    QCOMPARE(top->childContexts().count(), 4);
    
    // foo::bar has 1 use
    QCOMPARE(top->childContexts()[0]->localDeclarations().size(), 2);
    QCOMPARE(top->childContexts()[0]->localDeclarations()[1]->qualifiedIdentifier().toString(), QString("foo::bar"));

    QEXPECT_FAIL("", "ADL for class members doesn't work", Abort);
    QCOMPARE(top->childContexts()[0]->localDeclarations()[1]->uses().size(), 1);
    QCOMPARE(top->childContexts()[0]->localDeclarations()[1]->uses().begin()->size(), 1);
  }
}

void TestDUChain::testADLOperators()
{
  {
    QByteArray adlCall("namespace foo { struct A { }; A& operator+(const A&, int) {} }"
                       "int test() { foo::A a, b;  b = a + 1; }"); // calls foo::operator+
    
    LockedTopDUContext top( parse(adlCall) );
    
    QCOMPARE(top->childContexts().count(), 3);
    
    // foo::bar has 1 use
    QCOMPARE(top->childContexts()[0]->localDeclarations().size(), 2);
    QCOMPARE(top->childContexts()[0]->localDeclarations()[1]->qualifiedIdentifier().toString(), QString("foo::operator+"));

    // binary operator +
    QCOMPARE(top->childContexts()[0]->localDeclarations()[1]->uses().size(), 1);
    QCOMPARE(top->childContexts()[0]->localDeclarations()[1]->uses().begin()->size(), 1);
  }

  {
    QByteArray adlCall("namespace foo { struct A { }; A& operator-(const A&) {} }"
                       "int test() { foo::A a, b;  b = -a; }"); // calls foo::operator-

    LockedTopDUContext top( parse(adlCall) );

    QCOMPARE(top->childContexts().count(), 3);

    // foo::bar has 1 use
    QCOMPARE(top->childContexts()[0]->localDeclarations().size(), 2);
    QCOMPARE(top->childContexts()[0]->localDeclarations()[1]->qualifiedIdentifier().toString(), QString("foo::operator-"));

    // unary operator -
    QCOMPARE(top->childContexts()[0]->localDeclarations()[1]->uses().size(), 1);
    QCOMPARE(top->childContexts()[0]->localDeclarations()[1]->uses().begin()->size(), 1);
  }
}

void TestDUChain::testADLNameAlias()
{
  {
    QByteArray adlCall("namespace foo { struct A { }; void bar(A &) {} }"
                       "typedef foo::A B;"
                       "int test() { B a; bar(a); }"); // calls foo::bar
    
    LockedTopDUContext top( parse(adlCall, DumpNone) );
    
    QCOMPARE(top->childContexts().count(), 3);
    
    // foo::bar has 1 use
    QCOMPARE(top->childContexts()[0]->localDeclarations().size(), 2);
    QCOMPARE(top->childContexts()[0]->localDeclarations()[1]->qualifiedIdentifier().toString(), QString("foo::bar"));
    QCOMPARE(top->childContexts()[0]->localDeclarations()[1]->uses().size(), 1);
    QCOMPARE(top->childContexts()[0]->localDeclarations()[1]->uses().begin()->size(), 1);
  }
  {
    QByteArray adlCall("namespace foo { struct A { }; typedef A B; void bar(A &) {}  }"
                       "int test() { foo::B a; bar(a); }"); // calls foo::bar
    
    LockedTopDUContext top( parse(adlCall, DumpNone) );
    
    QCOMPARE(top->childContexts().count(), 3);
    
    // foo::bar has 1 use
    QCOMPARE(top->childContexts()[0]->localDeclarations().size(), 3);
    QCOMPARE(top->childContexts()[0]->localDeclarations()[2]->qualifiedIdentifier().toString(), QString("foo::bar"));
    QCOMPARE(top->childContexts()[0]->localDeclarations()[2]->uses().size(), 1);
    QCOMPARE(top->childContexts()[0]->localDeclarations()[2]->uses().begin()->size(), 1);
  }
  {
    // typedef names do not participate with their namespace
    QByteArray nonAdlCall("struct A { }; namespace foo { typedef A B; void bar(A &) {}  }"
                          "int test() { foo::B a; bar(a); }"); // fails
    
    LockedTopDUContext top( parse(nonAdlCall, DumpNone) );
    
    QCOMPARE(top->childContexts().count(), 4);
    
    // foo::bar has 1 use
    QCOMPARE(top->childContexts()[1]->localDeclarations().size(), 2);
    QCOMPARE(top->childContexts()[1]->localDeclarations()[1]->qualifiedIdentifier().toString(), QString("foo::bar"));
    QCOMPARE(top->childContexts()[1]->localDeclarations()[1]->uses().size(), 0);
  }
}

void TestDUChain::testADLTemplateArguments()
{
  {
    QByteArray adlCall("struct A { };"
                       "namespace foo { template<class T> struct B { }; template<class T> void bar(T &) {} }"
                       "int test() { foo::B<A> a; bar(a); }"); // calls foo::bar
    
    LockedTopDUContext top( parse(adlCall, DumpNone) );
    
    Declaration* d = findDeclaration(top, QualifiedIdentifier("foo::bar<foo::B<A> >"));
    QVERIFY(d);    
    QCOMPARE(d->uses().size(), 1);
    QCOMPARE(d->uses().begin()->size(), 1);
  }
  {
    QByteArray adlCall("template<class T> struct B { };"
                       "namespace foo { struct A { }; template<class T> void bar(T &) {} }"
                       "int test() { B<foo::A> a; bar(a); }"); // calls foo::bar

    LockedTopDUContext top( parse(adlCall, DumpNone) );

    Declaration* d = findDeclaration(top, QualifiedIdentifier("foo::bar<B<foo::A> >"));
    QVERIFY(d);
    QCOMPARE(d->uses().size(), 1);
    QCOMPARE(d->uses().begin()->size(), 1);
  }
  {
    QByteArray adlCall("template<class T> struct B { };"
                       "namespace foo { struct A { }; template<class T> void bar(T &) {} }"
                       "int test() { B<B<foo::A> > a; bar(a); }"); // calls foo::bar
    
    LockedTopDUContext top( parse(adlCall, DumpNone) );
    
    Declaration* d = findDeclaration(top, QualifiedIdentifier("foo::bar<B<B<foo::A> > >"));
    QVERIFY(d);
    QCOMPARE(d->uses().size(), 1);
    QCOMPARE(d->uses().begin()->size(), 1);
  }
  {
    QByteArray adlCall("template<class T> struct B { };"
                       "namespace foo { struct A { }; template<class T> void bar(T &) {} }"
                       "int test() { B<foo::A> a; bar(a); }"); // calls foo::bar
    
    LockedTopDUContext top( parse(adlCall, DumpNone) );
    
    Declaration* d = findDeclaration(top, QualifiedIdentifier("foo::bar<B<foo::A> >"));
    QVERIFY(d);
    QCOMPARE(d->uses().size(), 1);
    QCOMPARE(d->uses().begin()->size(), 1);
  }
  {
    QByteArray adlCall("namespace foo { enum E { value }; template<class T> void bar(T &) {} }"
                       "template<class T> struct B { };"
                       "int test() { B<foo::E> a; bar(a); }");
    
    LockedTopDUContext top( parse(adlCall, DumpNone) );
    
    Declaration* d = findDeclaration(top, QualifiedIdentifier("foo::bar<B<foo::E> >"));
    QVERIFY(d);
    QCOMPARE(d->uses().size(), 1);
    QCOMPARE(d->uses().begin()->size(), 1);
  }
  {
    QByteArray nonAdlCall("namespace foo { enum E { value }; template<class T> void bar(T &) {} }"
                          "template<int I> struct B { };"
                          "int test() { B<foo::value> a; bar(a); }");

    LockedTopDUContext top( parse(nonAdlCall, DumpNone) );

    Declaration* d = findDeclaration(top, QualifiedIdentifier("foo::bar<B<foo::value> >"));
    QVERIFY(d);
    QCOMPARE(d->uses().size(), 0);
  }
  {
    QByteArray nonAdlCall("namespace foo { struct A {}; void f(A& a) {} template<class T> void bar(T &) {} }"
                          "template<void (*I)(foo::A&)> struct B { };"
                          "int test() { B<&foo::f> a; bar(a); }");

    LockedTopDUContext top( parse(nonAdlCall, DumpNone) );

    Declaration* d = findDeclaration(top, QualifiedIdentifier("foo::bar<B<&foo::f> >"));
    QVERIFY(d);
    QCOMPARE(d->uses().size(), 0);
  }
}

void TestDUChain::testADLTemplateTemplateArguments() {
  {
    QByteArray adlCall("namespace foo { struct A {}; template<class T> void bar(T &) {} }"
                       "struct C : public foo::A { };" // foo::A is associated class of C
                       "template<class T> struct B { };"
                       "int test() { B<C> a; bar(a); }"); // in this ADL call
                        
    LockedTopDUContext top( parse(adlCall, DumpNone) );
    
    Declaration* d = findDeclaration(top, QualifiedIdentifier("foo::bar<B<C> >"));
    QVERIFY(d);
    QCOMPARE(d->uses().size(), 1);
    QCOMPARE(d->uses().begin()->size(), 1);
  }
  {
    QByteArray nonAdlCall("namespace foo { struct A {}; template<class T> void bar(T &) {} }"
                          "template<class T> struct C : public foo::A { };" // foo::A is not an associated class of C ...
                          "template<template<class U> class T> struct B { };"
                          "int test() { B<C> a; bar(a); }"); // in this ADL call
    
    LockedTopDUContext top( parse(nonAdlCall, DumpNone) );
    
    Declaration* d = findDeclaration(top, QualifiedIdentifier("foo::bar<B<C> >"));
    QVERIFY(d);
    QCOMPARE(d->uses().size(), 0);
  }
}

void TestDUChain::testADLEllipsis()
{
  LockedTopDUContext top( parse(readCodeFile("testADLEllipsis.cpp"), DumpNone) );
  QCOMPARE(top->localDeclarations().size(), 5);
  QCOMPARE(top->localDeclarations().at(0)->uses().size(), 1);
  QCOMPARE(top->localDeclarations().at(0)->uses().begin().value().size(), 1);
  QCOMPARE(top->localDeclarations().at(1)->uses().size(), 1);
  QCOMPARE(top->localDeclarations().at(1)->uses().begin().value().size(), 3);
  QCOMPARE(top->localDeclarations().at(2)->uses().size(), 1);
  QCOMPARE(top->localDeclarations().at(2)->uses().begin().value().size(), 1);
}


void TestDUChain::testAssignmentOperators()
{
  QString operators("class foo {\n");
  QStringList operatorPrefixes;
  operatorPrefixes << "*" << "+" << "-" << "/" << "&" << "|" << "<<" << ">>" << "^" << "";
  foreach ( const QString& op, operatorPrefixes ) {
    operators.append("  foo& operator" + op + "=(const foo& other) { };\n");
  }

  operators.append("};\n\nvoid main(int, char**) {\n");
  operators.append("  foo a, b;");
  foreach ( const QString& op, operatorPrefixes ) {
    operators.append("  a " + op + "= b;\n");
  }
  operators.append("}\n");

<<<<<<< HEAD
  LockedTopDUContext top( parse(operators.toLatin1(), DumpAll) );
=======
  LockedTopDUContext top( parse(operators.toAscii()) );
>>>>>>> f5a2edcb

  QCOMPARE(top->childContexts().count(), 3);

  QCOMPARE(top->childContexts()[0]->localDeclarations().size(), operatorPrefixes.size());
  for ( int i = 0; i < operatorPrefixes.size(); i ++ ) {
    QCOMPARE(top->childContexts()[0]->localDeclarations()[i]->uses().size(), 1);
  }
}

#define V_CHILD_COUNT(context, cnt) QCOMPARE(context->childContexts().count(), cnt)
#define V_DECLARATION_COUNT(context, cnt) QCOMPARE(context->localDeclarations().count(), cnt)

#define V_USE_COUNT(declaration, cnt) QCOMPARE(declaration->uses().count(), 1); QCOMPARE(declaration->uses().begin()->count(), cnt);


DUContext* childContext(DUContext* ctx, const QString& name) {
  foreach(DUContext* child, ctx->childContexts())
    if(child->localScopeIdentifier().toString() == name)
      return child;
  return 0;
}

Declaration* localDeclaration(DUContext* ctx, const QString& name) {
  foreach(Declaration* decl, ctx->localDeclarations())
    if(decl->identifier().toString() == name)
      return decl;
  return 0;
}

void TestDUChain::testUsingDeclaration()
{
  TEST_FILE_PARSE_ONLY

  //                 0         1         2         3         4         5         6         7
  //                 0123456789012345678901234567890123456789012345678901234567890123456789012345678901234567890123456789012
  QByteArray method("namespace n1 { class C{}; C c2; } namespace n2{ using n1::C; using n1::c2; C c = c2; }");

  LockedTopDUContext top = parse(method, DumpNone);

  V_CHILD_COUNT(top, 2);
  QVERIFY(childContext(top, "n1"));
  V_DECLARATION_COUNT(childContext(top, "n1"), 2);
  QVERIFY(childContext(top, "n2"));
  V_DECLARATION_COUNT(childContext(top, "n2"), 3);
  V_USE_COUNT(top->childContexts()[0]->localDeclarations()[0], 3);
  V_USE_COUNT(top->childContexts()[0]->localDeclarations()[1], 2);
  QCOMPARE(localDeclaration(childContext(top, "n2"), "c")->abstractType()->indexed(), top->childContexts()[0]->localDeclarations()[0]->abstractType()->indexed());

}

void TestDUChain::testUsingDeclarationInTemplate()
{
  TEST_FILE_PARSE_ONLY

  //                 0         1         2         3         4         5         6         7
  //                 0123456789012345678901234567890123456789012345678901234567890123456789012345678901234567890123456789012
  QByteArray method("template<class T> class A { T i; }; template<class Q> struct B: private A<Q> { using A<Q>::i; };");

  LockedTopDUContext top = parse(method, DumpNone);

  Declaration* basicDecl = findDeclaration(top, QualifiedIdentifier("B::i"));
  QVERIFY(basicDecl);
  kDebug() << typeid(*basicDecl).name() << basicDecl->toString();
  QVERIFY(basicDecl->abstractType());
  kDebug() << basicDecl->abstractType()->toString();

  Declaration* decl = findDeclaration(top, QualifiedIdentifier("B<int>::i"));
  QVERIFY(decl);
  QVERIFY(decl->abstractType());
  QVERIFY(decl->type<IntegralType>());

}

void TestDUChain::testDeclareUsingNamespace2()
{
  TEST_FILE_PARSE_ONLY

  //                 0         1         2         3         4         5         6         7
  //                 0123456789012345678901234567890123456789012345678901234567890123456789012345678901234567890123456789012
  QByteArray method("namespace foo2 {int bar2; namespace SubFoo { int subBar2; } }; namespace foo { int bar; using namespace foo2; } namespace GFoo{ namespace renamedFoo2 = foo2; using namespace renamedFoo2; using namespace SubFoo; int gf; } using namespace GFoo; int test() { return bar; }");

  LockedTopDUContext top = parse(method, DumpNone);

  return;

  QVERIFY(!top->parentContext());
  QCOMPARE(top->childContexts().count(), 5);
  QCOMPARE(top->localDeclarations().count(), 5);
  QVERIFY(top->localScopeIdentifier().isEmpty());
  QVERIFY(findDeclaration(top, Identifier("foo")));

  QCOMPARE( top->childContexts().first()->localDeclarations().count(), 2);
  Declaration* bar2 = top->childContexts().first()->localDeclarations()[0];
  QVERIFY(bar2);
  QCOMPARE(bar2->identifier(), Identifier("bar2"));

  QCOMPARE( top->childContexts()[1]->localDeclarations().count(), 2);
  Declaration* bar = top->childContexts()[1]->localDeclarations()[0];
  QVERIFY(bar);
  QCOMPARE(bar->identifier(), Identifier("bar"));

  QCOMPARE( top->childContexts()[2]->localDeclarations().count(), 4);
  Declaration* gf = top->childContexts()[2]->localDeclarations()[3];
  QVERIFY(gf);
  QCOMPARE(gf->identifier(), Identifier("gf"));

  //QCOMPARE(top->namespaceAliases().count(), 1);
  //QCOMPARE(top->namespaceAliases().first()->nsIdentifier, QualifiedIdentifier("foo"));

  //QCOMPARE(findDeclaration(top, QualifiedIdentifier("bar2")), bar2);
  QCOMPARE(findDeclaration(top, QualifiedIdentifier("::bar")), noDef);
  QCOMPARE(findDeclaration(top, QualifiedIdentifier("foo::bar2")), bar2);
  QCOMPARE(findDeclaration(top, QualifiedIdentifier("foo2::bar2")), bar2);
  QCOMPARE(findDeclaration(top, QualifiedIdentifier("::foo::bar2")), bar2);

  //bar2 can be found from GFoo
  QCOMPARE(findDeclaration(top->childContexts()[2], QualifiedIdentifier("bar2")), bar2);
  QCOMPARE(findDeclaration(top->childContexts()[2], QualifiedIdentifier("bar")), noDef);
  QCOMPARE(findDeclaration(top, QualifiedIdentifier("gf")), gf);
  QCOMPARE(findDeclaration(top, QualifiedIdentifier("bar2")), bar2);
  QCOMPARE(findDeclaration(top, QualifiedIdentifier("::GFoo::renamedFoo2::bar2")), bar2);
  QVERIFY(findDeclaration(top, QualifiedIdentifier("subBar2")) != noDef);

}

void TestDUChain::testGlobalNamespaceAlias()
{
  QByteArray method("namespace foo { int bar(); } namespace afoo = foo; int test() { afoo::bar(); }");

  LockedTopDUContext top( parse(method, DumpNone) );

  QCOMPARE(top->childContexts().count(), 3);

  QCOMPARE(top->localDeclarations().size(), 3);
  NamespaceAliasDeclaration* aliasDecl = dynamic_cast<NamespaceAliasDeclaration*>(top->localDeclarations()[1]);
  QVERIFY(aliasDecl);
  QCOMPARE(aliasDecl->importIdentifier(), QualifiedIdentifier("foo"));
  QCOMPARE(aliasDecl->identifier(), Identifier("afoo"));

  QCOMPARE(top->childContexts()[0]->localDeclarations().size(), 1);
  QCOMPARE(top->childContexts()[0]->localDeclarations()[0]->uses().size(), 1);
  QCOMPARE(top->childContexts()[0]->localDeclarations()[0]->uses().begin()->size(), 1);
}

void TestDUChain::testExternalMemberDeclaration()
{
  QByteArray method("struct A { static int m; };\n"
                                      "int A::m = 3;");
  
  LockedTopDUContext top( parse(method) );
  
  // The declaration of "A::m" is put into a helper-context that makes the scope "A::"
  QCOMPARE(top->localDeclarations().size(), 1);
  QCOMPARE(top->childContexts().size(), 2);
  QCOMPARE(top->localDeclarations()[0]->uses().size(), 1);
  // There must be a use for the "A" in "int A::m"
  QCOMPARE(top->localDeclarations()[0]->uses().begin()->size(), 1);
  QCOMPARE(top->localDeclarations()[0]->uses().begin()->at(0).castToSimpleRange(), KTextEditor::Range(1, 4, 1, 5));
}

void TestDUChain::testUsingGlobalNamespaceAlias()
{
  QByteArray method("namespace foo { int bar(); } namespace afoo = foo; int test() { using namespace afoo; bar(); }");

  LockedTopDUContext top( parse(method, DumpNone) );

  QCOMPARE(top->childContexts().count(), 3);

  QCOMPARE(top->localDeclarations().size(), 3);
  NamespaceAliasDeclaration* aliasDecl = dynamic_cast<NamespaceAliasDeclaration*>(top->localDeclarations()[1]);
  QVERIFY(aliasDecl);
  QCOMPARE(aliasDecl->importIdentifier(), QualifiedIdentifier("foo"));
  QCOMPARE(aliasDecl->identifier(), Identifier("afoo"));

  QCOMPARE(top->childContexts()[0]->localDeclarations().size(), 1);
  QCOMPARE(top->childContexts()[0]->localDeclarations()[0]->uses().size(), 1);
  QCOMPARE(top->childContexts()[0]->localDeclarations()[0]->uses().begin()->size(), 1);
}

void TestDUChain::testGlobalNamespaceAliasCycle()
{
  QByteArray method("namespace foo { int bar(); } namespace A = foo; namespace B = A; namespace A = B; "
                    "int test() { foo::bar(); A::bar(); B::bar(); } ");

  LockedTopDUContext top( parse(method, DumpNone) );

  QCOMPARE(top->childContexts().count(), 3);

  QCOMPARE(top->localDeclarations().size(), 5); // foo, A, B, A, test
  NamespaceAliasDeclaration* aliasDecl1 = dynamic_cast<NamespaceAliasDeclaration*>(top->localDeclarations()[1]);
  QVERIFY(aliasDecl1);
  QCOMPARE(aliasDecl1->importIdentifier(), QualifiedIdentifier("foo"));
  QCOMPARE(aliasDecl1->identifier(), Identifier("A"));
  NamespaceAliasDeclaration* aliasDecl2 = dynamic_cast<NamespaceAliasDeclaration*>(top->localDeclarations()[2]);
  QVERIFY(aliasDecl2);
  QCOMPARE(aliasDecl2->importIdentifier(), QualifiedIdentifier("foo")); // already resolved
  QCOMPARE(aliasDecl2->identifier(), Identifier("B"));
  NamespaceAliasDeclaration* aliasDecl3 = dynamic_cast<NamespaceAliasDeclaration*>(top->localDeclarations()[3]);
  QVERIFY(aliasDecl3);
  QCOMPARE(aliasDecl3->importIdentifier(), QualifiedIdentifier("foo")); // already resolved
  QCOMPARE(aliasDecl3->identifier(), Identifier("A"));

  QCOMPARE(top->childContexts()[0]->localDeclarations().size(), 1);
  QCOMPARE(top->childContexts()[0]->localDeclarations()[0]->uses().size(), 1);
  QCOMPARE(top->childContexts()[0]->localDeclarations()[0]->uses().begin()->size(), 3);
}

void TestDUChain::testUsingGlobalNamespaceAliasCycle()
{
  QByteArray method("namespace foo { int bar(); } namespace A = foo; namespace B = A; namespace A = B; "
                    "int testA() { using namespace A; bar(); } "
                    "int testB() { using namespace B; bar(); }");

  LockedTopDUContext top( parse(method, DumpNone) );

  QCOMPARE(top->childContexts().count(), 5);

  QCOMPARE(top->localDeclarations().size(), 6); // foo, A, B, A, testA, testB
  NamespaceAliasDeclaration* aliasDecl1 = dynamic_cast<NamespaceAliasDeclaration*>(top->localDeclarations()[1]);
  QVERIFY(aliasDecl1);
  QCOMPARE(aliasDecl1->importIdentifier(), QualifiedIdentifier("foo"));
  QCOMPARE(aliasDecl1->identifier(), Identifier("A"));
  NamespaceAliasDeclaration* aliasDecl2 = dynamic_cast<NamespaceAliasDeclaration*>(top->localDeclarations()[2]);
  QVERIFY(aliasDecl2);
  QCOMPARE(aliasDecl2->importIdentifier(), QualifiedIdentifier("foo")); // already resolved
  QCOMPARE(aliasDecl2->identifier(), Identifier("B"));
  NamespaceAliasDeclaration* aliasDecl3 = dynamic_cast<NamespaceAliasDeclaration*>(top->localDeclarations()[3]);
  QVERIFY(aliasDecl3);
  QCOMPARE(aliasDecl3->importIdentifier(), QualifiedIdentifier("foo")); // already resolved
  QCOMPARE(aliasDecl3->identifier(), Identifier("A"));

  QCOMPARE(top->childContexts()[0]->localDeclarations().size(), 1);
  QCOMPARE(top->childContexts()[0]->localDeclarations()[0]->uses().size(), 1);
  QCOMPARE(top->childContexts()[0]->localDeclarations()[0]->uses().begin()->size(), 2);
}

void TestDUChain::testLocalNamespaceAlias()
{
  QByteArray method("namespace foo { int bar(); } int test() { namespace afoo = foo; afoo::bar(); }");

  LockedTopDUContext top( parse(method) );

  QCOMPARE(top->childContexts().count(), 3);
  QCOMPARE(top->childContexts()[2]->localDeclarations().size(), 1);
  NamespaceAliasDeclaration* aliasDecl = dynamic_cast<NamespaceAliasDeclaration*>(top->childContexts()[2]->localDeclarations()[0]);
  QVERIFY(aliasDecl);
  QCOMPARE(aliasDecl->importIdentifier(), QualifiedIdentifier("foo"));
  QCOMPARE(aliasDecl->identifier(), Identifier("afoo"));
  QCOMPARE(top->childContexts()[0]->localDeclarations().size(), 1);
  
  QEXPECT_FAIL("", "Local namespace aliases currently don't work, bug 207548", Abort);
  QCOMPARE(top->childContexts()[0]->localDeclarations()[0]->uses().size(), 1);
  QCOMPARE(top->childContexts()[0]->localDeclarations()[0]->uses().begin()->size(), 1);
}

void TestDUChain::testDeclareUsingNamespace()
{
  TEST_FILE_PARSE_ONLY

  //                 0         1         2         3         4         5         6         7
  //                 01234567890123456789012345678901234567890123456789012345678901234567890123456789
  QByteArray method("namespace foo { int bar; } using namespace foo; namespace alternativeFoo = foo; int test() { return bar; }");

  LockedTopDUContext top = parse(method, DumpNone);

  QVERIFY(!top->parentContext());
  QCOMPARE(top->childContexts().count(), 3);
  QCOMPARE(top->localDeclarations().count(), 4);
  QVERIFY(top->localScopeIdentifier().isEmpty());
  QVERIFY(findDeclaration(top, Identifier("foo")));
  QCOMPARE(top->localDeclarations()[0]->uses().size(), 1);
  QCOMPARE(top->localDeclarations()[0]->uses().begin()->size(), 2);
  QCOMPARE(top->localDeclarations()[0]->uses().begin()->at(0), RangeInRevision(0, 65-22, 0, 68-22));
  QCOMPARE(top->localDeclarations()[0]->uses().begin()->at(1), RangeInRevision(0, 97-22, 0, 100-22));


//   QCOMPARE(top->localDeclarations()[0]->range()
  QCOMPARE(top->localDeclarations()[1]->range(), RangeInRevision(0, 33, 0, 42));
  kDebug() << top->localDeclarations()[2]->range().castToSimpleRange();
  QCOMPARE(top->localDeclarations()[2]->range(), RangeInRevision(0, 58, 0, 72));
  
  
  DUContext* fooCtx = top->childContexts().first();
  QCOMPARE(fooCtx->childContexts().count(), 0);
  QCOMPARE(fooCtx->localDeclarations().count(), 1);
  QCOMPARE(fooCtx->localScopeIdentifier(), QualifiedIdentifier("foo"));
  QCOMPARE(fooCtx->scopeIdentifier(), QualifiedIdentifier("foo"));

  Declaration* bar = fooCtx->localDeclarations().first();
  QVERIFY(!bar->isFunctionDeclaration());
  QCOMPARE(bar->identifier(), Identifier("bar"));
  QCOMPARE(bar->qualifiedIdentifier(), QualifiedIdentifier("foo::bar"));
  QCOMPARE(bar->uses().count(), 1);
  QCOMPARE(bar->uses().begin()->count(), 1);
  //kDebug() << findDeclaration(top, bar->identifier(), top->range().start)->qualifiedIdentifier().toString();
  QCOMPARE(findDeclaration(top, bar->identifier(), top->range().start), noDef);
  QCOMPARE(findDeclaration(top, bar->identifier()), bar);
  QCOMPARE(findDeclaration(top, bar->qualifiedIdentifier()), bar);

  QCOMPARE(findDeclaration(top, QualifiedIdentifier("bar")), bar);
  QCOMPARE(findDeclaration(top, QualifiedIdentifier("::bar")), bar); //iso c++ 3.4.3 says this must work
  QCOMPARE(findDeclaration(top, QualifiedIdentifier("foo::bar")), bar);
  QCOMPARE(findDeclaration(top, QualifiedIdentifier("::foo::bar")), bar);
  QCOMPARE(findDeclaration(top, QualifiedIdentifier("alternativeFoo::bar")), bar);
  QCOMPARE(findDeclaration(top, QualifiedIdentifier("::alternativeFoo::bar")), bar);

  DUContext* testCtx = top->childContexts()[2];
  QVERIFY(testCtx->parentContext());
  QCOMPARE(testCtx->importedParentContexts().count(), 1);
  QCOMPARE(testCtx->childContexts().count(), 0);
  QCOMPARE(testCtx->localDeclarations().count(), 0);
  QCOMPARE(testCtx->localScopeIdentifier(), QualifiedIdentifier("test"));
  QCOMPARE(testCtx->scopeIdentifier(), QualifiedIdentifier("test"));

}

void TestDUChain::testSignalSlotDeclaration() {
  {
    QByteArray text("class C {__qt_signals__: void signal2(); public __qt_slots__: void slot2();}; ");

    LockedTopDUContext top = parse(text, DumpNone);

    QCOMPARE(top->localDeclarations().count(), 1);
    QCOMPARE(top->childContexts().count(), 1);
    QCOMPARE(top->childContexts()[0]->localDeclarations().count(), 2);

    ClassFunctionDeclaration* classFun = dynamic_cast<ClassFunctionDeclaration*>(top->childContexts()[0]->localDeclarations()[0]);
    QVERIFY(classFun);
    QVERIFY(classFun->accessPolicy() == ClassMemberDeclaration::Protected);
    QVERIFY(classFun->isSignal());

    classFun = dynamic_cast<ClassFunctionDeclaration*>(top->childContexts()[0]->localDeclarations()[1]);
    QVERIFY(classFun);
    QVERIFY(classFun->accessPolicy() == ClassMemberDeclaration::Public);
    QVERIFY(classFun->isSlot());

  }
  {
    QByteArray text("namespace A { class B;} class Q { public __qt_slots__: void slot(A::B b, const Q* q); }; ");

    LockedTopDUContext top = parse(text, DumpNone);

    QCOMPARE(top->localDeclarations().count(), 2);
    QCOMPARE(top->childContexts().count(), 2);
    QCOMPARE(top->childContexts()[1]->localDeclarations().count(), 1);
    QtFunctionDeclaration* qtDecl = dynamic_cast<QtFunctionDeclaration*>(top->childContexts()[1]->localDeclarations()[0]);
    QVERIFY(qtDecl);
    QCOMPARE(qtDecl->normalizedSignature().str(), QString("A::B,const Q*"));

  }
  {
    // should be valid signals even if the arguments are not found
    QByteArray text("class C {__qt_signals__: void signal2(NotFound); public __qt_slots__: void slot2(NotFound);}; ");

    LockedTopDUContext top = parse(text, DumpNone);

    QCOMPARE(top->localDeclarations().count(), 1);
    QCOMPARE(top->childContexts().count(), 1);
    QCOMPARE(top->childContexts()[0]->localDeclarations().count(), 2);

    ClassFunctionDeclaration* classFun = dynamic_cast<ClassFunctionDeclaration*>(top->childContexts()[0]->localDeclarations()[0]);
    QVERIFY(classFun);
    QVERIFY(classFun->accessPolicy() == ClassMemberDeclaration::Protected);
    QVERIFY(classFun->isSignal());

    classFun = dynamic_cast<ClassFunctionDeclaration*>(top->childContexts()[0]->localDeclarations()[1]);
    QVERIFY(classFun);
    QVERIFY(classFun->accessPolicy() == ClassMemberDeclaration::Public);
    QVERIFY(classFun->isSlot());

  }
}

void TestDUChain::testSignalSlotUse() {
  {
    QByteArray text("class TE; class QObject { void connect(QObject* from, const char* signal, QObject* to, const char* slot); void connect(QObject* from, const char* signal, const char* slot); }; class A : public QObject { public __qt_slots__: void slot1(); void slot2(TE*); __qt_signals__: void signal1(TE*, char);void signal2(); public: void test() { \nconnect(this, __qt_signal__( signal1(TE*, const char&)), this, __qt_slot__(slot2(TE*))); \nconnect(this, __qt_signal__(signal2()), \n__qt_slot__(slot1())); } };");

    LockedTopDUContext top = parse(text, DumpNone);

    QCOMPARE(top->localDeclarations().count(), 3);
    QCOMPARE(top->childContexts().count(), 2);
    QCOMPARE(top->childContexts()[1]->localDeclarations().count(), 5);
    QtFunctionDeclaration* qtDecl = dynamic_cast<QtFunctionDeclaration*>(top->childContexts()[1]->localDeclarations()[0]);
    QVERIFY(qtDecl);
    QVERIFY(top->childContexts()[1]->localDeclarations()[0]->uses().count());
    //kDebug() << top->childContexts()[1]->localDeclarations()[0]->uses().begin()->first();
    //kDebug() << top->childContexts()[1]->localDeclarations()[1]->uses().begin()->first();
    //kDebug() << top->childContexts()[1]->localDeclarations()[2]->uses().begin()->first();
    //kDebug() << top->childContexts()[1]->localDeclarations()[3]->uses().begin()->first();
    QCOMPARE(top->childContexts()[1]->localDeclarations()[0]->uses().begin()->first().castToSimpleRange(), RangeInRevision(3, 12, 3, 17).castToSimpleRange());
    QVERIFY(top->childContexts()[1]->localDeclarations()[1]->uses().count());
    QCOMPARE(top->childContexts()[1]->localDeclarations()[1]->uses().begin()->first().castToSimpleRange(), RangeInRevision(1, 75, 1, 80).castToSimpleRange());
    QVERIFY(top->childContexts()[1]->localDeclarations()[2]->uses().count());
    QCOMPARE(top->childContexts()[1]->localDeclarations()[2]->uses().begin()->first(), RangeInRevision(1, 29, 1, 36));
    QVERIFY(top->childContexts()[1]->localDeclarations()[3]->uses().count());
    QCOMPARE(top->childContexts()[1]->localDeclarations()[3]->uses().begin()->first(), RangeInRevision(2, 28, 2, 35));

    QCOMPARE(top->localDeclarations()[0]->uses().count(), 1);
    QCOMPARE(top->localDeclarations()[0]->uses().begin()->count(), 4);

  }
  {
    QByteArray text("class QObject { void connect(QObject* from, const char* signal, QObject* to, const char* slot); void connect(QObject* from, const char* signal, const char* slot); }; struct AA : QObject { __qt_signals__: void signal1(int); void signal2(); };struct T{operator AA*() const; };class A : AA { public __qt_slots__: void slot1(); void slot2(); __qt_signals__: void signal1();public: void test() {T t;connect(t, __qt_signal__(signal2()), this, __qt_slot__(slot2()));connect(this, __qt_signal__(signal1(int)), __qt_slot__(slot1())); } }; ");

    LockedTopDUContext top = parse(text, DumpNone);

    QCOMPARE(top->localDeclarations().count(), 4);
    QCOMPARE(top->childContexts().count(), 4);
    QCOMPARE(top->childContexts()[3]->localDeclarations().count(), 4);
    QVERIFY(top->childContexts()[3]->localDeclarations()[0]->uses().count());
    QVERIFY(top->childContexts()[3]->localDeclarations()[1]->uses().count());
    QVERIFY(!top->childContexts()[3]->localDeclarations()[2]->uses().count()); //signal1() is not used

    QCOMPARE(top->childContexts()[1]->localDeclarations().count(), 2);
    ClassDeclaration* classAA = dynamic_cast<ClassDeclaration*>(top->localDeclarations()[1]);
    QVERIFY(classAA);
    QCOMPARE(classAA->baseClassesSize(), 1u);
    QCOMPARE(classAA->baseClasses()[0].access, Declaration::Public);
    ClassDeclaration* classA = dynamic_cast<ClassDeclaration*>(top->localDeclarations()[3]);
    QVERIFY(classA);
    QCOMPARE(classA->baseClassesSize(), 1u);
    QCOMPARE(classA->baseClasses()[0].access, Declaration::Private);

    QVERIFY(top->childContexts()[1]->localDeclarations()[0]->uses().count());
    QVERIFY(top->childContexts()[1]->localDeclarations()[1]->uses().count());

  }
  {
    // test signals without full signal signature specification
    QByteArray text("class QObject { void connect(QObject* from, const char* signal, QObject* to, const char* slot);\n"
                    "  void connect(QObject* from, const char* signal, const char* slot); };\n"
                    "struct AA : QObject { __qt_signals__: void signal1(bool arg1 = false); };\n"
                    "class A : AA { public __qt_slots__: void slot1();\n"
                    "  public: void test() { connect(this, __qt_signal__(signal1()), this, __qt_slot__(slot1()));} };");
    LockedTopDUContext top = parse(text, DumpNone);

    QVERIFY(top->problems().isEmpty());

    QCOMPARE(top->localDeclarations().count(), 3);
    QCOMPARE(top->childContexts().count(), 3);
    QCOMPARE(top->childContexts().at(1)->localDeclarations().size(), 1);
    ClassFunctionDeclaration* sig = dynamic_cast<ClassFunctionDeclaration*>(top->childContexts().at(1)->localDeclarations().first());
    QVERIFY(sig);
    QVERIFY(sig->identifier() == Identifier("signal1"));
    QVERIFY(sig->isSignal());
    QCOMPARE(sig->uses().size(), 1);
    QCOMPARE(sig->uses().begin()->count(), 1);
    QCOMPARE(sig->uses().begin()->first(), RangeInRevision(4, 52, 4, 59));
  }
  {
    QByteArray text("int main() { const char* signal; signal = __qt_signal__(someSignal()); }");

    LockedTopDUContext top = parse(text, DumpNone);

    QCOMPARE(top->localDeclarations().count(), 1);
    QCOMPARE(top->childContexts().count(), 2);
    QCOMPARE(top->childContexts().at(1)->localDeclarations().size(), 1);
    Declaration* sig =
        dynamic_cast<Declaration*>(top->childContexts().at(1)->localDeclarations().first());
    QVERIFY(sig);
    QVERIFY(sig->identifier() == Identifier("signal"));
    QCOMPARE(sig->uses().size(), 1);
    QCOMPARE(sig->uses().begin()->count(), 1);
    QCOMPARE(sig->uses().begin()->first(), RangeInRevision(0, 33, 0, 39));
  }
}

void TestDUChain::testFunctionDefinition() {
  //               0         1         2         3         4         5         6         7
  //               01234567890123456789012345678901234567890123456789012345678901234567890123456789
  QByteArray text("class B{}; class A { char at(B* b); A(); ~A(); }; \n char A::at(B* b) {B* b; at(b); }; A::A() : i(3) {}; A::~A() {}; ");

  LockedTopDUContext top = parse(text, DumpNone);

  QCOMPARE(top->childContexts().count(), 8);
  QCOMPARE(top->childContexts()[1]->childContexts().count(), 3);
  QCOMPARE(top->childContexts()[1]->localDeclarations().count(), 3);

  QCOMPARE(top->childContexts()[4]->type(), DUContext::Function);

  Declaration* atInA = top->childContexts()[1]->localDeclarations()[0];

  QVERIFY(dynamic_cast<AbstractFunctionDeclaration*>(atInA));

  QVERIFY(atInA->internalContext());
  QCOMPARE(atInA->internalContext()->range(), RangeInRevision(0, 29, 0, 33));
  
  QCOMPARE(top->localDeclarations().count(), 5);

  QVERIFY(top->localDeclarations()[1]->logicalInternalContext(top));
  QVERIFY(!top->childContexts()[1]->localDeclarations()[0]->isDefinition());
  QVERIFY(!top->childContexts()[1]->localDeclarations()[1]->isDefinition());
  QVERIFY(!top->childContexts()[1]->localDeclarations()[2]->isDefinition());

  QVERIFY(top->localDeclarations()[2]->isDefinition());
  QVERIFY(top->localDeclarations()[3]->isDefinition());
  QVERIFY(top->localDeclarations()[4]->isDefinition());

  QVERIFY(top->localDeclarations()[2]->internalContext());
  QVERIFY(top->localDeclarations()[3]->internalContext());
  QVERIFY(top->localDeclarations()[4]->internalContext());

  QCOMPARE(top->localDeclarations()[2]->internalContext()->owner(), top->localDeclarations()[2]);
  QCOMPARE(top->localDeclarations()[3]->internalContext()->owner(), top->localDeclarations()[3]);
  QCOMPARE(top->localDeclarations()[4]->internalContext()->owner(), top->localDeclarations()[4]);

  QVERIFY(top->localDeclarations()[1]->logicalInternalContext(top));

  QVERIFY(dynamic_cast<FunctionDefinition*>(top->localDeclarations()[2]));
  QCOMPARE(static_cast<FunctionDefinition*>(top->localDeclarations()[2])->declaration(), top->childContexts()[1]->localDeclarations()[0]);
  QCOMPARE(top->localDeclarations()[2], FunctionDefinition::definition(top->childContexts()[1]->localDeclarations()[0]));

  QVERIFY(dynamic_cast<FunctionDefinition*>(top->localDeclarations()[3]));
  QCOMPARE(static_cast<FunctionDefinition*>(top->localDeclarations()[3])->declaration(), top->childContexts()[1]->localDeclarations()[1]);
  QCOMPARE(top->localDeclarations()[3], FunctionDefinition::definition(top->childContexts()[1]->localDeclarations()[1]));
  QCOMPARE(top->childContexts()[5]->owner(), top->localDeclarations()[3]);
  QVERIFY(!top->childContexts()[5]->localScopeIdentifier().isEmpty());

  QVERIFY(top->localDeclarations()[1]->logicalInternalContext(top));
  QVERIFY(dynamic_cast<FunctionDefinition*>(top->localDeclarations()[4]));
  QCOMPARE(static_cast<FunctionDefinition*>(top->localDeclarations()[4])->declaration(), top->childContexts()[1]->localDeclarations()[2]);
  QCOMPARE(top->localDeclarations()[4], FunctionDefinition::definition(top->childContexts()[1]->localDeclarations()[2]));

  QVERIFY(top->localDeclarations()[1]->logicalInternalContext(top));

  QCOMPARE(top->childContexts()[3]->owner(), top->localDeclarations()[2]);
  QCOMPARE(top->childContexts()[3]->importedParentContexts().count(), 1);
  QCOMPARE(top->childContexts()[3]->importedParentContexts()[0].context(0), top->childContexts()[2]);

  QCOMPARE(top->childContexts()[2]->importedParentContexts().count(), 1);
  QCOMPARE(top->childContexts()[2]->importedParentContexts()[0].context(0), top->childContexts()[1]);


  QCOMPARE(findDeclaration(top, QualifiedIdentifier("at")), noDef);

  QVERIFY(top->localDeclarations()[2]->internalContext());
  QCOMPARE(top->localDeclarations()[2]->internalContext()->localDeclarations().count(), 1);

}

Declaration* declaration(Declaration* decl, TopDUContext* top = 0) {
  FunctionDefinition* def = dynamic_cast<FunctionDefinition*>(decl);
  if(!def)
    return 0;
  return def->declaration(top);
}

void TestDUChain::testFunctionDefinition2() {
  {
    QByteArray text("//????\nclass B{B();}; B::B() {} "); //the ???? tests whether the column-numbers are resistant to special characters

    LockedTopDUContext top = parse(text, DumpNone);

    QCOMPARE(top->childContexts().count(), 3);

    QCOMPARE(top->childContexts()[0]->localDeclarations().count(), 1);
    QCOMPARE(top->localDeclarations().count(), 2);

    QCOMPARE(top->childContexts()[0]->localDeclarations()[0], declaration(top->localDeclarations()[1], top->topContext()));

    QCOMPARE(top->childContexts()[1]->type(), DUContext::Function);
    QCOMPARE(top->childContexts()[1]->range().start.column, 20);
    QCOMPARE(top->childContexts()[1]->range().end.column, 20);
    //Many parts of kdevelop assume that the compound parens are included in the range, so it has to stay like that
    QCOMPARE(top->childContexts()[0]->range(), RangeInRevision(1, 7, 1, 13));
    QCOMPARE(top->childContexts()[2]->range(), RangeInRevision(1, 22, 1, 24));

    QVERIFY(!top->childContexts()[2]->inSymbolTable());

  }
  {
    QByteArray text("void test(int a, int cc);"); //the ???? tests whether the column-numbers are resistant to special characters

    LockedTopDUContext top = parse(text, DumpNone);

    QCOMPARE(top->childContexts().count(), 1);

    QCOMPARE(top->childContexts()[0]->localDeclarations().count(), 2);

    QCOMPARE(top->childContexts()[0]->range().start.column, 10);
    QCOMPARE(top->childContexts()[0]->range().end.column, 23);

    QCOMPARE(top->childContexts()[0]->localDeclarations()[1]->range().start.column, 21);
    QCOMPARE(top->childContexts()[0]->localDeclarations()[1]->range().end.column, 23);

    QCOMPARE(top->childContexts()[0]->localDeclarations()[0]->range().start.column, 14);
    QCOMPARE(top->childContexts()[0]->localDeclarations()[0]->range().end.column, 15);

  }

  {
    QByteArray text("void test(int, int&);");

    LockedTopDUContext top = parse(text, DumpNone);

    QCOMPARE(top->childContexts().count(), 1);

    QCOMPARE(top->childContexts()[0]->localDeclarations().count(), 2);

  }

}

void TestDUChain::testFunctionDefinition4() {
  QByteArray text("class B{ B(); }; namespace A{class B{B();};} namespace A{ B::B() {} } ");

  LockedTopDUContext top = parse(text, DumpNone);

  QCOMPARE(top->childContexts().count(), 3);

  QCOMPARE(top->childContexts()[1]->localDeclarations().count(), 1);
  QCOMPARE(top->childContexts()[1]->childContexts().count(), 1);
  QCOMPARE(top->childContexts()[1]->childContexts()[0]->localDeclarations().count(), 1);
  QCOMPARE(top->childContexts()[2]->localDeclarations().count(), 1);

  QVERIFY(top->childContexts()[2]->localDeclarations()[0]->isDefinition());
  QCOMPARE(declaration(top->childContexts()[2]->localDeclarations()[0]), top->childContexts()[1]->childContexts()[0]->localDeclarations()[0]);
  //Verify that the function-definition context also imports the correct class context
  QVERIFY(top->childContexts()[2]->localDeclarations()[0]->internalContext()->imports(top->childContexts()[1]->childContexts()[0]));
}

void TestDUChain::testFunctionDefinition3() {
  QByteArray text("class B{template<class T> void test(T t); B(int i); int test(int a); int test(char a); template<class T2, class T3> void test(T2 t, T3 t3); int test(Unknown k); int test(Unknown2 k); }; template<class T> void B::test(T t) {}; B::B(int) {}; int B::test(int a){}; int B::test(char a){}; template<class T2, class T3> void B::test(T2 t, T3 t3) {}; int B::test(Unknown k){}; int B::test( Unknown2 k) {}; ");

  LockedTopDUContext top = parse(text, DumpNone);

  QCOMPARE(top->childContexts().count(), 17);

  QCOMPARE(top->childContexts()[0]->localDeclarations().count(), 7);
  QCOMPARE(top->localDeclarations().count(), 8);

  QVERIFY(top->localDeclarations()[0]->isDefinition()); //Class-declarations are considered definitions too.
  QVERIFY(top->localDeclarations()[1]->isDefinition());
  QVERIFY(top->localDeclarations()[2]->isDefinition());
  QVERIFY(top->localDeclarations()[3]->isDefinition());
  QVERIFY(top->localDeclarations()[4]->isDefinition());
  QVERIFY(top->localDeclarations()[5]->isDefinition());
  QVERIFY(top->localDeclarations()[6]->isDefinition());

  kDebug() << top->childContexts()[0]->localDeclarations()[0]->toString();
  kDebug() << declaration(top->localDeclarations()[1], top->topContext())->toString();

  QCOMPARE(top->childContexts()[0]->localDeclarations()[0], declaration(top->localDeclarations()[1], top->topContext()));
  QCOMPARE(top->childContexts()[0]->localDeclarations()[1], declaration(top->localDeclarations()[2], top->topContext()));
  QCOMPARE(top->childContexts()[0]->localDeclarations()[2], declaration(top->localDeclarations()[3], top->topContext()));
  QCOMPARE(top->childContexts()[0]->localDeclarations()[3], declaration(top->localDeclarations()[4], top->topContext()));
  QCOMPARE(top->childContexts()[0]->localDeclarations()[4], declaration(top->localDeclarations()[5], top->topContext()));
  QCOMPARE(top->childContexts()[0]->localDeclarations()[5], declaration(top->localDeclarations()[6], top->topContext()));

}

void TestDUChain::testFunctionDefinition5() {
  QByteArray text("class Class {typedef Class ClassDef;void test(ClassDef);Class();}; void Class::test(ClassDef i) {Class c;}");
  LockedTopDUContext top = parse(text, DumpNone);

  QCOMPARE(top->childContexts().count(), 3);
  QCOMPARE(top->childContexts()[0]->localDeclarations().count(), 3);
  QCOMPARE(top->childContexts()[0]->localDeclarations()[0]->uses().count(), 1); //Used from 1 file
  QCOMPARE(top->childContexts()[0]->localDeclarations()[0]->uses().begin()->count(), 2); //Used 2 times
  QCOMPARE(top->localDeclarations().count(), 2);
  QCOMPARE(top->childContexts()[2]->localDeclarations().count(), 1);
}

void TestDUChain::testFunctionDefinition6() {
  QByteArray text("class Class {Class(); void test();}; void Class::test(Class c) {int i;}");
  LockedTopDUContext top = parse(text, DumpNone);

  //Here we do an update, since there was a bug where updating caused problems here
  parse(text, DumpNone, top);

  QCOMPARE(top->childContexts().count(), 3);
  QCOMPARE(top->childContexts()[0]->localDeclarations().count(), 2);
  QCOMPARE(top->localDeclarations().count(), 2);
  QCOMPARE(top->childContexts()[1]->localDeclarations().count(), 1);
  QList<Declaration*> decls = top->findDeclarations(QualifiedIdentifier("Class"));
  QCOMPARE(decls.size(), 1);
  kDebug() << "qualified identifier:" << top->childContexts()[0]->localDeclarations()[0]->qualifiedIdentifier();
  QVERIFY(!dynamic_cast<FunctionDefinition*>(top->childContexts()[0]->localDeclarations()[0]));
  QVERIFY(dynamic_cast<ClassFunctionDeclaration*>(top->childContexts()[0]->localDeclarations()[0]));
  QVERIFY(static_cast<ClassFunctionDeclaration*>(top->childContexts()[0]->localDeclarations()[0])->isConstructor());
  kDebug() << top->childContexts()[1]->localDeclarations()[0]->abstractType()->toString();
  QCOMPARE(top->localDeclarations()[1], top->childContexts()[2]->owner());
  QCOMPARE(Cpp::localClassFromCodeContext(top->childContexts()[2]), top->localDeclarations()[0]);
  QCOMPARE(Cpp::localClassFromCodeContext(top->childContexts()[1]), top->localDeclarations()[0]);
  QVERIFY(top->childContexts()[1]->importers().contains(top->childContexts()[2]));
  QCOMPARE(top->childContexts()[1]->localDeclarations()[0]->abstractType()->indexed(), top->localDeclarations()[0]->abstractType()->indexed());
}

void TestDUChain::testFunctionDefinition7() {
  QByteArray text("class ClassA {};\n\
template<typename E_T1>\n\
class ClassE\n\
{\n\
public:\n\
  template<typename E_A_T1>\n\
  void E_FuncA(E_A_T1)\n\
  {\n\
  }\n\
};\n\
template<typename E_T1>\n\
ClassE<E_T1>::~ClassE() = default;\n\
template<>\n\
template<>\n\
void ClassE<ClassA>::E_FuncA<ClassA>(ClassA);\n\
template<>\n\
template<>\n\
void ClassE<ClassA>::E_FuncA<ClassA>(ClassA)\n\
{\n\
}");
  LockedTopDUContext top = parse(text, DumpNone);
  QCOMPARE(top->localDeclarations().count(), 5);
  QVERIFY(dynamic_cast<FunctionDefinition*>(top->localDeclarations()[2]));
  QVERIFY(!dynamic_cast<FunctionDefinition*>(top->localDeclarations()[3]));
  QVERIFY(dynamic_cast<FunctionDefinition*>(top->localDeclarations()[4]));
}

void TestDUChain::testLoopNamespaceImport() {
  QByteArray text("namespace A {int i;} namespace B { using namespace A; } namespace A{ using namespace B; }; using namespace B; void test() { i += 5; }");
  LockedTopDUContext top = parse(text, DumpNone);

  QCOMPARE(top->childContexts().count(), 5);
  QCOMPARE(top->childContexts()[0]->localDeclarations().count(), 1);
  QVERIFY(!top->childContexts()[0]->localDeclarations()[0]->uses().isEmpty());

}

void TestDUChain::testConstructorUses()
{
  {
    QByteArray text = "struct A { A(A); A(A,A); }; void test() { A w; A a(A(w), A(w, w), w); }";
    LockedTopDUContext top = parse(text);
    QCOMPARE(top->childContexts().size(), 3);
    QCOMPARE(top->childContexts()[2]->localDeclarations().size(), 2);
    QCOMPARE(top->childContexts()[2]->localDeclarations()[0]->uses().size(), 1);
    QCOMPARE(top->childContexts()[2]->localDeclarations()[0]->uses().begin()->size(), 4);

    QCOMPARE(top->childContexts()[0]->localDeclarations().size(), 2);

    QCOMPARE(top->childContexts()[0]->localDeclarations()[0]->uses().size(), 1);
    QCOMPARE(top->childContexts()[0]->localDeclarations()[1]->uses().size(), 1);
  }

  {
    // also see https://bugs.kde.org/show_bug.cgi?id=300347
    const QByteArray text = "struct B { B(); }; void test() { B a; B b(); }";
    LockedTopDUContext top = parse(text);
    QCOMPARE(top->childContexts().size(), 3);
    QCOMPARE(top->childContexts()[2]->localDeclarations().size(), 2);

    QCOMPARE(top->childContexts()[0]->localDeclarations().size(), 1);
    QCOMPARE(top->childContexts()[0]->localDeclarations()[0]->uses().begin()->size(), 2);

    // Grab first use of B(), 'B a' => range points to position after 'a', start == end
    RangeInRevision range = top->childContexts()[0]->localDeclarations()[0]->uses().begin().value()[0];
    QCOMPARE(range, RangeInRevision(0, 36, 0, 36));
    // Grab second use of B(), 'B b()' => range points to '('
    range = top->childContexts()[0]->localDeclarations()[0]->uses().begin().value()[1];
    QCOMPARE(range, RangeInRevision(0, 41, 0, 42));
  }

  {
    // NOTE: This test is currently broken because only the 2nd case is reported.
    QByteArray text;
    text += "class Q {\n";
    text += "public:\n";
    text += "  Q(int var) { }\n";
    text += "  Q() { }\n";
    text += "};\n";
    text += "class B : public Q {\n";
    text += "public:\n";
    text += "  B(int var) : Q(var) { }\n";
    text += "  B() : Q() { }\n";
    text += "};\n";
    text += "int main(int argc, char* argv[]) {\n";
    text += "  Q  a1(123);\n";
    text += "  Q  a2 = Q(123);\n";
    text += "  Q *a3 = new Q(123);\n";
    text += "  Q  a4(argc);\n";
    text += "  Q  a12();\n";
    text += "  Q  a22 = Q();\n";
    text += "  Q *a32 = new Q();\n";
    text += "}\n";

    LockedTopDUContext top = parse(text, DumpNone);

    QCOMPARE(top->childContexts().size(), 4);
    QCOMPARE(top->childContexts()[0]->localDeclarations().size(), 2);

    // Q(int var)
    Declaration *ctorDecl = top->childContexts()[0]->localDeclarations()[0];
    QCOMPARE(ctorDecl->uses().size(), 1);
    QList<RangeInRevision> uses = ctorDecl->uses().values().first();

    QCOMPARE(uses.size(), 5);
    QCOMPARE(uses[0], RangeInRevision(7, 16, 7, 17));
    QCOMPARE(uses[1], RangeInRevision(11, 7, 11, 8));
    QCOMPARE(uses[2], RangeInRevision(12, 11, 12, 12));
    QCOMPARE(uses[3], RangeInRevision(13, 15, 13, 16));
    QCOMPARE(uses[4], RangeInRevision(14, 7, 14, 8));

    // Q()
    ctorDecl = top->childContexts()[0]->localDeclarations()[1];
    QCOMPARE(ctorDecl->uses().size(), 1);
    uses = ctorDecl->uses().values().first();

    QCOMPARE(uses.size(), 4);
    QCOMPARE(uses[0], RangeInRevision(8, 9, 8, 10));
    QCOMPARE(uses[1], RangeInRevision(15, 8, 15, 9));
    QCOMPARE(uses[2], RangeInRevision(16, 12, 16, 13));
    QCOMPARE(uses[3], RangeInRevision(17, 16, 17, 17));

  }
  {
    QByteArray text;
    text += "template<typename T>\n";
    text += "class Q {\n";
    text += "public:\n";
    text += "  Q(T var) { }\n";
    text += "  Q() { }\n";
    text += "};\n";
    text += "template<typename T>\n";
    text += "class B : public Q<T> {\n";
    text += "public:\n";
    text += "  B(T var) : Q<T>(var) { }\n";
    text += "  B() : Q<T>() { }\n";
    text += "};\n";
    text += "int main(int argc, char* argv[]) {\n";
    text += "  Q<int>  a1(123);\n";
    text += "  Q<int>  a2 = Q<int>(123);\n";
    text += "  Q<int> *a3 = new Q<int>(123);\n";
    text += "  Q<int>  a4(argc);\n";
    text += "  Q<int>  a12();\n";
    text += "  Q<int>  a22 = Q<int>();\n";
    text += "  Q<int> *a32 = new Q<int>();\n";
    text += "}\n";

    LockedTopDUContext top = parse(text, DumpNone);

    QCOMPARE(top->childContexts().size(), 6);
    // first one is the template context
    QCOMPARE(top->childContexts()[1]->type(), DUContext::Class);
    QCOMPARE(top->childContexts()[1]->localDeclarations().size(), 2);

    // Q(T var)
    Declaration *ctorDecl = top->childContexts()[1]->localDeclarations()[0];
    QEXPECT_FAIL("", "no uses get reported for ctors of template classes", Abort);
    QCOMPARE(ctorDecl->uses().size(), 1);
    ///TODO
    /*
    QList<RangeInRevision> uses = ctorDecl->uses().values().first();

    QCOMPARE(uses.size(), 5);
    QCOMPARE(uses[0], RangeInRevision(7, 16, 7, 17));
    QCOMPARE(uses[1], RangeInRevision(11, 7, 11, 8));
    QCOMPARE(uses[2], RangeInRevision(12, 11, 12, 12));
    QCOMPARE(uses[3], RangeInRevision(13, 15, 13, 16));
    QCOMPARE(uses[4], RangeInRevision(14, 7, 14, 8));

    // Q()
    ctorDecl = top->childContexts()[1]->localDeclarations()[1];
    QCOMPARE(ctorDecl->uses().size(), 1);
    uses = ctorDecl->uses().values().first();

    QCOMPARE(uses.size(), 4);
    QCOMPARE(uses[0], RangeInRevision(8, 9, 8, 10));
    QCOMPARE(uses[1], RangeInRevision(15, 8, 15, 9));
    QCOMPARE(uses[2], RangeInRevision(16, 12, 16, 13));
    QCOMPARE(uses[3], RangeInRevision(17, 16, 17, 17));
    */
  }
}

void TestDUChain::testCodeModel() {
  QByteArray text("class C{}; void test() {}; ");
  LockedTopDUContext top = parse(text, DumpNone);

  uint itemCount;
  const CodeModelItem* items;
  CodeModel::self().items( top->url(), itemCount, items );

  uint validCount = 0;
  for(uint a = 0; a < itemCount; ++a) {
    if(items[a].id.isValid()) {
      if(items[a].id == QualifiedIdentifier("C"))
        QVERIFY(items[a].kind == CodeModelItem::Class);
      if(items[a].id == QualifiedIdentifier("test"))
        QVERIFY(items[a].kind == CodeModelItem::Function);
      ++validCount;
    }
  }

}

void TestDUChain::testDoWhile() {
  QByteArray text("void test() { int i; do { i = 2; i -= 3; } while(1); ");
  LockedTopDUContext top = parse(text, DumpNone);

  QCOMPARE(top->childContexts().count(), 2);
  QCOMPARE(top->childContexts()[1]->childContexts().count(), 2);
  kDebug() << top->childContexts()[1]->childContexts()[0] << top->childContexts()[1] << top;
  QCOMPARE(top->childContexts()[1]->childContexts()[0]->usesCount(), 2);

}

void TestDUChain::testEnumOverride() {
  QByteArray text("class B{class BA{};};class A{enum {B}; B::BA ba; };");
  LockedTopDUContext top = parse(text, DumpNone);

  QCOMPARE(top->childContexts().size(), 2);
  QCOMPARE(top->childContexts()[0]->localDeclarations().size(), 1);
  QCOMPARE(top->childContexts()[1]->localDeclarations().size(), 2);
  QCOMPARE(top->childContexts()[0]->localDeclarations()[0]->indexedType(), top->childContexts()[1]->localDeclarations()[1]->indexedType());

}

//Makes sure constructores cannot shadow the class itself
void TestDUChain::testDeclareSubClass() {
  QByteArray text("class Enclosing { class Class {Class(); class SubClass; class Frog; }; class Beach; }; class Enclosing::Class::SubClass { Class c; Frog f; Beach b; };");
  LockedTopDUContext top = parse(text, DumpNone);

  QCOMPARE(top->childContexts().count(), 2);
  QCOMPARE(top->localDeclarations().count(), 1);
  QCOMPARE(top->childContexts()[0]->localDeclarations().count(), 2);
  QCOMPARE(top->childContexts()[0]->childContexts().count(), 1);
  QCOMPARE(top->childContexts()[0]->childContexts()[0]->localDeclarations().count(), 3);
  QCOMPARE(top->childContexts()[1]->localDeclarations().count(), 1);
  QCOMPARE(top->childContexts()[1]->childContexts().count(), 1);
  QCOMPARE(top->childContexts()[1]->childContexts()[0]->localDeclarations().count(), 3); //A virtual context is placed around SubClass

  QCOMPARE(top->childContexts()[0]->childContexts()[0]->scopeIdentifier(true), QualifiedIdentifier("Enclosing::Class"));
  QVERIFY(top->childContexts()[0]->childContexts()[0]->inSymbolTable());

  //Verify that "Class c" is matched correctly
  QVERIFY(top->childContexts()[1]->childContexts()[0]->localDeclarations()[0]->abstractType().data());
  QVERIFY(!top->childContexts()[1]->childContexts()[0]->localDeclarations()[0]->type<DelayedType>().data());
  QCOMPARE(top->childContexts()[1]->childContexts()[0]->localDeclarations()[0]->abstractType()->indexed(), top->childContexts()[0]->localDeclarations()[0]->abstractType()->indexed());

  //Verify that Frog is found
  QVERIFY(top->childContexts()[1]->childContexts()[0]->localDeclarations()[1]->abstractType().data());
  QVERIFY(!top->childContexts()[1]->childContexts()[0]->localDeclarations()[1]->type<DelayedType>().data());
  QCOMPARE(top->childContexts()[1]->childContexts()[0]->localDeclarations()[1]->abstractType()->indexed(), top->childContexts()[0]->childContexts()[0]->localDeclarations()[2]->abstractType()->indexed());

  //Make sure Beach is found
  QVERIFY(top->childContexts()[1]->childContexts()[0]->localDeclarations()[2]->abstractType().data());
  QVERIFY(!top->childContexts()[1]->childContexts()[0]->localDeclarations()[2]->type<DelayedType>().data());
  QCOMPARE(top->childContexts()[1]->childContexts()[0]->localDeclarations()[2]->abstractType()->indexed(), top->childContexts()[0]->localDeclarations()[1]->abstractType()->indexed());

}

void TestDUChain::testBaseClasses() {
  QByteArray text("class A{int aValue; }; class B{int bValue;}; class C : public A{int cValue;}; class D : public A, B {int dValue;}; template<class Base> class F : public Base { int fValue;};");

  LockedTopDUContext top = parse(text, DumpNone);

  QCOMPARE(top->localDeclarations().count(), 5);
  Declaration* defClassA = top->localDeclarations().first();
  QCOMPARE(defClassA->identifier(), Identifier("A"));
  QVERIFY(defClassA->type<CppClassType>());

  Declaration* defClassB = top->localDeclarations()[1];
  QCOMPARE(defClassB->identifier(), Identifier("B"));
  QVERIFY(defClassB->type<CppClassType>());

  ClassDeclaration* defClassC = dynamic_cast<ClassDeclaration*>(top->localDeclarations()[2]);
  QVERIFY(defClassC);
  QCOMPARE(defClassC->identifier(), Identifier("C"));
  QVERIFY(defClassC->type<CppClassType>());
  QCOMPARE( defClassC->baseClassesSize(), 1u );

  ClassDeclaration* defClassD = dynamic_cast<ClassDeclaration*>(top->localDeclarations()[3]);
  QVERIFY(defClassD);
  QCOMPARE(defClassD->identifier(), Identifier("D"));
  QVERIFY(defClassD->type<CppClassType>());
  QCOMPARE( defClassD->baseClassesSize(), 2u );

  QVERIFY( findDeclaration( defClassD->internalContext(), Identifier("dValue") ) );
  QVERIFY( !findDeclaration( defClassD->internalContext(), Identifier("cValue") ) );
  QVERIFY( findDeclaration( defClassD->internalContext(), Identifier("aValue") ) );
  QVERIFY( findDeclaration( defClassD->internalContext(), Identifier("bValue") ) );

  QVERIFY( !findDeclaration( defClassC->internalContext(), Identifier("dValue") ) );
  QVERIFY( findDeclaration( defClassC->internalContext(), Identifier("cValue") ) );
  QVERIFY( !findDeclaration( defClassC->internalContext(), Identifier("bValue") ) );
  QVERIFY( findDeclaration( defClassC->internalContext(), Identifier("aValue") ) );

  QVERIFY( !findDeclaration( defClassB->internalContext(), Identifier("dValue") ) );
  QVERIFY( !findDeclaration( defClassB->internalContext(), Identifier("cValue") ) );
  QVERIFY( findDeclaration( defClassB->internalContext(), Identifier("bValue") ) );
  QVERIFY( !findDeclaration( defClassB->internalContext(), Identifier("aValue") ) );

  QVERIFY( !findDeclaration( defClassA->internalContext(), Identifier("dValue") ) );
  QVERIFY( !findDeclaration( defClassA->internalContext(), Identifier("cValue") ) );
  QVERIFY( !findDeclaration( defClassA->internalContext(), Identifier("bValue") ) );
  QVERIFY( findDeclaration( defClassA->internalContext(), Identifier("aValue") ) );

  ///Now test a template-class as base-class
  ClassDeclaration* defClassF = dynamic_cast<ClassDeclaration*>(top->localDeclarations()[4]);
  QVERIFY(defClassF);
  QCOMPARE(defClassF->identifier(), Identifier("F"));
  QVERIFY(defClassF->type<CppClassType>());
  QCOMPARE( defClassF->baseClassesSize(), 1u );
  QVERIFY( defClassF->baseClasses()[0].baseClass.type<DelayedType>().data() );

  Declaration* FDDecl = findDeclaration(top, QualifiedIdentifier("F<D>") );
  QVERIFY(FDDecl);
  QVERIFY(FDDecl->internalContext() != defClassF->internalContext());

  QVERIFY( findDeclaration( FDDecl->internalContext(), Identifier("dValue") ) );
  QVERIFY( !findDeclaration( FDDecl->internalContext(), Identifier("cValue") ) );
  QVERIFY( findDeclaration( FDDecl->internalContext(), Identifier("aValue") ) );
  QVERIFY( findDeclaration( FDDecl->internalContext(), Identifier("bValue") ) );
  QVERIFY( findDeclaration( FDDecl->internalContext(), Identifier("fValue") ) );

}

void TestDUChain::testTypedefUnsignedInt() {
  QByteArray method("typedef long unsigned int MyInt; MyInt v;");

  LockedTopDUContext top = parse(method, DumpNone);

  QCOMPARE(top->localDeclarations().count(), 2);
  QVERIFY(top->localDeclarations()[0]->abstractType());
  QVERIFY(top->localDeclarations()[1]->abstractType());
  QCOMPARE(top->localDeclarations()[0]->abstractType()->toString(), QString("MyInt"));
  QCOMPARE(top->localDeclarations()[1]->abstractType()->toString(), QString("MyInt"));
  QCOMPARE(unAliasedType(top->localDeclarations()[0]->abstractType())->toString(), QString("long unsigned int"));
  QCOMPARE(unAliasedType(top->localDeclarations()[1]->abstractType())->toString(), QString("long unsigned int"));
}

void TestDUChain::testTypedef() {
  QByteArray method("/*This is A translation-unit*/ \n/*This is class A*/class A { }; \ntypedef A B;//This is a typedef\nvoid test() { };\nconst B c;");

  LockedTopDUContext top = parse(method, DumpNone);

  QCOMPARE(top->localDeclarations().count(), 4);

  Declaration* defClassA = top->localDeclarations().first();
  QCOMPARE(defClassA->identifier(), Identifier("A"));
  QVERIFY(defClassA->type<CppClassType>());
  QCOMPARE(QString::fromUtf8(defClassA->comment()), QString("This is class A"));

  DUContext* classA = top->childContexts().first();
  QVERIFY(classA->parentContext());
  QCOMPARE(classA->importedParentContexts().count(), 0);
  QCOMPARE(classA->localScopeIdentifier(), QualifiedIdentifier("A"));

  Declaration* defB = findDeclaration(top,  Identifier("B"));
  QVERIFY(defB->indexedType() != defClassA->indexedType());
  QVERIFY(defB->isTypeAlias());
  TypeAliasType::Ptr aliasType = defB->type<TypeAliasType>();
  QVERIFY(aliasType);
  QVERIFY(aliasType->type());
  QCOMPARE(aliasType->type()->indexed(),  defClassA->indexedType());
  QCOMPARE(aliasType->declaration(top), defB);
  QCOMPARE(defB->kind(), Declaration::Type);
  QCOMPARE(QString::fromUtf8(defB->comment()), QString("This is a typedef"));

  QCOMPARE(defB->logicalInternalContext(top), defClassA->logicalInternalContext(top));

  Declaration* defC = findDeclaration(top, QualifiedIdentifier("c"));
  QVERIFY(defC);
  //The "const" has to be moved into the pointed-to type so it is correctly respected during type-conversions and such
  QVERIFY(TypeUtils::unAliasedType(defC->abstractType()));
  QVERIFY(TypeUtils::unAliasedType(defC->abstractType())->modifiers() & AbstractType::ConstModifier);
  QVERIFY(defC->abstractType()->modifiers() & AbstractType::ConstModifier);

}

void TestDUChain::testTypedefFuncptr()
{
  QByteArray method("typedef int (*func)(char c); func f('c');");

  LockedTopDUContext top = parse(method);

  QCOMPARE(top->localDeclarations().count(), 2);
  QVERIFY(top->localDeclarations()[0]->abstractType());
  QVERIFY(top->localDeclarations()[1]->abstractType());
  QCOMPARE(top->localDeclarations()[0]->abstractType()->toString(), QString("func"));
  QCOMPARE(top->localDeclarations()[1]->abstractType()->toString(), QString("func"));
  QCOMPARE(unAliasedType(top->localDeclarations()[0]->abstractType())->toString(), QString("function int (char)"));
  QCOMPARE(unAliasedType(top->localDeclarations()[1]->abstractType())->toString(), QString("function int (char)"));

  AbstractType::Ptr target = TypeUtils::targetTypeKeepAliases( top->localDeclarations()[1]->abstractType(), top);
  const IdentifiedType* idType = dynamic_cast<const IdentifiedType*>( target.data() );
  QVERIFY(idType);
  QVERIFY(idType->declaration(top));

  QCOMPARE(top->childContexts().at(0)->localDeclarations().count(), 1);
  Declaration* dec = top->childContexts().at(0)->localDeclarations().first();
  QCOMPARE(dec->toString(), QString("char c"));
}

void TestDUChain::testContextAssignment() {
  QByteArray text("template<class A>class Class { enum{ Bla = A::a }; }; ");
  LockedTopDUContext top = parse(text, DumpNone);

  QCOMPARE(top->localDeclarations().count(), 1);

  QCOMPARE(top->childContexts().count(), 2);
  QCOMPARE(top->childContexts()[1]->owner(), top->localDeclarations()[0]);

  QCOMPARE(top->childContexts()[1]->localDeclarations().count(), 1);
  QCOMPARE(top->childContexts()[1]->childContexts().count(), 1);

  QCOMPARE((void*)top->childContexts()[0]->owner(), (void*)0);
  QVERIFY((void*)top->childContexts()[1]->localDeclarations()[0]->internalContext());
  QCOMPARE((void*)top->childContexts()[1]->localDeclarations()[0]->internalContext(), top->childContexts()[1]->childContexts()[0]);

}

void TestDUChain::testSpecializedTemplates() {
  {
    QByteArray text("struct C{}; template<class T>class AsPointer {typedef T* Ptr;}; template<class T>class AsPointer<T*> {typedef T* Ptr;}; template<class T>class AsPointer<const T*> {typedef T* Ptr2;}; template<class T>class AsPointer<const T> {typedef T* Ptr2;};");
    LockedTopDUContext top = parse(text, DumpNone);

    QCOMPARE(top->localDeclarations().count(), 5);
    TemplateDeclaration* base = dynamic_cast<TemplateDeclaration*>(top->localDeclarations()[1]);
    QVERIFY(base);
    QCOMPARE(base->specializationsSize(), 3u);

    TemplateDeclaration* sp3AsTemplate = dynamic_cast<TemplateDeclaration*>(top->localDeclarations()[3]);
    //Must be const T*
    QVERIFY(sp3AsTemplate);
    QCOMPARE(sp3AsTemplate->specializedWith().information().templateParametersSize(), 1u);
    kDebug() << "specialized with" << sp3AsTemplate->specializedWith().information().templateParameters()[0].abstractType()->toString();
    QVERIFY(sp3AsTemplate->specializedWith().information().templateParameters()[0].abstractType());
    QVERIFY(sp3AsTemplate->specializedWith().information().templateParameters()[0].type<PointerType>());
    QVERIFY(! (sp3AsTemplate->specializedWith().information().templateParameters()[0].abstractType()->modifiers() & AbstractType::ConstModifier) );
    QVERIFY(sp3AsTemplate->specializedWith().information().templateParameters()[0].type<PointerType>()->baseType());
    QVERIFY(sp3AsTemplate->specializedWith().information().templateParameters()[0].type<PointerType>()->baseType().cast<DelayedType>());
    QVERIFY(sp3AsTemplate->specializedWith().information().templateParameters()[0].type<PointerType>()->baseType().cast<DelayedType>()->identifier().isConstant());



    Declaration* decl2 = findDeclaration(top, QualifiedIdentifier("AsPointer<const C>::Ptr2"));
    Declaration* decl1 = findDeclaration(top, QualifiedIdentifier("AsPointer<C>::Ptr"));
    Declaration* decl3 = findDeclaration(top, QualifiedIdentifier("AsPointer<C*>::Ptr"));
    Declaration* decl4 = findDeclaration(top, QualifiedIdentifier("AsPointer<const C*>::Ptr2"));

    QVERIFY(decl1);
    QVERIFY(decl2);
    QVERIFY(decl3);
    QVERIFY(decl4);

    QVERIFY(unAliasedType(decl1->abstractType()).cast<PointerType>());
    QCOMPARE(unAliasedType(decl1->abstractType())->indexed(), unAliasedType(decl2->abstractType())->indexed());
    QCOMPARE(unAliasedType(decl1->abstractType())->indexed(), unAliasedType(decl3->abstractType())->indexed());
    QCOMPARE(unAliasedType(decl1->abstractType())->indexed(), unAliasedType(decl4->abstractType())->indexed());

  }
  {
    QByteArray text("class A{}; class B{}; class C{}; template<class T,class T2> class E{typedef A Type1;}; template<class T2> class E<A,T2> { typedef B Type2; typedef T2 NotA; }; template<class T2> class E<T2,A> { typedef C Type3; typedef T2 NotA; };");
    LockedTopDUContext top = parse(text, DumpNone);

    QCOMPARE(top->localDeclarations().count(), 6);

    Declaration* EDecl = top->localDeclarations()[3];
    Declaration* E1Decl = top->localDeclarations()[4];
    Declaration* E2Decl = top->localDeclarations()[5];

    QVERIFY(EDecl->internalContext());
    QVERIFY(EDecl->internalContext()->importedParentContexts().count());
    QVERIFY(EDecl->internalContext()->importedParentContexts()[0].context(top)->type() == DUContext::Template);
    QCOMPARE(EDecl->internalContext()->importedParentContexts()[0].context(top)->localDeclarations().count(), 2);

    QVERIFY(E1Decl->internalContext());
    QCOMPARE(E1Decl->internalContext()->importedParentContexts().count(), 1);
    QCOMPARE(E1Decl->internalContext()->importedParentContexts()[0].context(top)->type(), DUContext::Template);
    QCOMPARE(E1Decl->internalContext()->importedParentContexts()[0].context(top)->localDeclarations().count(), 1);
    QCOMPARE(E1Decl->internalContext()->localDeclarations().count(), 2);
    QCOMPARE(E1Decl->identifier().templateIdentifiersCount(), 2u);
    QVERIFY(E2Decl->internalContext());
    QCOMPARE(E2Decl->internalContext()->importedParentContexts().count(), 1);
    QCOMPARE(E2Decl->internalContext()->importedParentContexts()[0].context(top)->type(), DUContext::Template);
    QCOMPARE(E2Decl->internalContext()->importedParentContexts()[0].context(top)->localDeclarations().count(), 1);
    QCOMPARE(E2Decl->identifier().templateIdentifiersCount(), 2u);

    TemplateDeclaration* templateEDecl = dynamic_cast<TemplateDeclaration*>(EDecl);
    TemplateDeclaration* templateE1Decl = dynamic_cast<TemplateDeclaration*>(E1Decl);
    TemplateDeclaration* templateE2Decl = dynamic_cast<TemplateDeclaration*>(E2Decl);
    kDebug() << E1Decl->identifier().toString();
    QVERIFY(templateEDecl);
    QVERIFY(templateE1Decl);
    QVERIFY(templateE2Decl);
    QCOMPARE(templateE1Decl->specializedWith().information().templateParametersSize(), 2u);
    QCOMPARE(templateE2Decl->specializedWith().information().templateParametersSize(), 2u);
    QVERIFY(!templateE1Decl->specializedWith().information().templateParameters()[0].type<DelayedType>());
    kDebug() << typeid(*templateE1Decl->specializedWith().information().templateParameters()[1].abstractType()).name();
    QVERIFY(templateE1Decl->specializedWith().information().templateParameters()[1].type<DelayedType>());
    QVERIFY(templateE2Decl->specializedWith().information().templateParameters()[0].type<DelayedType>());
    QVERIFY(!templateE2Decl->specializedWith().information().templateParameters()[1].type<DelayedType>());

    QCOMPARE(dynamic_cast<TemplateDeclaration*>(templateE1Decl->specializedFrom().data()), templateEDecl);
    QCOMPARE(dynamic_cast<TemplateDeclaration*>(templateE2Decl->specializedFrom().data()), templateEDecl);

    Declaration* foundE1Specialization = findDeclaration(top, QualifiedIdentifier("E<A,C>::Type2"));
    QVERIFY(foundE1Specialization);
    Declaration* foundE1Specialization2 = findDeclaration(top, QualifiedIdentifier("E<A,C>::NotA"));
    QVERIFY(foundE1Specialization2);
    QCOMPARE(unAliasedType(foundE1Specialization2->abstractType())->indexed(), top->localDeclarations()[2]->indexedType());

    Declaration* foundE2Specialization = findDeclaration(top, QualifiedIdentifier("E<C,A>::Type3"));
    QVERIFY(foundE2Specialization);
    Declaration* foundE2Specialization2 = findDeclaration(top, QualifiedIdentifier("E<C,A>::NotA"));
    QVERIFY(foundE2Specialization2);
    QCOMPARE(unAliasedType(foundE2Specialization2->abstractType())->indexed(), top->localDeclarations()[2]->indexedType());

    QVERIFY(findDeclaration(top, QualifiedIdentifier("E<C,A>")));
    QCOMPARE(findDeclaration(top, QualifiedIdentifier("E<C,A>"))->identifier(), Identifier("E<C,A>"));

  }
  {
    // Test template specializations of nested classes
    QByteArray text("struct A { struct B { template<class T> struct C {}; }; };\n"
                    "template<> struct A::B::C<int> { typedef int Type; };\n");
    LockedTopDUContext top = parse(text, DumpNone);

    Declaration* specialization = findDeclaration(top, QualifiedIdentifier("A::B::C<int>::Type"));
    QVERIFY(specialization);
  }
  {
    //                 0         1         2         3         4         5
    //                 012345678901234567890123456789012345678901234567890123456789
    QByteArray text("template<class T>\n"
                    "class A { void foo(T arg); };\n"
                    "template<class T> void A<T>::foo(T arg) {}");
    LockedTopDUContext top = parse(text, DumpNone);

    QCOMPARE(top->localDeclarations().count(), 2);
    TemplateDeclaration* base = dynamic_cast<TemplateDeclaration*>(top->localDeclarations()[0]);
    QVERIFY(base);
    QCOMPARE(base->specializationsSize(), 0u);
    QCOMPARE(base->instantiations().size(), 1);
    QCOMPARE(base->instantiations().begin().value()->specializationsSize(), 0u);
    // use of class T in A<T>
    QCOMPARE(top->childContexts().size(), 5);
    QCOMPARE(top->childContexts().at(2)->type(), DUContext::Template);
    QCOMPARE(top->childContexts().at(2)->localDeclarations().size(), 1);
    QEXPECT_FAIL("", "The uses of T are not reported when we define the default implementation outside the class body", Abort);
    QCOMPARE(top->childContexts().at(2)->localDeclarations().first()->uses().size(), 1);
    QCOMPARE(top->childContexts().at(2)->localDeclarations().first()->uses().begin()->size(), 2);
    QCOMPARE(top->childContexts().at(2)->localDeclarations().first()->uses().begin()->at(0), RangeInRevision(2, 22, 2, 23));
    QCOMPARE(top->childContexts().at(2)->localDeclarations().first()->uses().begin()->at(1), RangeInRevision(2, 31, 2, 32));
  }
}

int value( const AbstractType::Ptr& type ) {
  const ConstantIntegralType* integral = dynamic_cast<const ConstantIntegralType*>(type.data());
  if( integral )
    return (int)integral->value<qint64>();
  else
    return 0;
}

void TestDUChain::testTemplateRecursiveInstantiation()
{
  {
    QByteArray text("template<bool b> class A { public: bool member; enum { SizeWithFalse = sizeof(A<false>) }; };");
    LockedTopDUContext top = parse(text, DumpNone);

    Declaration* aTrueDecl = findDeclaration(top, Identifier("A<true>"));
    Declaration* aFalseDecl = findDeclaration(top, Identifier("A<false>"));
    QVERIFY(aTrueDecl);
    QVERIFY(aFalseDecl);
    QVERIFY(aTrueDecl->internalContext());
    QVERIFY(aFalseDecl->internalContext());

    QCOMPARE(aFalseDecl->internalContext()->localDeclarations(top).count(), 2);
    QCOMPARE(aTrueDecl->internalContext()->localDeclarations(top).count(), 2);

  }
}

void TestDUChain::testTemplateEnums()
{
  {
    QByteArray text("template<bool num> struct No {};  No<true> n;");
    LockedTopDUContext top = parse(text, DumpNone);

    QCOMPARE(top->localDeclarations().count(), 2);
    QVERIFY(top->localDeclarations()[1]->abstractType());
    QCOMPARE(top->localDeclarations()[1]->abstractType()->toString(), QString("No< true >"));

  }
  {
    QByteArray text("template<int num=5> struct No {};  No<> n;");
    LockedTopDUContext top = parse(text, DumpNone);

    QCOMPARE(top->localDeclarations().count(), 2);
    QVERIFY(top->localDeclarations()[1]->abstractType());
    QCOMPARE(top->localDeclarations()[1]->abstractType()->toString(), QString("No< int >"));
    QCOMPARE(top->childContexts().count(), 2);
    QCOMPARE(top->childContexts()[0]->localDeclarations().count(), 1);
    QCOMPARE(top->childContexts()[0]->localDeclarations()[0]->kind(), Declaration::Instance);


    QCOMPARE(top->usesCount(), 1);
    Declaration* used = top->usedDeclarationForIndex(top->uses()[0].m_declarationIndex);
    QVERIFY(used);
    QVERIFY(used->abstractType());
    QCOMPARE(used->abstractType()->toString(), QString("No< int >"));
  }
  {
    QByteArray text("template<int num> struct No {};  No<9> n;");
    LockedTopDUContext top = parse(text, DumpNone);

    QCOMPARE(top->localDeclarations().count(), 2);
    QVERIFY(top->localDeclarations()[1]->abstractType());
    QCOMPARE(top->localDeclarations()[1]->abstractType()->toString(), QString("No< int >"));

    QCOMPARE(top->usesCount(), 1);
    Declaration* used = top->usedDeclarationForIndex(top->uses()[0].m_declarationIndex);
    QVERIFY(used);
    QVERIFY(used->abstractType());
    QCOMPARE(used->abstractType()->toString(), QString("No< int >"));
  }
  {
    QByteArray text("class A {enum { Val = 5}; }; class B { enum{ Val = 7 }; }; template<class C, int i> class Test { enum { TempVal = C::Val, Num = i, Sum = TempVal + i }; };");
    LockedTopDUContext top = parse(text, DumpNone);

    QCOMPARE(top->localDeclarations().count(), 3);
    Declaration* testDecl = top->localDeclarations()[2];

    TemplateDeclaration* templateTestDecl = dynamic_cast<TemplateDeclaration*>(testDecl);
    QVERIFY(templateTestDecl);

    Declaration* tempDecl = findDeclaration( top, QualifiedIdentifier("Test<A, 3>::TempVal") );
    QVERIFY(tempDecl);
    AbstractType::Ptr t = tempDecl->abstractType();
    QVERIFY(!DelayedType::Ptr::dynamicCast(t));
    QVERIFY(ConstantIntegralType::Ptr::dynamicCast(t));
    QCOMPARE(value(tempDecl->abstractType()), 5);

    tempDecl = findDeclaration( top, QualifiedIdentifier("Test<A, 3>::Num") );
    QVERIFY(tempDecl);
    QCOMPARE(value(tempDecl->abstractType()), 3);

    tempDecl = findDeclaration( top, QualifiedIdentifier("Test<A, 3>::Sum") );
    QVERIFY(tempDecl->abstractType());
    QCOMPARE(value(tempDecl->abstractType()), 8);

    tempDecl = findDeclaration( top, QualifiedIdentifier("Test<B, 9>::TempVal") );
    QVERIFY(tempDecl->abstractType());
    QCOMPARE(value(tempDecl->abstractType()), 7);

    tempDecl = findDeclaration( top, QualifiedIdentifier("Test<B, 9>::Num") );
    QVERIFY(tempDecl->abstractType());
    t = tempDecl->abstractType();
    kDebug() << "id" << typeid(*t).name();
    kDebug() << "text:" << tempDecl->abstractType()->toString() << tempDecl->toString();
    QCOMPARE(value(tempDecl->abstractType()), 9);

    tempDecl = findDeclaration( top, QualifiedIdentifier("Test<B, 9>::Sum") );
    QVERIFY(tempDecl->abstractType());
    QCOMPARE(value(tempDecl->abstractType()), 16);

  }
}

void TestDUChain::testIntegralTemplates()
{
  QByteArray text("template<class T> class A { T i; }; ");
  LockedTopDUContext top = parse(text, DumpNone);

  QCOMPARE(top->localDeclarations().count(), 1);
  QCOMPARE(top->childContexts().count(), 2);

  QCOMPARE(top->childContexts()[1]->localDeclarations().count(), 1);
  Declaration* dec = findDeclaration( top, QualifiedIdentifier( "A<int>::i") );
  QVERIFY(dec);
  AbstractType::Ptr t = dec->abstractType();
  IntegralType* integral = dynamic_cast<IntegralType*>( t.data() );
  QVERIFY( integral );
  QCOMPARE( integral->dataType(), (uint)IntegralType::TypeInt );

  QCOMPARE(top->childContexts()[1]->localDeclarations().count(), 1);
  dec = findDeclaration( top, QualifiedIdentifier( "A<unsigned int>::i") );
  t = dec->abstractType();
  integral = dynamic_cast<IntegralType*>( t.data() );
  QVERIFY( integral );
  QCOMPARE( integral->dataType(), (uint)IntegralType::TypeInt );
  QCOMPARE( integral->modifiers(), (unsigned long long)AbstractType::UnsignedModifier );

  QCOMPARE(top->childContexts()[1]->localDeclarations().count(), 1);
  dec = findDeclaration( top, QualifiedIdentifier( "A<long double>::i") );
  t = dec->abstractType();
  integral = dynamic_cast<IntegralType*>( t.data() );
  QVERIFY( integral );
  QCOMPARE( integral->dataType(), (uint)IntegralType::TypeDouble );
  QCOMPARE( integral->modifiers(), (unsigned long long)AbstractType::LongModifier );

}

void TestDUChain::testFunctionTemplates() {
  QByteArray method("template<class T> T test(const T& t) {};");

  LockedTopDUContext top = parse(method, DumpNone);

  QCOMPARE(top->childContexts().size(), 3);
  Declaration* defTest = top->localDeclarations()[0];
  QVERIFY(top->childContexts()[0]->type() == DUContext::Template);
  QCOMPARE(top->childContexts()[0]->importers().size(), 1);
  kDebug() << top->childContexts()[0]->importers()[0] << top->childContexts()[1] << top->childContexts()[2];
  QCOMPARE(top->childContexts()[0]->importers()[0], top->childContexts()[1]);
  QCOMPARE(defTest->identifier(), Identifier("test"));
  QVERIFY(defTest->type<FunctionType>());
  QVERIFY( isTemplateDeclaration(defTest) );
  QVERIFY(defTest->internalContext());
  QCOMPARE(defTest->internalContext()->importedParentContexts().size(), 1);
  KDevelop::DUContext* tempCtx = getTemplateContext(defTest);
  QVERIFY(tempCtx);

  QCOMPARE( defTest->type<FunctionType>()->arguments().count(), 1 );
  QVERIFY( realType(defTest->type<FunctionType>()->arguments()[0], 0).cast<DelayedType>() );

}

void TestDUChain::testTemplateFunctions() {
  QByteArray method("class A {}; template<class T> T a(T& q) {};template<class T> struct TC { void test(const T&); };");

  LockedTopDUContext top = parse(method, DumpNone);
  parse(method, DumpNone, top);

  QCOMPARE(top->localDeclarations().count(), 3);
  Declaration* d = findDeclaration(top, QualifiedIdentifier("a<A>"));
  QVERIFY(d);
  FunctionType::Ptr cppFunction = d->type<FunctionType>();
  QVERIFY(cppFunction);
  QCOMPARE(cppFunction->arguments().count(), 1);
  QCOMPARE(cppFunction->returnType()->indexed(), top->localDeclarations()[0]->abstractType()->indexed());
  QCOMPARE(cppFunction->arguments()[0]->toString(), QString("A&"));
  QVERIFY(d->internalContext());
  QVERIFY(d->internalContext()->type() == DUContext::Other);
  QCOMPARE(d->internalContext()->importedParentContexts().count(), 1);
  QCOMPARE(d->internalContext()->importedParentContexts()[0].context(0)->type(), DUContext::Function);
  QCOMPARE(d->internalContext()->importedParentContexts()[0].context(0)->importedParentContexts().count(), 1);
  QCOMPARE(d->internalContext()->importedParentContexts()[0].context(0)->importedParentContexts().count(), 1);
  QCOMPARE(d->internalContext()->importedParentContexts()[0].context(0)->importedParentContexts()[0].context(0)->type(), DUContext::Template);

  QList<QPair<Declaration*, int> > visibleDecls = d->internalContext()->allDeclarations(d->internalContext()->range().end, top, false);
  for(int a = 0; a < visibleDecls.size(); ++a) {
    kDebug() << "decl:" << visibleDecls[a].first->toString();
  }
  QCOMPARE(visibleDecls.size(), 2); //Must be q and T
  QCOMPARE(visibleDecls[0].first->identifier().toString(), QString("q"));
  QVERIFY(visibleDecls[0].first->abstractType());
  QCOMPARE(visibleDecls[0].first->abstractType()->toString(), QString("A&"));
  QVERIFY(visibleDecls[1].first->abstractType());
  QCOMPARE(visibleDecls[1].first->abstractType()->toString(), QString("A"));

  Declaration* found = findDeclaration(d->internalContext(), Identifier("q"));
  QVERIFY(found);
  QVERIFY(found->abstractType());
  QCOMPARE(found->abstractType()->toString(), QString("A&"));

  Declaration* instTC = findDeclaration(top, QualifiedIdentifier("TC<int>"));
  QVERIFY(instTC);
  QVERIFY(instTC->internalContext());
  QList<Declaration*> decls = instTC->internalContext()->findLocalDeclarations(Identifier("test"));
  QCOMPARE(decls.count(), 1);
  Declaration* testDecl = decls.first();
  QVERIFY(testDecl);
  QVERIFY(testDecl->abstractType());
  QVERIFY(testDecl->internalContext());
  QVERIFY(testDecl->type<KDevelop::FunctionType>());
  QCOMPARE(testDecl->internalContext()->localDeclarations(top).count(), 1);
  kDebug() << testDecl->abstractType()->toString();
  QCOMPARE(testDecl->type<KDevelop::FunctionType>()->arguments().count(), 1);

  DUContext* argContext = KDevelop::DUChainUtils::getArgumentContext(testDecl);
  QVERIFY(argContext);
  QCOMPARE(argContext->type(), DUContext::Function);
  QCOMPARE(argContext->localDeclarations(top).count(), 1);


}

void TestDUChain::testTemplateDependentClass() {
  QByteArray method("class A {}; template<class T> class B { class Q{ typedef T Type; }; }; B<A>::Q::Type t;");

  LockedTopDUContext top = parse(method, DumpNone);

  Declaration* d = findDeclaration(top, QualifiedIdentifier("t"));
  QVERIFY(d);
  kDebug() << d->toString();
  QCOMPARE(unAliasedType(d->abstractType())->indexed(), top->localDeclarations()[0]->abstractType()->indexed());

}

void TestDUChain::testMetaProgramming() {
  QByteArray method("template<int value> class Factorial{ enum { Value = value * Factorial<value-1>::Value };}; template<> class Factorial<0> { enum { Value = 1 };};");

  LockedTopDUContext top = parse(method, DumpNone);

  QCOMPARE(top->localDeclarations().count(), 2);
  TemplateDeclaration* templateBase = dynamic_cast<TemplateDeclaration*>(top->localDeclarations()[0]);
  TemplateDeclaration* templateSpecialization = dynamic_cast<TemplateDeclaration*>(top->localDeclarations()[1]);
  QVERIFY(templateBase);
  QVERIFY(templateSpecialization);
  QVERIFY(templateBase->specializationsSize() == 1);
  QCOMPARE(templateSpecialization->specializedFrom().data(), top->localDeclarations()[0]);
  QCOMPARE(templateSpecialization->specializedWith().information().templateParametersSize(), 1u);
  QVERIFY(templateSpecialization->specializedWith().information().templateParameters()[0].abstractType());
  QVERIFY(templateSpecialization->specializedWith().information().templateParameters()[0].type<ConstantIntegralType>());
  QCOMPARE(templateSpecialization->specializedWith().information().templateParameters()[0].type<ConstantIntegralType>()->value<int>(), 0);
  kDebug() << "searching";
  Declaration* factorial0Container = findDeclaration(top, QualifiedIdentifier("Factorial<0>"));
  QCOMPARE(factorial0Container, top->localDeclarations()[1]);
  QVERIFY(factorial0Container);
  QCOMPARE(factorial0Container->internalContext()->childContexts().count(), 1);
  QCOMPARE(factorial0Container->internalContext()->childContexts()[0]->localDeclarations().count(), 1);
  QVERIFY(factorial0Container->internalContext()->childContexts()[0]->localDeclarations()[0]->type<ConstantIntegralType>());

  Declaration* factorial0 = findDeclaration(top, QualifiedIdentifier("Factorial<0>::Value"));
  QVERIFY(factorial0);
  QVERIFY(factorial0->type<ConstantIntegralType>());
  QCOMPARE(factorial0->type<ConstantIntegralType>()->value<int>(), 1);

  Declaration* factorial2 = findDeclaration(top, QualifiedIdentifier("Factorial<2>::Value"));
  QVERIFY(factorial2);
  QVERIFY(factorial2->type<ConstantIntegralType>());
  QCOMPARE(factorial2->type<ConstantIntegralType>()->value<int>(), 2);

  Declaration* factorial3 = findDeclaration(top, QualifiedIdentifier("Factorial<3>::Value"));
  QVERIFY(factorial3);
  QVERIFY(factorial3->type<ConstantIntegralType>());
  QCOMPARE(factorial3->type<ConstantIntegralType>()->value<int>(), 6);

  Declaration* factorial4 = findDeclaration(top, QualifiedIdentifier("Factorial<4>::Value"));
  QVERIFY(factorial4);
  QVERIFY(factorial4->type<ConstantIntegralType>());
  QCOMPARE(factorial4->type<ConstantIntegralType>()->value<int>(), 24);

}

void TestDUChain::testMetaProgramming3() {
  QByteArray method("template<int value, int than>class bigger_than {enum {Result = ((value > than) ? 2 : ((value == than) ? 0 : -2))};};");

  LockedTopDUContext top = parse(method, DumpNone);

  QCOMPARE(top->localDeclarations().count(), 1);

  kDebug() << "test 1";
  Declaration* decl = findDeclaration(top, QualifiedIdentifier("bigger_than<5, 3>::Result"));
  QVERIFY(decl);
  QVERIFY(decl->type<ConstantIntegralType>());
  QCOMPARE(decl->type<ConstantIntegralType>()->value<int>(), 2);
  kDebug() << "test 2";
  decl = findDeclaration(top, QualifiedIdentifier("bigger_than<5, 5>::Result"));
  QVERIFY(decl);
  QVERIFY(decl->type<ConstantIntegralType>());
  QCOMPARE(decl->type<ConstantIntegralType>()->value<int>(), 0);

  decl = findDeclaration(top, QualifiedIdentifier("bigger_than<5, 6>::Result"));
  QVERIFY(decl);
  QVERIFY(decl->type<ConstantIntegralType>());
  QCOMPARE(decl->type<ConstantIntegralType>()->value<int>(), -2);

}


void TestDUChain::testMetaProgramming2() {
  QByteArray method("template<int N, int R>class Permutations {public:enum { value = N*(Permutations<N-1,R-1>::value) };};template<int N>class Permutations<N, 0> {public:enum { value = 1 };};");

  LockedTopDUContext top = parse(method, DumpNone);

  QCOMPARE(top->localDeclarations().count(), 2);
  TemplateDeclaration* templateBase = dynamic_cast<TemplateDeclaration*>(top->localDeclarations()[0]);
  TemplateDeclaration* templateSpecialization = dynamic_cast<TemplateDeclaration*>(top->localDeclarations()[1]);
  QVERIFY(templateBase);
  QVERIFY(templateSpecialization);
  QVERIFY(templateBase->specializationsSize() == 1);
  QCOMPARE(templateSpecialization->specializedFrom().data(), top->localDeclarations()[0]);
  QCOMPARE(templateSpecialization->specializedWith().information().templateParametersSize(), 2u);
  QVERIFY(templateSpecialization->specializedWith().information().templateParameters()[1].abstractType());
  QVERIFY(templateSpecialization->specializedWith().information().templateParameters()[1].type<ConstantIntegralType>());
  QCOMPARE(templateSpecialization->specializedWith().information().templateParameters()[1].type<ConstantIntegralType>()->value<int>(), 0);

  Declaration* permutations0 = findDeclaration(top, QualifiedIdentifier("Permutations<5, 0>::value"));
  QVERIFY(permutations0);
  QVERIFY(permutations0->type<ConstantIntegralType>());
  QCOMPARE(permutations0->type<ConstantIntegralType>()->value<int>(), 1);

  Declaration* permutations2 = findDeclaration(top, QualifiedIdentifier("Permutations<2, 1>::value"));
  QVERIFY(permutations2);
  QVERIFY(permutations2->type<ConstantIntegralType>());
  QCOMPARE(permutations2->type<ConstantIntegralType>()->value<int>(), 2);

  Declaration* permutations3 = findDeclaration(top, QualifiedIdentifier("Permutations<4, 2>::value"));
  QVERIFY(permutations3);
  QVERIFY(permutations3->type<ConstantIntegralType>());
  QCOMPARE(permutations3->type<ConstantIntegralType>()->value<int>(), 12);

  Declaration* permutations4 = findDeclaration(top, QualifiedIdentifier("Permutations<10, 5>::value"));
  QVERIFY(permutations4);
  QVERIFY(permutations4->type<ConstantIntegralType>());
  kDebug() << permutations4->abstractType()->toString();
  QCOMPARE(permutations4->type<ConstantIntegralType>()->value<int>(), 30240);

}
void TestDUChain::testTemplateInternalSearch() {
  QByteArray method("class A {}; template<class T> class B { B mem(); const B mem2;}; ");

  LockedTopDUContext top = parse(method, DumpNone);

  QCOMPARE(top->childContexts().count(), 3);
  QCOMPARE(top->childContexts()[2]->localDeclarations().count(), 2);
  QVERIFY(top->childContexts()[2]->localDeclarations()[1]->type<DelayedType>());
  QVERIFY(top->childContexts()[2]->localDeclarations()[0]->type<FunctionType>());
  QVERIFY(top->childContexts()[2]->localDeclarations()[0]->type<FunctionType>()->returnType().cast<DelayedType>());

  Declaration* d = findDeclaration(top, QualifiedIdentifier("B<A>::mem"));
  QVERIFY(d);
  kDebug() << d->toString();
  FunctionType::Ptr fType = d->type<FunctionType>();
  QVERIFY(fType);
  QVERIFY(fType->returnType());
  kDebug() << fType->toString();
  QCOMPARE(fType->returnType()->toString(), QString("B< A >"));

  d = findDeclaration(top, QualifiedIdentifier("B<A>::mem2"));
  QVERIFY(d);
  QCOMPARE(d->abstractType()->toString(), QString("const B< A >"));

}

void TestDUChain::testTemplateImplicitInstantiations()
{
  {
  QByteArray method("class A { template<typename T> static void foo(T){} };\n"
                    "void test() { A::foo(5); A::foo('x'); A::foo(\"asdfasdfadf\");\n }");

  LockedTopDUContext top = parse(method, DumpNone);

  QCOMPARE(top->childContexts().first()->localDeclarations().size(), 1);
  QCOMPARE(top->localDeclarations().size(), 2);
  QCOMPARE(top->childContexts().first()->localDeclarations().size(), 1);
  TemplateDeclaration* tpl = dynamic_cast<TemplateDeclaration*>(top->childContexts().first()->localDeclarations().first());
  QVERIFY(tpl);
  QCOMPARE(tpl->instantiations().size(), 3);
  }
  {
  QByteArray method("template<typename T> void foo(T){}\n"
                    "void test() { foo(5); foo('x'); foo(\"asdfasdfadf\"); }\n");

  LockedTopDUContext top = parse(method, DumpNone);

  QCOMPARE(top->localDeclarations().size(), 2);
  TemplateDeclaration* tpl = dynamic_cast<TemplateDeclaration*>(top->localDeclarations().first());
  QVERIFY(tpl);
  QCOMPARE(tpl->instantiations().size(), 3);
  }
}

void TestDUChain::testSourceCodeInsertion()
{
  {
    QByteArray method("namespace A {\nclass B {};\n}\n");

    LockedTopDUContext top = parse(method, DumpNone);

    InsertArtificialCodeRepresentation repr(top->url(), QString::fromUtf8(method));

    QCOMPARE(top->childContexts().count(), 1);
    QCOMPARE(top->childContexts()[0]->localDeclarations().count(), 1);

    QCOMPARE(repr.text().trimmed().split('\n').count(), 3);
    {
      Cpp::SourceCodeInsertion ins(top);
      ins.insertForwardDeclaration(top->childContexts()[0]->localDeclarations()[0]);

      ins.changes().setReplacementPolicy(KDevelop::DocumentChangeSet::StopOnFailedChange);
      DocumentChangeSet::ChangeResult result = ins.changes().applyAllChanges();
      QVERIFY(result);
      kDebug() << repr.text();
//       QVERIFY(repr.text().trimmed().remove(' ').remove('\n').contains(QString("int testVar;").remove(' ')));

      //Only one newline should be added
      QCOMPARE(repr.text().trimmed().split('\n').count(), 4);
    }

    top = parse(repr.text().toUtf8(), DumpNone, top);

    QCOMPARE(top->childContexts().count(), 1);
    QCOMPARE(top->childContexts()[0]->localDeclarations().count(), 2);

  }

  {
    QByteArray method("");

    LockedTopDUContext top = parse(method, DumpNone);

    InsertArtificialCodeRepresentation repr(top->url(), QString::fromUtf8(method));

    {
      Cpp::SourceCodeInsertion ins(top);
      ins.insertFunctionDeclaration(Identifier("test"), AbstractType::Ptr(new IntegralType(IntegralType::TypeVoid)), QList<Cpp::SourceCodeInsertion::SignatureItem>(), false, "{ this is the body; }");
      ins.changes().setReplacementPolicy(KDevelop::DocumentChangeSet::StopOnFailedChange);
      DocumentChangeSet::ChangeResult result = ins.changes().applyAllChanges();
      kDebug() << result.m_failureReason;
      QVERIFY(result);
      kDebug() << repr.text();
      QVERIFY(repr.text().trimmed().remove(' ').remove('\n').contains(QString("void test() { this is the body; }").remove(' ')));

      //Only one newline should be added
      QCOMPARE(repr.text().split('\n').count(), 2);
    }

    top = parse(repr.text().toUtf8(), DumpNone, top);

    QCOMPARE(top->localDeclarations().count(), 1);

    {
      Cpp::SourceCodeInsertion ins(top);
      ins.insertVariableDeclaration(Identifier("testVar"), AbstractType::Ptr(new IntegralType(IntegralType::TypeInt)));
      ins.changes().setReplacementPolicy(KDevelop::DocumentChangeSet::StopOnFailedChange);
      DocumentChangeSet::ChangeResult result = ins.changes().applyAllChanges();
      QVERIFY(result);
      kDebug() << repr.text();
      QVERIFY(repr.text().trimmed().remove(' ').remove('\n').contains(QString("int testVar;").remove(' ')));

      //Only one newline should be added
      QCOMPARE(repr.text().split('\n').count(), 3);
    }

    top = parse(repr.text().toUtf8(), DumpNone, top);

    QCOMPARE(top->localDeclarations().count(), 2);
    QCOMPARE(top->localDeclarations()[0]->identifier(), Identifier("test"));
    QCOMPARE(top->localDeclarations()[1]->identifier(), Identifier("testVar"));

    {
      Cpp::SourceCodeInsertion ins(top);
      ins.setInsertBefore(top->localDeclarations()[1]->range().start.castToSimpleCursor());
      ins.insertForwardDeclaration(top->localDeclarations()[1]);
      ins.changes().setReplacementPolicy(KDevelop::DocumentChangeSet::StopOnFailedChange);
      DocumentChangeSet::ChangeResult result = ins.changes().applyAllChanges();
      QVERIFY(result);
      kDebug() << repr.text();
//       QVERIFY(repr.text().trimmed().remove(' ').remove('\n').contains(QString("int testVar;").remove(' ')));

      //Only one newline should be added
      QCOMPARE(repr.text().trimmed().split('\n').count(), 3);
    }

    top = parse(repr.text().toUtf8(), DumpNone, top);

    QCOMPARE(top->localDeclarations().count(), 3);
    ///@todo Wrong order (Minor issue when updating without smart-ranges)
    QCOMPARE(top->localDeclarations()[0]->identifier(), Identifier("test"));
    QCOMPARE(top->localDeclarations()[1]->identifier(), Identifier("testVar"));
    QCOMPARE(top->localDeclarations()[2]->identifier(), Identifier("testVar"));

  }
}

void TestDUChain::testSimplifiedTypeString()
{
  {
    QByteArray method("namespace A { struct B { B(); }; };");
    LockedTopDUContext top = parse(method, DumpNone);

    QCOMPARE(top->childContexts().size(), 1);
    QCOMPARE(top->childContexts()[0]->childContexts().size(), 1);
    QCOMPARE(top->childContexts()[0]->childContexts()[0]->localDeclarations().size(), 1);

    QualifiedIdentifier constructorId = top->childContexts()[0]->childContexts()[0]->localDeclarations()[0]->qualifiedIdentifier();
    QCOMPARE(constructorId.toString(), QString("A::B::B"));
    QCOMPARE(stripPrefixes(top->childContexts()[0], constructorId).toString(), QString("B::B"));
    QCOMPARE(stripPrefixes(top, constructorId).toString(), QString("A::B::B"));

  }
  {
    QByteArray method("namespace A { namespace B { struct C {}; C* foo(const C& ref, const C value); } };");
    LockedTopDUContext top = parse(method, DumpNone);

    QList<Declaration*> decls = top->findDeclarations(QualifiedIdentifier("A::B::foo"));
    QCOMPARE(decls.size(), 1);
    FunctionDeclaration* fooDecl = dynamic_cast<FunctionDeclaration*>(decls.first());
    QVERIFY(fooDecl);

    FunctionType::Ptr fooType = fooDecl->type<FunctionType>();
    QVERIFY(fooType);
    QCOMPARE(fooType->arguments().size(), 2);

    QCOMPARE(Cpp::shortenedTypeString(fooType->returnType(), top), QString("A::B::C*"));
    QCOMPARE(Cpp::shortenedTypeString(fooType->returnType(), top->childContexts()[0]), QString("B::C*"));
    QCOMPARE(Cpp::shortenedTypeString(fooType->returnType(), top->childContexts()[0]->childContexts()[0]), QString("C*"));

    // test stripping of const-ref
    AbstractType::Ptr refType = fooType->arguments().at(0);
    QVERIFY(refType.cast<ReferenceType>());
    QVERIFY(refType.cast<ReferenceType>()->baseType());
    QVERIFY(refType.cast<ReferenceType>()->baseType()->modifiers() & AbstractType::ConstModifier);

    QCOMPARE(Cpp::shortenedTypeString(refType, top), QString("const A::B::C&"));
    QCOMPARE(Cpp::shortenedTypeString(refType, top->childContexts()[0]), QString("const B::C&"));
    QCOMPARE(Cpp::shortenedTypeString(refType, top->childContexts()[0]->childContexts()[0]), QString("const C&"));

    // test stripping of const value
    AbstractType::Ptr valType = fooType->arguments().at(1);
    QVERIFY(valType->modifiers() & AbstractType::ConstModifier);
    
    QCOMPARE(Cpp::shortenedTypeString(valType, top), QString("const A::B::C"));
    QCOMPARE(Cpp::shortenedTypeString(valType, top->childContexts()[0]), QString("const B::C"));
    QCOMPARE(Cpp::shortenedTypeString(valType, top->childContexts()[0]->childContexts()[0]), QString("const C"));
  }
  {
    // a bit artificial, but similar to what you could reach with #include
    QByteArray method("namespace A { namespace B { namespace C { struct D {}; D* foo(); } } }\nnamespace A { using namespace B::C; };");
    LockedTopDUContext top = parse(method, DumpNone);

    QList<Declaration*> decls = top->findDeclarations(QualifiedIdentifier("A::B::C::foo"));
    QCOMPARE(decls.size(), 1);
    FunctionDeclaration* fooDecl = dynamic_cast<FunctionDeclaration*>(decls.first());
    QVERIFY(fooDecl);

    FunctionType::Ptr fooType = fooDecl->type<FunctionType>();
    QVERIFY(fooType);

    QCOMPARE(Cpp::shortenedTypeString(fooType->returnType(), top), QString("A::B::C::D*"));
    QCOMPARE(Cpp::shortenedTypeString(fooType->returnType(), top->childContexts()[0]), QString("B::C::D*"));
    QCOMPARE(Cpp::shortenedTypeString(fooType->returnType(), top->childContexts()[0]->childContexts()[0]), QString("C::D*"));
    QCOMPARE(Cpp::shortenedTypeString(fooType->returnType(), top->childContexts()[0]->childContexts()[0]->childContexts()[0]), QString("D*"));

    // now the interesting part: the namespace with the "using namespace B::C"
    QCOMPARE(Cpp::shortenedTypeString(fooType->returnType(), top->childContexts()[1]), QString("D*"));
  }
  {
    QByteArray method("typedef int *honk, **honk2; honk k;");
    LockedTopDUContext top = parse(method, DumpNone);

    QCOMPARE(top->localDeclarations().count(), 3);

    QVERIFY(top->localDeclarations()[0]->abstractType().cast<TypeAliasType>());
    QVERIFY(top->localDeclarations()[1]->abstractType().cast<TypeAliasType>());
    QVERIFY(top->localDeclarations()[2]->abstractType().cast<TypeAliasType>());

    QCOMPARE(top->localDeclarations()[0]->abstractType().cast<TypeAliasType>()->qualifiedIdentifier(), QualifiedIdentifier("honk"));
    QCOMPARE(top->localDeclarations()[0]->abstractType().cast<TypeAliasType>()->type()->toString(), QString("int*"));

    QCOMPARE(top->localDeclarations()[1]->abstractType().cast<TypeAliasType>()->qualifiedIdentifier(), QualifiedIdentifier("honk2"));
    ///@todo Make this work as well, the init-declarators need to have separate types
//     QCOMPARE(top->localDeclarations()[1]->abstractType().cast<TypeAliasType>()->type()->toString(), QString("int**"));

    QCOMPARE(Cpp::simplifiedTypeString(top->localDeclarations()[2]->abstractType(), top).remove(' '), QString("honk").remove(' '));
  }
  {
    QByteArray method("typedef int const * const honkolo; honkolo k;");
    LockedTopDUContext top = parse(method, DumpNone);

    QCOMPARE(top->localDeclarations().count(), 2);

    QVERIFY(top->localDeclarations()[0]->abstractType().cast<TypeAliasType>());
    QCOMPARE(Cpp::simplifiedTypeString(top->localDeclarations()[0]->abstractType().cast<TypeAliasType>()->type(), top).remove(' '), QString("const int *const").remove(' '));
  }
  {
    QByteArray method("class C; typedef C* honk; honk k;");
    LockedTopDUContext top = parse(method, DumpNone);

    QCOMPARE(top->localDeclarations().count(), 3);

    QCOMPARE(Cpp::simplifiedTypeString(top->localDeclarations()[2]->abstractType(), top).remove(' '), QString("honk").remove(' '));
  }
  {
    QByteArray method("const int i;\n");

    LockedTopDUContext top = parse(method, DumpNone);

    QCOMPARE(top->localDeclarations().count(), 1);

    QCOMPARE(Cpp::simplifiedTypeString(top->localDeclarations()[0]->abstractType(), top).remove(' '), QString("const int").remove(' '));
  }

  {
    QByteArray method("template<class T> class Template { class Member; Member mem; }; Template< Template< int >* >::Member q;\n");

    LockedTopDUContext top = parse(method, DumpNone);

    InsertArtificialCodeRepresentation repr(top->url(), QString::fromUtf8(method));

    QCOMPARE(top->localDeclarations().count(), 2);

    QCOMPARE(Cpp::simplifiedTypeString(top->localDeclarations()[1]->abstractType(), top).remove(' '), QString("Template<Template<int>*>::Member").remove(' '));
  }
  {
  ///@todo Add more tests for this
    QByteArray method("template<typename T> struct F; template<class T> class Tc; Tc<const F<int*>*> t; const Tc<const F<int*>*>**const*& Test1; Tc<F<int*>*>* test();\n");

    LockedTopDUContext top = parse(method, DumpNone);

    InsertArtificialCodeRepresentation repr(top->url(), QString::fromUtf8(method));

    QCOMPARE(top->localDeclarations().count(), 5);
    QCOMPARE(Cpp::simplifiedTypeString(top->localDeclarations()[2]->abstractType(), top).remove(' '), QString("Tc<const F<int*>*>").remove(' '));
    QCOMPARE(Cpp::simplifiedTypeString(top->localDeclarations()[3]->abstractType(), top).remove(' '), QString("constTc<const F<int*>*>**const*&").remove(' '));
    FunctionType::Ptr funType = top->localDeclarations()[4]->abstractType().cast<FunctionType>();
    QVERIFY(funType);
    QVERIFY(funType->returnType());

    //For loop is needed to test the updating, as there was a problem with that
    for(int a = 0; a < 3; ++a) {
      kDebug() << "run" << a;
      top.m_writeLock.unlock();
      parse(method, DumpNone, top);
      top.m_writeLock.lock();
      repr.setText(QString::fromUtf8(method));
      Cpp::SourceCodeInsertion ins(top);
      ins.insertFunctionDeclaration(Identifier("test"), funType->returnType(), QList<Cpp::SourceCodeInsertion::SignatureItem>(), false, "{ this is the body; }");
      ins.changes().setReplacementPolicy(KDevelop::DocumentChangeSet::StopOnFailedChange);
      DocumentChangeSet::ChangeResult result = ins.changes().applyAllChanges();
      kDebug() << result.m_failureReason;
      QVERIFY(result);
      kDebug() << repr.text();
      QVERIFY(repr.text().trimmed().remove(' ').remove('\n').contains(QString("Tc< F< int* >* >* test() { this is the body; }").remove(' ')));
      top.m_writeLock.unlock();
      parse(repr.text().toUtf8(), DumpNone, top);
      top.m_writeLock.lock();
      QVERIFY(top->localDeclarations().count() == 6);

      FunctionType::Ptr funType2 = top->localDeclarations()[5]->abstractType().cast<FunctionType>();
      QVERIFY(funType2);
      QVERIFY(funType2->returnType());
      QVERIFY(funType2->returnType()->equals(funType->returnType().data()));
      QCOMPARE(Cpp::simplifiedTypeString(funType2->returnType(), top).remove(' '), QString("Tc< F< int* >* >*").remove(' '));
    }

  }
}

void TestDUChain::testTemplateReference() {
  QByteArray method("class A; template<class T> class CC; void test(CC<const A*>& item); const A& a;const A*** b;CC<const A>  cca;");

  LockedTopDUContext top = parse(method, DumpNone);

  QCOMPARE(top->localDeclarations().count(), 6);
  QVERIFY(top->localDeclarations()[2]->abstractType());
  QCOMPARE(top->childContexts().count(), 2);
  QCOMPARE(top->childContexts()[1]->localDeclarations().count(), 1);
  AbstractType::Ptr argType = top->childContexts()[1]->localDeclarations()[0]->abstractType();
  QVERIFY(argType.cast<ReferenceType>());
  QCOMPARE(argType->toString().remove(' '), QString("CC<constA*>&"));
  {
//     QWidget* navigationWidget = top->childContexts()[1]->createNavigationWidget(top->childContexts()[1]->localDeclarations()[0]);
//     QVERIFY(navigationWidget);
//     KDevelop::AbstractNavigationWidget* nWidget = dynamic_cast<KDevelop::AbstractNavigationWidget*>(navigationWidget);
//     QVERIFY(nWidget);
//     QVERIFY(nWidget->context());
//     QString html = nWidget->context()->html();
//     kDebug() << "html:" << html;
  }
  QCOMPARE(Cpp::simplifiedTypeString(top->childContexts()[1]->localDeclarations()[0]->abstractType(), top).remove(' '), QString("CC<constA*>&"));
  QVERIFY(top->localDeclarations()[3]->abstractType());
  QCOMPARE(Cpp::simplifiedTypeString(top->localDeclarations()[3]->abstractType(), top).remove(' '), QString("constA&"));
  QCOMPARE(Cpp::simplifiedTypeString(top->localDeclarations()[4]->abstractType(), top).remove(' '), QString("constA***"));
  AbstractType::Ptr type = top->localDeclarations()[5]->abstractType();
  QVERIFY(type);
  QCOMPARE(type->toString().remove(' '), QString("CC<constA>"));
  QCOMPARE(Cpp::simplifiedTypeString(top->localDeclarations()[5]->abstractType(), top).remove(' '), QString("CC<constA>"));
}

typedef QList<QList<Declaration*> > ClassInstantiations;
struct DeclarationTestData
{
  DeclarationTestData() : useCount(0), specializedFrom(0) {};

  //Declaration
  int useCount;

  //TemplateDeclaration
  ClassInstantiations instantiations;
  QList<DeclarationTestData> instantiationsTestData;
  Declaration* specializedFrom;
  QList<Declaration*> specializations;
};
InstantiationInformation instantiationInfoForDeclarations(const QList<Declaration*> &templateParams)
{
  InstantiationInformation info;
  int paramCount = templateParams.size();
  for(int i = 0; i < paramCount; ++i)
  {
    if (templateParams[i])
      info.addTemplateParameter(templateParams[i]->abstractType());
    else
    {
      //Null param signifies the end of the template declarations for a given scope
      InstantiationInformation topInfo = instantiationInfoForDeclarations(templateParams.mid(i+1));
      topInfo.previousInstantiationInformation = info.indexed();
      return topInfo;
    }
  }
  return info;
}
bool validDeclaration(Declaration *decl, DeclarationTestData testData)
{
  qDebug() << "Validating Declaration:" << decl->toString();
  bool ret = true;
  if (decl->uses().size() != testData.useCount)
  {
    qDebug() << "Declaration use count doesn't match test data";
    qDebug() << "Actual:" << decl->uses().size() << "| Test data:" << testData.useCount;
    ret = false;
  }

  if (TemplateDeclaration *templateDecl = dynamic_cast<TemplateDeclaration*>(decl))
  {
    if (templateDecl->specializedFrom().data() != testData.specializedFrom)
    {
      qDebug() << "Declaration's specializedFrom doesn't match test data";
      qDebug() << "The declaration" << decl->toString();
      if (templateDecl->specializedFrom().declaration())
        qDebug() << "specializedFrom" <<  templateDecl->specializedFrom().declaration()->toString();
      qDebug() << "Actual:" << templateDecl->specializedFrom().data() << "| Test data:" << testData.specializedFrom;
      ret = false;
    }

    if (templateDecl->specializationsSize() != (uint)testData.specializations.size())
    {
      qDebug() << "Declaration's number of specializations doesn't match test data";
      qDebug() << "Actual:" << templateDecl->specializationsSize() << "| Test data:" << testData.specializations.size();
      ret = false;
    }
    for (uint i = 0; i < templateDecl->specializationsSize(); ++i)
    {
      if (!testData.specializations.contains(templateDecl->specializations()[i].data()))
      {
        qDebug() << "Declaration had specialization not found in test data";
        qDebug() << "Specialization not found:" << templateDecl->specializations()[i].data();
        ret = false;
      }
    }

    TemplateDeclaration::InstantiationsHash actualInstantiations = templateDecl->instantiations();
    if (actualInstantiations.size() != testData.instantiations.size())
    {
      qDebug() << "Declaration's number of instantiations doesn't match test data";
      qDebug() << "Actual:" << actualInstantiations.size() << "| Test data:" << testData.instantiations.size();
      ret = false;
    }
    for(int i = 0; i < testData.instantiations.size(); ++i)
    {
      IndexedInstantiationInformation testInfo = instantiationInfoForDeclarations(testData.instantiations[i]).indexed();
      if (!actualInstantiations.contains(testInfo))
      {
        qDebug() << "Declaration did not have an instantiation found in test data";
        qDebug() << "Instantiation not found in declaration:" << testInfo.information().toString();
        ret = false;
      }
      TemplateDeclaration *instantiation = actualInstantiations[testInfo];
      if (!instantiation)
      {
        qDebug() << "Invalid declaration for instantiation:" << testInfo.information().toString();
        ret = false;
      }
      else if (testData.instantiationsTestData.size())
      {
        if (!validDeclaration(dynamic_cast<Declaration*>(instantiation), testData.instantiationsTestData[i]))
        {
          qDebug() << "Instantiated declaration did not pass validation";
          qDebug() << "Invalid declaration:" << instantiation;
          ret = false;
        }
      }
    }
  }
  return ret;
}

void TestDUChain::testTemplatesSuper()
{
  QByteArray test = "\
class ClassA {}; //Decl 0, Ctxt 0\n\
class ClassB {};\n\
class ClassC {};\n\
class ClassD {};\n\
template<typename E_T1, typename E_T2>\n\
class ClassE\n\
{\n\
public:\n\
  template<typename E_A_T1, typename E_A_T2>\n\
  void E_FuncA(E_A_T1, E_A_T2)\n\
  {\n\
  }\n\
  void E_FuncB(E_T1, E_T2)\n\
  {\n\
  }\n\
};\n\
template<>\n\
template<>\n\
void ClassE<ClassA, ClassB>::E_FuncA<ClassA, ClassA>(ClassA, ClassA);\n\
template<>\n\
template<>\n\
void ClassE<ClassA, ClassB>::E_FuncA<ClassA, ClassA>(ClassA, ClassA)\n\
{\n\
}\n\
template<>\n\
void ClassE<ClassA, ClassB>::E_FuncB(ClassA, ClassB);\n\
template<>\n\
void ClassE<ClassA, ClassB>::E_FuncB(ClassA, ClassB)\n\
{\n\
}\n\
int main()\n\
{\n\
  ClassE<ClassA, ClassB> foo;\n\
  foo.E_FuncA(ClassA(), ClassA());\n\
  foo.E_FuncB(ClassA(), ClassB());\n\
  ClassE<ClassC, ClassD> foo2;\n\
  foo2.E_FuncA(ClassA(), ClassA());\n\
  foo2.E_FuncB(ClassC(), ClassD());\n\
}";
  LockedTopDUContext top = parse(test, DumpNone);
  int currentTopDecl = 0;
  //First gather all the visible declarations
  Declaration *ClassA = top->localDeclarations()[currentTopDecl++];
  Q_ASSERT(dynamic_cast<ClassDeclaration*>(ClassA));
  Declaration *ClassB = top->localDeclarations()[currentTopDecl++];
  Q_ASSERT(dynamic_cast<ClassDeclaration*>(ClassB));
  Declaration *ClassC = top->localDeclarations()[currentTopDecl++];
  Q_ASSERT(dynamic_cast<ClassDeclaration*>(ClassC));
  Declaration *ClassD = top->localDeclarations()[currentTopDecl++];
  Q_ASSERT(dynamic_cast<ClassDeclaration*>(ClassD));
  Declaration *ClassE = top->localDeclarations()[currentTopDecl++];
  Q_ASSERT(dynamic_cast<ClassDeclaration*>(ClassE));
  Q_ASSERT(dynamic_cast<TemplateDeclaration*>(ClassE));
    //Declarations in ClassE context
    int currentClassEDecl = 0;
    Declaration *E_FuncA = ClassE->internalContext()->localDeclarations()[currentClassEDecl++];
    Q_ASSERT(dynamic_cast<TemplateDeclaration*>(E_FuncA));
    Q_ASSERT(dynamic_cast<ClassFunctionDeclaration*>(E_FuncA));
    Declaration *E_FuncB = ClassE->internalContext()->localDeclarations()[currentClassEDecl++];
    Q_ASSERT(dynamic_cast<TemplateDeclaration*>(E_FuncB));
    Q_ASSERT(dynamic_cast<ClassFunctionDeclaration*>(E_FuncB));
  Declaration *E_A_B_FuncA_A_A_Decl = top->localDeclarations()[currentTopDecl++];
  Q_ASSERT(dynamic_cast<TemplateDeclaration*>(E_A_B_FuncA_A_A_Decl));
  Q_ASSERT(dynamic_cast<FunctionDeclaration*>(E_A_B_FuncA_A_A_Decl));
  Declaration *E_A_B_FuncA_A_A = top->localDeclarations()[currentTopDecl++];
  Q_ASSERT(dynamic_cast<TemplateDeclaration*>(E_A_B_FuncA_A_A));
  Q_ASSERT(dynamic_cast<FunctionDeclaration*>(E_A_B_FuncA_A_A));
  Q_ASSERT(dynamic_cast<FunctionDefinition*>(E_A_B_FuncA_A_A));
  Declaration *E_A_B_FuncBDecl = top->localDeclarations()[currentTopDecl++];
  Q_ASSERT(dynamic_cast<TemplateDeclaration*>(E_A_B_FuncBDecl));
  Declaration *E_A_B_FuncB = top->localDeclarations()[currentTopDecl++];
  Q_ASSERT(dynamic_cast<TemplateDeclaration*>(E_A_B_FuncB));

  Declaration *FuncMain = top->localDeclarations()[currentTopDecl++];
  QVERIFY(FuncMain);


  //Test for ClassE DUChain correctness
  DeclarationTestData ClassE_A_B_testData; ClassE_A_B_testData.useCount = 1;
  DeclarationTestData ClassE_C_D_testData; ClassE_C_D_testData.useCount = 1;
  DeclarationTestData ClassE_testData;
  ClassE_testData.useCount = 0;
  ClassE_testData.instantiations << (QList<Declaration*>() << ClassA << ClassB)
                                 << (QList<Declaration*>() << ClassC << ClassD);
  ClassE_testData.instantiationsTestData << ClassE_A_B_testData
                                         << ClassE_C_D_testData;
  QVERIFY(validDeclaration(ClassE, ClassE_testData));

  //Test for ClassE<ClassA::ClassB>::E_FuncA<ClassA::ClassA> explicit specialization forward-declaration
  //FIXME: FunctionDeclarations that aren't FunctionDefinitions are actually forward declarations, but aren't treated as such
  //According to the current (incorrect) model this decl should be the Declaration of E_A_B_FuncADef
  //However, it shouldn't be tested, as that's not technically correct anyhow
  //To be correct, E_A_B_FuncA_A_A_Decl should have a function to attempt to resolve it to E_A_B_FuncA_A_A_Def
  //and E_A_B_FuncA_A_A_Def needn't directly know of E_A_B_FuncA_A_A_Decl
  //This is because there could be multiple declarations or even no declarations for E_A_B_FuncA_A_A_Def
  DeclarationTestData E_A_B_FuncA_A_A_Decl_testData;
  QVERIFY(validDeclaration(E_A_B_FuncA_A_A_Decl, E_A_B_FuncA_A_A_Decl_testData));

  //Test for ClassE::E_FuncA
  DeclarationTestData E_A_B_FuncA_A_A_testData;
  E_A_B_FuncA_A_A_testData.useCount = 1;
  E_A_B_FuncA_A_A_testData.specializedFrom = E_FuncA;
  DeclarationTestData E_C_D_FuncA_A_A_testData;
  E_C_D_FuncA_A_A_testData.useCount = 1;
  DeclarationTestData E_C_D_FuncA_testData;
  DeclarationTestData E_A_B_FuncA_testData;
  DeclarationTestData E_FuncA_testData;
  E_FuncA_testData.specializations << E_A_B_FuncA_A_A;
  E_FuncA_testData.instantiations << (QList<Declaration*>() << ClassA << ClassB << 0 << ClassA << ClassA)
                                  << (QList<Declaration*>() << ClassC << ClassD << 0 << ClassA << ClassA)
                                  //These two instantiations shouldn't exist technically
                                  << (QList<Declaration*>() << ClassA << ClassB << 0)
                                  << (QList<Declaration*>() << ClassC << ClassD << 0);
  E_FuncA_testData.instantiationsTestData << E_A_B_FuncA_A_A_testData
                                          << E_C_D_FuncA_A_A_testData
                                          << E_A_B_FuncA_testData
                                          << E_C_D_FuncA_testData;
  QVERIFY(validDeclaration(E_FuncA, E_FuncA_testData));
  //Test for ClassE<ClassA::ClassB>::E_FuncA<ClassA::ClassA> explicit specialization definition specifically
  //even though it is automatically tested above... just because
  QVERIFY(validDeclaration(E_A_B_FuncA_A_A, E_A_B_FuncA_A_A_testData));

  DeclarationTestData E_A_B_FuncBDecl_testData;
  QVERIFY(validDeclaration(E_A_B_FuncBDecl, E_A_B_FuncBDecl_testData));

  //Test for ClassE::FuncA
  DeclarationTestData E_A_B_FuncB_testData;
  E_A_B_FuncB_testData.useCount = 1;
  E_A_B_FuncB_testData.specializedFrom = E_FuncB;
  DeclarationTestData E_C_D_FuncB_testData;
  E_C_D_FuncB_testData.useCount = 1;
  DeclarationTestData E_FuncB_testData;
  E_FuncB_testData.specializations << E_A_B_FuncB;
  E_FuncB_testData.instantiations << (QList<Declaration*>() << ClassA << ClassB << 0)
                                  << (QList<Declaration*>() << ClassC << ClassD << 0);
  E_FuncB_testData.instantiationsTestData << E_A_B_FuncB_testData
                                          << E_C_D_FuncB_testData;
  QVERIFY(validDeclaration(E_FuncB, E_FuncB_testData));
  //Test for ClassE<ClassA::ClassB>::E_FuncB explicit specialization definition specifically
  //even though it is automatically tested above... just because
  QVERIFY(validDeclaration(E_A_B_FuncB, E_A_B_FuncB_testData));
}


void TestDUChain::testTemplates() {
  QByteArray method("template<class T> T test(const T& t) {}; template<class T, class T2> class A {T2 a; typedef T Template1; }; class B{int b;}; class C{int c;}; template<class T>class A<B,T>{};  typedef A<B,C> D;");

  LockedTopDUContext top = parse(method, DumpNone);


  Declaration* defTest = top->localDeclarations()[0];
  QCOMPARE(defTest->identifier(), Identifier("test"));
  QVERIFY(defTest->type<FunctionType>());
  QVERIFY( isTemplateDeclaration(defTest) );

  Declaration* defClassA = top->localDeclarations()[1];
  QCOMPARE(defClassA->identifier(), Identifier("A"));
  QVERIFY(defClassA->type<CppClassType>());
  QVERIFY( isTemplateDeclaration(defClassA) );

  Declaration* defClassB = top->localDeclarations()[2];
  QCOMPARE(defClassB->identifier(), Identifier("B"));
  QVERIFY(defClassB->type<CppClassType>());
  QVERIFY( !isTemplateDeclaration(defClassB) );

  Declaration* defClassC = top->localDeclarations()[3];
  QCOMPARE(defClassC->identifier(), Identifier("C"));
  QVERIFY(defClassC->type<CppClassType>());
  QVERIFY( !isTemplateDeclaration(defClassC) );

  DUContext* classA = defClassA->internalContext();
  QVERIFY(classA);
  QVERIFY(classA->parentContext());
  QCOMPARE(classA->importedParentContexts().count(), 1); //The template-parameter context is imported
  QCOMPARE(classA->localScopeIdentifier(), QualifiedIdentifier("A"));

  DUContext* classB = defClassB->internalContext();
  QVERIFY(classB);
  QVERIFY(classB->parentContext());
  QCOMPARE(classB->importedParentContexts().count(), 0);
  QCOMPARE(classB->localScopeIdentifier(), QualifiedIdentifier("B"));

  DUContext* classC = defClassC->internalContext();
  QVERIFY(classC);
  QVERIFY(classC->parentContext());
  QCOMPARE(classC->importedParentContexts().count(), 0);
  QCOMPARE(classC->localScopeIdentifier(), QualifiedIdentifier("C"));

  ///Test getting the typedef for the unset template
  {
    Declaration* typedefDecl = findDeclaration(classA, Identifier("Template1"));
    QVERIFY(typedefDecl);
    QVERIFY(typedefDecl->isTypeAlias());
    QVERIFY(typedefDecl->abstractType());
    QVERIFY(unAliasedType(typedefDecl->abstractType()));
    DelayedType::Ptr delayed = unAliasedType(typedefDecl->abstractType()).cast<DelayedType>();
    QVERIFY(delayed);
    QCOMPARE(delayed->identifier(), IndexedTypeIdentifier("T"));
  }

  ///Test creating a template instance of class A<B,C>
  {
    Identifier ident("A");
    ident.appendTemplateIdentifier(IndexedTypeIdentifier("B"));
    ident.appendTemplateIdentifier(IndexedTypeIdentifier("C"));
    Declaration* instanceDefClassA = findDeclaration(top, ident);
    Declaration* instanceTypedefD = findDeclaration(top, Identifier("D"));
    QVERIFY(instanceTypedefD);
    QVERIFY(instanceDefClassA);
    QVERIFY(unAliasedType(instanceTypedefD->abstractType()));
    QCOMPARE(unAliasedType(instanceTypedefD->abstractType())->toString(), instanceDefClassA->abstractType()->toString() );
    //QCOMPARE(instanceTypedefD->abstractType().data(), instanceDefClassA->abstractType().data() ); Re-enable once specializations are re-used
    Cpp::TemplateDeclaration* templateDecl = dynamic_cast<Cpp::TemplateDeclaration*>(instanceDefClassA);
    QVERIFY(templateDecl);
    QVERIFY(instanceDefClassA != defClassA);
    QVERIFY(instanceDefClassA->context() == defClassA->context());
    QVERIFY(instanceDefClassA->internalContext() != defClassA->internalContext());
    QCOMPARE(instanceDefClassA->identifier(), Identifier("A<B,C>"));
    QCOMPARE(instanceDefClassA->identifier().toString(), QString("A< B, C >"));
    QVERIFY(instanceDefClassA->abstractType());
    AbstractType::Ptr t = instanceDefClassA->abstractType();
    IdentifiedType* identifiedType = dynamic_cast<IdentifiedType*>(t.data());
    QVERIFY(identifiedType);
    QVERIFY(identifiedType->declaration(top));
    kDebug() << identifiedType->declaration(top)->toString() << identifiedType->declaration(top)->range().castToSimpleRange() << instanceDefClassA->toString() << instanceDefClassA->range().castToSimpleRange();
    QCOMPARE(identifiedType->declaration(top), instanceDefClassA);
    QCOMPARE(identifiedType->qualifiedIdentifier().toString(), Identifier("A<B,C>").toString());
    QVERIFY(instanceDefClassA->internalContext());
    QVERIFY(instanceDefClassA->internalContext() != defClassA->internalContext());
    QVERIFY(instanceDefClassA->context() == defClassA->context());
    QVERIFY(instanceDefClassA->internalContext()->importedParentContexts().size() == 1);
    QVERIFY(defClassA->internalContext()->importedParentContexts().size() == 1);
    QCOMPARE(instanceDefClassA->internalContext()->importedParentContexts().front().context(0)->type(), DUContext::Template);
    QVERIFY(defClassA->internalContext()->importedParentContexts().front().context(0) != instanceDefClassA->internalContext()->importedParentContexts().front().context(0)); //The template-context has been instantiated

    QualifiedIdentifier ident2(ident);
    ident2.push(Identifier("Template1"));

    Declaration* template1InstanceDecl1 = findDeclaration(instanceDefClassA->internalContext(), Identifier("Template1"));
    QVERIFY(!template1InstanceDecl1);

    Declaration* template1InstanceDecl2 = findDeclaration(instanceDefClassA->internalContext(), Identifier("a"));
    QVERIFY(!template1InstanceDecl2);

    Declaration* template1InstanceDecl = findDeclaration(top, ident2);
    QVERIFY(!template1InstanceDecl);
  }

}

void TestDUChain::testTemplateParameters() {
  return;
  QByteArray method("template<class T, class N = T, int q = 5> class A {};");

  LockedTopDUContext top = parse(method, DumpNone);

  QCOMPARE(top->childContexts().count(), 2);
  QCOMPARE(top->childContexts()[0]->type(), DUContext::Template);
  QCOMPARE(top->childContexts()[0]->localDeclarations().count(), 3);

  Declaration* param1 = top->childContexts()[0]->localDeclarations()[0];
  QVERIFY(param1->type<CppTemplateParameterType>());

  Declaration* param2 = top->childContexts()[0]->localDeclarations()[1];
  QVERIFY(param2->type<CppTemplateParameterType>());
  TemplateParameterDeclaration* param2Decl = dynamic_cast<TemplateParameterDeclaration*>(param2);
  QVERIFY(param2Decl);
  QVERIFY(!param2Decl->defaultParameter().isEmpty());

  Declaration* param3 = top->childContexts()[0]->localDeclarations()[2];
  QVERIFY(param3->type<IntegralType>());
  TemplateParameterDeclaration* param3Decl = dynamic_cast<TemplateParameterDeclaration*>(param3);
  QVERIFY(param3Decl);
  QVERIFY(!param3Decl->defaultParameter().isEmpty());

}

void TestDUChain::testTemplateDefaultParameters() {
  QByteArray method("struct S {} ; namespace std { template<class T> class Template1 { }; } template<class _TT, typename TT2 = std::Template1<_TT> > class Template2 { typedef TT2 T1; };");

  LockedTopDUContext top = parse(method, DumpNone);

  kDebug() << "searching";
//  Declaration* memberDecl = findDeclaration(top, QualifiedIdentifier("Template2<S>::T1"));
  Declaration* memberDecl = findDeclaration(top, QualifiedIdentifier("Template2<S>::TT2"));
  QVERIFY(memberDecl);
  QVERIFY(memberDecl->abstractType());
  QVERIFY(!memberDecl->type<DelayedType>());
  QCOMPARE(memberDecl->abstractType()->toString(), QString("std::Template1< S >"));

}

void TestDUChain::testTemplates3() {
  QByteArray method("typedef int quakka; template<class T> struct Test { typedef T Value; const Value cv; const T cv2; ; typedef Value& ValueRef; typedef const ValueRef ConstValueRef; };");

  LockedTopDUContext top = parse(method, DumpNone);

  Declaration* qDecl = findDeclaration(top, QualifiedIdentifier("quakka"));
  QVERIFY(qDecl);
  QCOMPARE(qDecl->abstractType()->toString(), QString("quakka"));

  Declaration* cvDecl = findDeclaration(top, QualifiedIdentifier("Test<quakka>::cv"));
  QVERIFY(cvDecl);
  QVERIFY(cvDecl->abstractType());

  AbstractType::Ptr type = cvDecl->abstractType();
  IdentifiedType* idType = dynamic_cast<IdentifiedType*>(type.data());
  QVERIFY(idType);
  QVERIFY(idType->declaration(top));

  QVERIFY(cvDecl->abstractType()->modifiers() & AbstractType::ConstModifier);
  QVERIFY(TypeUtils::unAliasedType(cvDecl->abstractType())->modifiers() & AbstractType::ConstModifier);

  QCOMPARE(unAliasedType(cvDecl->abstractType())->toString(), QString("const int"));
  Declaration* cv2Decl = findDeclaration(top, QualifiedIdentifier("Test<quakka>::cv2"));
  QVERIFY(cv2Decl);
  QVERIFY(cv2Decl->abstractType());
  QVERIFY(cv2Decl->abstractType()->modifiers() & AbstractType::ConstModifier);
  QCOMPARE(cv2Decl->abstractType()->toString(), QString("const quakka"));
  QCOMPARE(unAliasedType(cv2Decl->abstractType())->toString(), QString("const int"));
  QVERIFY(TypeUtils::unAliasedType(cv2Decl->abstractType())->modifiers() & AbstractType::ConstModifier);

  {
    Declaration* cvrDecl = findDeclaration(top, QualifiedIdentifier("Test<quakka>::ConstValueRef"));
    QVERIFY(cvrDecl);

    AbstractType::Ptr type = cvrDecl->abstractType();
    IdentifiedType* idType = dynamic_cast<IdentifiedType*>(type.data());
    QVERIFY(idType);
    QVERIFY(idType->declaration(top));

    QVERIFY(cvrDecl->abstractType());
    QVERIFY(unAliasedType(cvrDecl->abstractType())->modifiers() & AbstractType::ConstModifier);
    QCOMPARE(realType(cvrDecl->abstractType(), 0)->toString(), QString("const int"));
    QCOMPARE(targetType(cvrDecl->abstractType(), 0)->toString(), QString("const int"));
    TypeAliasType::Ptr alias = cvrDecl->abstractType().cast<TypeAliasType>();
    QVERIFY(alias);
    QVERIFY(alias->type());
    QCOMPARE(targetTypeKeepAliases(Cpp::shortenTypeForViewing(cvrDecl->abstractType()), 0, 0)->toString(), QString("const quakka"));
    //When the target is a typedef type, the duchain does not know whether it should write "const" before or behind, so it puts it behind "quakka"
    QCOMPARE(Cpp::shortenTypeForViewing(cvrDecl->abstractType())->toString(), QString("quakka const&"));
    QVERIFY(TypeUtils::unAliasedType(cvrDecl->abstractType())->modifiers() & AbstractType::ConstModifier);
  }
  {
    Declaration* cvrDecl = findDeclaration(top, QualifiedIdentifier("Test<quakka*>::ConstValueRef"));
    QVERIFY(cvrDecl);
    QVERIFY(cvrDecl->abstractType());
    QVERIFY(unAliasedType(cvrDecl->abstractType())->modifiers() & AbstractType::ConstModifier);
    QCOMPARE(realType(cvrDecl->abstractType(), 0)->toString(), QString("quakka* const"));
    TypeAliasType::Ptr alias = cvrDecl->abstractType().cast<TypeAliasType>();
    QVERIFY(alias);
    QVERIFY(alias->type());
    QCOMPARE(Cpp::shortenTypeForViewing(cvrDecl->abstractType())->toString(), QString("quakka* const&"));
    QVERIFY(TypeUtils::unAliasedType(cvrDecl->abstractType())->modifiers() & AbstractType::ConstModifier);

  }
  {
    QByteArray method("template<class T> struct Cnt { typedef T Val; }; struct Item; template<class Value> struct Freqto { struct Item { typedef Value Value2; }; struct Pattern : public Cnt<Item> { }; };");

    LockedTopDUContext top = parse(method, DumpNone);
    QCOMPARE(top->childContexts().count(), 4);
    QCOMPARE(top->childContexts()[3]->childContexts().count(), 2);

    //The import should have been delayed, since it needs 'Item'
    QVERIFY(top->childContexts()[3]->childContexts()[1]->owner());
    ClassDeclaration* classDecl = dynamic_cast<ClassDeclaration*>(top->childContexts()[3]->childContexts()[1]->owner());
    QVERIFY(classDecl);
    QCOMPARE(classDecl->baseClassesSize(), 1u);
    QVERIFY(top->childContexts()[3]->childContexts()[1]->importedParentContexts().isEmpty());
    QVERIFY(classDecl->baseClasses()[0].baseClass.type<DelayedType>());
    kDebug() << classDecl->baseClasses()[0].baseClass.abstractType()->toString();
    Declaration* val2Decl = findDeclaration(top, QualifiedIdentifier("Freqto<int>::Pattern::Val::Value2"));
    QVERIFY(val2Decl);
    QCOMPARE(unAliasedType(val2Decl->abstractType())->toString(), QString("int"));

  }
}

void TestDUChain::testTemplates4()
{
  {
    QByteArray method("template<class A> class Temp { typedef A Mem; }; class B {class A { typedef int AMember; }; }; ");

    LockedTopDUContext top = parse(method, DumpNone);

    QCOMPARE(top->childContexts().count(), 3);
    Declaration* memDecl = findDeclaration(top->childContexts()[2], QualifiedIdentifier("Temp<A>::Mem"));;
    QVERIFY(memDecl);
    QCOMPARE(unAliasedType(memDecl->abstractType())->toString(), QString("B::A"));
    QVERIFY(findDeclaration(top->childContexts()[2], QualifiedIdentifier("Temp<A>::Mem::AMember")));

  }
  {
    QByteArray method("template<class T> struct Cnt { typedef T Val; }; struct Item; template<class Value> struct Freqto { struct Item { typedef Value Value2; }; struct Pattern : public Cnt<Item> { }; };");

    LockedTopDUContext top = parse(method, DumpNone);
    QCOMPARE(top->childContexts().count(), 4);
    QCOMPARE(top->childContexts()[3]->childContexts().count(), 2);

    //The import should have been delayed, since it needs 'Item'
    QVERIFY(top->childContexts()[3]->childContexts()[1]->owner());
    ClassDeclaration* classDecl = dynamic_cast<ClassDeclaration*>(top->childContexts()[3]->childContexts()[1]->owner());
    QVERIFY(classDecl);
    QCOMPARE(classDecl->baseClassesSize(), 1u);
    QVERIFY(top->childContexts()[3]->childContexts()[1]->importedParentContexts().isEmpty());
    QVERIFY(classDecl->baseClasses()[0].baseClass.type<DelayedType>());
    kDebug() << classDecl->baseClasses()[0].baseClass.abstractType()->toString();
    Declaration* val2Decl = findDeclaration(top, QualifiedIdentifier("Freqto<int>::Pattern::Val::Value2"));
    QVERIFY(val2Decl);
    QCOMPARE(unAliasedType(val2Decl->abstractType())->toString(), QString("int"));

  }
}

void TestDUChain::testTemplates2() {
  QByteArray method("struct S {} ; template<class TT> class Base { struct Alloc { typedef TT& referenceType; }; }; template<class T> struct Class : public Base<T> { typedef typename Base<T>::Alloc Alloc; typedef typename Alloc::referenceType reference; reference member; }; Class<S*&> instance;");

  LockedTopDUContext top = parse(method, DumpNone);

  QVERIFY(top->childContexts().count() > 2);
  QCOMPARE(top->childContexts()[1]->localDeclarations().count(), 1);
  QVERIFY(!top->childContexts()[1]->localDeclarations()[0]->type<TypeAliasType>());
  QVERIFY(top->childContexts().count() == 5);
  QVERIFY(top->childContexts()[4]->localDeclarations().count() > 1);

  QVERIFY(top->childContexts()[4]->localDeclarations()[0]->type<TypeAliasType>());
  QVERIFY(top->childContexts()[4]->localDeclarations()[1]->type<TypeAliasType>());
  QVERIFY(top->childContexts()[4]->localDeclarations()[0]->type<TypeAliasType>()->type().cast<DelayedType>());
  QVERIFY(top->childContexts()[4]->localDeclarations()[1]->type<TypeAliasType>()->type().cast<DelayedType>());
  QVERIFY(top->childContexts()[4]->localDeclarations()[2]->type<DelayedType>());

  Declaration* memberDecl;

  kDebug() << "checking member";

  memberDecl = findDeclaration(top, QualifiedIdentifier("Class<S>::member"));
  QVERIFY(memberDecl);
  QVERIFY(unAliasedType(memberDecl->abstractType()));
  QCOMPARE(unAliasedType(memberDecl->abstractType())->toString(), QString("S&"));

  memberDecl = findDeclaration(top, QualifiedIdentifier("instance"));
  QVERIFY(memberDecl);
  QVERIFY(memberDecl->abstractType());
  QCOMPARE(memberDecl->abstractType()->toString(), QString("Class< S*& >"));

//   memberDecl = findDeclaration(top, QualifiedIdentifier("Class<S>::Alloc<S>::referenceType"));
//   QVERIFY(memberDecl);
//   QVERIFY(memberDecl->abstractType());
//   QCOMPARE(memberDecl->abstractType()->toString(), QString("S&"/*));

  memberDecl = findDeclaration(top, QualifiedIdentifier("Class<S*>::member"));
  QVERIFY(memberDecl);
  QVERIFY(unAliasedType(memberDecl->abstractType()));
  QCOMPARE(unAliasedType(memberDecl->abstractType())->toString(), QString("S*&"));

}

void TestDUChain::testSpecializationSelection()
{
  QByteArray method("template<class T1> struct Foo { void normal() {} };\n"
                    "template<class T1> struct Foo<const T1> { void typeIsConst() {} };\n"
                    "template<class T1> struct Foo<volatile T1> { void typeIsVolatile() {} };\n"
                    "template<class T1> struct Foo<const volatile T1> { void typeIsConstVolatile() {} };\n"
                    "template<class T1> struct Foo<T1*> { void typeIsPtr() {} };\n"
                    "template<class T1> struct Foo<T1**> { void typeIsPtrPtr() {} };\n"
                    "template<class T1> struct Foo<const T1*> { void typeIsConstPtr() {} };\n"
                    "template<class T1> struct Foo<const T1**> { void typeIsConstPtrPtr() {} };\n"
                    "template<class T1> struct Foo<T1&&> { void typeIsRValue() {} };\n"
                    "template<class T1> struct Foo<const T1&&> { void typeIsConstRValue() {} };\n"
                    "template<class T1> struct Foo<T1[]> { void typeIsArray() {} };\n"
                    "template<class T1> struct Foo<const T1[]> { void typeIsConstArray() {} };\n"
                    "template<class T1> struct Foo<const T1*&&> { void typeIsConstPtrRValue() {} };\n"
                    "template<class T1> struct Foo<const T1* const &&> { void typeIsConstPtrConstRValue() {} };\n");
  LockedTopDUContext top = parse(method, DumpNone);
  QVERIFY(findDeclaration(top, QualifiedIdentifier("Foo<int>::normal")));
  QVERIFY(findDeclaration(top, QualifiedIdentifier("Foo<const int>::typeIsConst")));
  QVERIFY(findDeclaration(top, QualifiedIdentifier("Foo<volatile int>::typeIsVolatile")));
  QVERIFY(findDeclaration(top, QualifiedIdentifier("Foo<const volatile int>::typeIsConstVolatile")));
  QVERIFY(findDeclaration(top, QualifiedIdentifier("Foo<int*>::typeIsPtr")));
  QVERIFY(findDeclaration(top, QualifiedIdentifier("Foo<const int*>::typeIsConstPtr")));
  QVERIFY(findDeclaration(top, QualifiedIdentifier("Foo<int&&>::typeIsRValue")));
  QVERIFY(findDeclaration(top, QualifiedIdentifier("Foo<const int&&>::typeIsConstRValue")));
  QVERIFY(findDeclaration(top, QualifiedIdentifier("Foo<const int***>::typeIsPtrPtr")));
  QVERIFY(findDeclaration(top, QualifiedIdentifier("Foo<const int**>::typeIsConstPtrPtr")));
  QVERIFY(findDeclaration(top, QualifiedIdentifier("Foo<int[]>::typeIsArray")));
  QVERIFY(findDeclaration(top, QualifiedIdentifier("Foo<const int[]>::typeIsConstArray")));
  QVERIFY(findDeclaration(top, QualifiedIdentifier("Foo<const int*&&>::typeIsConstPtrRValue")));
  QVERIFY(findDeclaration(top, QualifiedIdentifier("Foo<const int*const&&>::typeIsConstPtrConstRValue")));
  QVERIFY(findDeclaration(top, QualifiedIdentifier("Foo<Foo<int>>::normal")));
}

void TestDUChain::testSpecializationSelection2()
{
  QByteArray method("template<class T1> struct Simple {};\n"
                    "template<class T1> struct Simple<T1&> {};\n"
                    "template<class T1, class T2> struct Foo { void normal() {} };\n"
                    "template<class T1> struct Foo<int, T1> { void normal2() {} };\n"
                    "template<class T1> struct Foo<T1&, int> { void normal3() {} };\n"
                    "template<class T1> struct Foo<Simple<T1>, int> { void normal4() {} };\n"
                    "template<class T1> struct Foo<int, Simple<T1&>> { void normal5() {} };\n");
  LockedTopDUContext top = parse(method, DumpNone);
  QVERIFY(findDeclaration(top, QualifiedIdentifier("Foo<char, int>::normal")));
  QVERIFY(findDeclaration(top, QualifiedIdentifier("Foo<int, int>::normal2")));
  QVERIFY(findDeclaration(top, QualifiedIdentifier("Foo<int&, int>::normal3")));
  QVERIFY(findDeclaration(top, QualifiedIdentifier("Foo<Simple<int>, int>::normal4")));
  QVERIFY(findDeclaration(top, QualifiedIdentifier("Foo<int, Simple<int&>>::normal5")));
}

void TestDUChain::testTemplatesRebind() {
  QByteArray method("struct A {}; struct S {typedef A Value;} ; template<class TT> class Base { template<class T> struct rebind { typedef Base<T> other; }; typedef TT Type; }; template<class T> class Class { typedef Base<T>::rebind<T>::other::Type MemberType; MemberType member; Base<T>::template rebind<T>::other::Type member2; T::Value value; };");

  LockedTopDUContext top = parse(method, DumpNone);

  QCOMPARE(top->childContexts().count(), 6);
  QCOMPARE(top->childContexts()[3]->childContexts().count(), 2);
  QCOMPARE(top->childContexts()[3]->childContexts()[1]->localDeclarations().count(), 1);
  {
  QVERIFY(findDeclaration(top, QualifiedIdentifier("Base<S>")));
  QVERIFY(!findDeclaration(top, QualifiedIdentifier("Base<S>"))->type<DelayedType>());
  QVERIFY(findDeclaration(top, QualifiedIdentifier("Base<S>::rebind<A>")));
  QVERIFY(!findDeclaration(top, QualifiedIdentifier("Base<S>::rebind<A>::other"))->type<DelayedType>());
  QVERIFY(findDeclaration(top, QualifiedIdentifier("Base<S>::rebind<A>::other::Type")));
  QVERIFY(!findDeclaration(top, QualifiedIdentifier("Base<S>::rebind<A>::other::Type"))->type<DelayedType>());

  Declaration* memberDecl = findDeclaration(top, QualifiedIdentifier("Base<S>::rebind<A>::other::Type"));
  QVERIFY(memberDecl);
  QVERIFY(memberDecl->abstractType());
  QVERIFY(memberDecl->abstractType());
  QVERIFY(unAliasedType(memberDecl->abstractType()));
  QCOMPARE(unAliasedType(memberDecl->abstractType())->toString(), QString("A"));
  }

  Declaration* memberDecl = findDeclaration(top, QualifiedIdentifier("Class<S>::member"));
  QVERIFY(memberDecl);
  QVERIFY(memberDecl->abstractType());
  QVERIFY(unAliasedType(memberDecl->abstractType()));
  QCOMPARE(unAliasedType(memberDecl->abstractType())->toString(), QString("S"));

  Declaration* member3Decl = findDeclaration(top, QualifiedIdentifier("Class<S>::value"));
  QVERIFY(member3Decl);
  QVERIFY(member3Decl->abstractType());
  QVERIFY(unAliasedType(member3Decl->abstractType()));
  QCOMPARE(unAliasedType(member3Decl->abstractType())->toString(), QString("A"));

  Declaration* member2Decl = findDeclaration(top, QualifiedIdentifier("Class<S>::member2"));
  QVERIFY(member2Decl);
  QVERIFY(unAliasedType(member2Decl->abstractType()));
  QCOMPARE(unAliasedType(member2Decl->abstractType())->toString(), QString("S"));

}

void TestDUChain::testTemplatesRebind2() {
  QByteArray method("struct A {}; struct S {typedef A Value;} ;template<class T> class Test { Test(); }; template<class T> class Class { typedef typename T::Value Value; typename T::Value value; typedef Test<Value> ValueClass; Test<const Value> ValueClass2;};");

  LockedTopDUContext top = parse(method, DumpNone);

  QList<Declaration*> constructors = TypeUtils::getConstructors( top->localDeclarations()[2]->abstractType().cast<CppClassType>(), top );
  QCOMPARE(constructors.size(), 1);
  OverloadResolver resolution( DUContextPointer(top->localDeclarations()[2]->internalContext()), TopDUContextPointer(top) );
  QVERIFY(resolution.resolveConstructor( OverloadResolver::ParameterList() ));

  QVERIFY(top->childContexts().count() >= 6);
  QCOMPARE(top->childContexts()[5]->localDeclarations().count(), 4);
  AbstractType::Ptr valueType = top->childContexts()[5]->localDeclarations()[0]->abstractType();
  QVERIFY(containsDelayedType(valueType));
  QVERIFY(containsDelayedType(top->childContexts()[5]->localDeclarations()[1]->abstractType()));
  QVERIFY(containsDelayedType(top->childContexts()[5]->localDeclarations()[2]->abstractType()));
  QVERIFY(containsDelayedType(top->childContexts()[5]->localDeclarations()[3]->abstractType()));

  Declaration* valueAliasDecl = findDeclaration(top, QualifiedIdentifier("Class<S>::Value"));
  QVERIFY(valueAliasDecl);
  TypeAliasType::Ptr alias = valueAliasDecl->type<TypeAliasType>();
  QVERIFY(alias);
  QVERIFY(alias->type());
  QVERIFY(!alias->type().cast<DelayedType>());
  QCOMPARE(unAliasedType(alias.cast<AbstractType>())->toString(), QString("A"));
  kDebug() << "aliased type:" << alias->type()->toString();
  kDebug() << "typedef type:" << alias->toString();
  kDebug() << "un-aliased type:" << unAliasedType(alias.cast<AbstractType>())->toString();

  Declaration* member5Decl = findDeclaration(top, QualifiedIdentifier("Class<S>::ValueClass2"));
  QVERIFY(member5Decl);
  AbstractType::Ptr type = unAliasedType(member5Decl->abstractType());
  QVERIFY(type);
  QCOMPARE(type->toString(), QString("Test< S::Value >")); ///@todo This will fail once we parse "const" correctly, change it to "Test< const A >" then

  Declaration* member4Decl = findDeclaration(top, QualifiedIdentifier("Class<S>::ValueClass"));
  QVERIFY(member4Decl);
  QVERIFY(unAliasedType(member4Decl->abstractType()));
  QCOMPARE(unAliasedType(member4Decl->abstractType())->toString(), QString("Test< S::Value >"));

  Declaration* member3Decl = findDeclaration(top, QualifiedIdentifier("Class<S>::value"));
  QVERIFY(member3Decl);
  QVERIFY(unAliasedType(member3Decl->abstractType()));
  QCOMPARE(unAliasedType(member3Decl->abstractType())->toString(), QString("A"));

}

void TestDUChain::testForwardDeclaration()
{
  QByteArray method("class Test; Test t; class Test {int i; class SubTest; }; Test::SubTest t2; class Test::SubTest{ int i;};");

  LockedTopDUContext top = parse(method, DumpNone);

  QVERIFY(top->inSymbolTable());
  QCOMPARE(top->localDeclarations().count(), 4); //Test::SubTest is in a prefix context
  QCOMPARE(top->childContexts().count(), 2); //Test::SubTest is in a prefix context
  QCOMPARE(top->childContexts()[1]->localDeclarations().count(), 1); //Test::SubTest is in a prefix context

  QVERIFY(dynamic_cast<ForwardDeclaration*>(top->localDeclarations()[0]));
  QVERIFY(top->localDeclarations()[0]->inSymbolTable());
  QVERIFY(top->localDeclarations()[1]->inSymbolTable());
  QVERIFY(top->localDeclarations()[2]->inSymbolTable());
  QVERIFY(top->localDeclarations()[3]->inSymbolTable());
  QVERIFY(!top->localDeclarations()[2]->isForwardDeclaration());

  QCOMPARE(top->localDeclarations()[0]->additionalIdentity(), top->localDeclarations()[2]->additionalIdentity());
  QVERIFY(!dynamic_cast<TemplateDeclaration*>(top->localDeclarations()[0]));
  QVERIFY(!dynamic_cast<TemplateDeclaration*>(top->localDeclarations()[2]));

  CppClassType::Ptr type1 = top->localDeclarations()[0]->type<CppClassType>();
  kDebug() << typeid(*top->localDeclarations()[1]->abstractType()).name();
  CppClassType::Ptr type2 = top->localDeclarations()[1]->type<CppClassType>();
  CppClassType::Ptr type3 = top->localDeclarations()[2]->type<CppClassType>();
  CppClassType::Ptr type4 = top->localDeclarations()[3]->type<CppClassType>();
  CppClassType::Ptr type5 = top->childContexts()[1]->localDeclarations()[0]->type<CppClassType>();


  QCOMPARE(top->localDeclarations()[0]->kind(), Declaration::Type);
  QCOMPARE(top->localDeclarations()[1]->kind(), Declaration::Instance);
  QCOMPARE(top->localDeclarations()[2]->kind(), Declaration::Type);
  QCOMPARE(top->localDeclarations()[3]->kind(), Declaration::Instance);
  QCOMPARE(top->childContexts()[1]->localDeclarations()[0]->kind(), Declaration::Type);
  QVERIFY(type1);
  QVERIFY(type2);
  QVERIFY(type3);
  QVERIFY(type4);
  QVERIFY(type5);

  Declaration* TestDecl = top->localDeclarations()[2];
  QVERIFY(TestDecl->internalContext());
  QCOMPARE(TestDecl->internalContext()->localDeclarations().count(), 2);

  CppClassType::Ptr subType = TestDecl->internalContext()->localDeclarations()[1]->type<CppClassType>();
  QVERIFY(subType);

  QCOMPARE(subType->declaration(0)->abstractType()->indexed(), type5->indexed());
  QCOMPARE(type1->indexed(), type2->indexed());
  QCOMPARE(type1->declaration(top), type2->declaration(top));
  QVERIFY(type1->equals(type3.data()));
  QVERIFY(type3->equals(type1.data()));
  QCOMPARE(type1->declaration(0)->abstractType()->indexed(), type3->indexed());
  kDebug() << typeid(*type3->declaration(top)).name();
  kDebug() << typeid(*type1->declaration(top)).name();
  QCOMPARE(type1->declaration(top)->logicalInternalContext(0), type3->declaration(top)->internalContext());
  QCOMPARE(type2->declaration(top)->logicalInternalContext(0), type3->declaration(top)->internalContext());

  kDebug() << subType->qualifiedIdentifier().toString(); //declaration(0)->toString();
  kDebug() << type5->qualifiedIdentifier().toString(); //declaration(0)->toString();

}

void TestDUChain::testCaseUse()
{
  QByteArray method("enum Bla { Val }; char* c; int a; void test() { switch(a) { case Val: a += 1; break; } delete c; }   ");

  LockedTopDUContext top = parse(method, DumpNone);

  QCOMPARE(top->localDeclarations().count(), 4);
  QVERIFY(top->localDeclarations()[0]->internalContext());
  QCOMPARE(top->localDeclarations()[0]->internalContext()->localDeclarations().count(), 1);
  QCOMPARE(top->localDeclarations()[0]->internalContext()->localDeclarations()[0]->uses().count(), 1);
  QCOMPARE(top->localDeclarations()[1]->uses().count(), 1);
  QCOMPARE(top->localDeclarations()[0]->internalContext()->localDeclarations()[0]->uses().begin()->count(), 1);
  QCOMPARE(top->localDeclarations()[1]->uses().begin()->count(), 1);

}

void TestDUChain::testSizeofUse()
{
  QByteArray method("class C{}; const unsigned int i = sizeof(C);");

  LockedTopDUContext top = parse(method, DumpNone);

  QCOMPARE(top->localDeclarations().count(), 2);
  QCOMPARE(top->localDeclarations()[0]->uses().count(), 1);

}

void TestDUChain::testDefinitionUse()
{
  QByteArray method("class A{}; class C : public A{ void test(); }; C::test() {} ");

  LockedTopDUContext top = parse(method, DumpNone);

  QCOMPARE(top->localDeclarations().count(), 3);
  QCOMPARE(top->localDeclarations()[0]->uses().count(), 1);
  QCOMPARE(top->localDeclarations()[1]->uses().count(), 1);
}

void TestDUChain::testOperatorUses()
{
  {
    QByteArray method("template<class T> struct Fruk { Fruk<T>& operator[](int); }; Fruk<int> f; void test(){ const int mog; Fruk q (f[mog]); }");

    LockedTopDUContext top = parse(method);

    QCOMPARE(top->childContexts().count(), 4);
    QCOMPARE(top->childContexts()[3]->localDeclarations().size(), 2);
    QCOMPARE(top->childContexts()[3]->localDeclarations()[0]->uses().size(), 1);

  }
  {
    QByteArray method("struct S { bool operator() () const {}  };void test() { S s; s(); S()(); } ");

    LockedTopDUContext top = parse(method, DumpNone);

    QCOMPARE(top->localDeclarations().count(), 2);
    QCOMPARE(top->localDeclarations()[0]->uses().size(), 1);
    QCOMPARE(top->localDeclarations()[0]->uses().begin()->size(), 2);
    QCOMPARE(top->childContexts().count(), 3);
    QCOMPARE(top->childContexts()[0]->localDeclarations().count(), 1);
    QCOMPARE(top->childContexts()[0]->localDeclarations()[0]->uses().size(), 1);
    QCOMPARE(top->childContexts()[0]->localDeclarations()[0]->uses().begin()->size(), 2);

  }
  {
    QByteArray method("struct S { S operator() () const {}; S(int) {};  };void test() { S s(1); s(); S(1)()(); } ");

    LockedTopDUContext top = parse(method, DumpNone);

    QCOMPARE(top->localDeclarations().count(), 2);
    QCOMPARE(top->localDeclarations()[0]->uses().size(), 1);
    QCOMPARE(top->localDeclarations()[0]->uses().begin()->size(), 3);
    QCOMPARE(top->childContexts().count(), 3);
    QCOMPARE(top->childContexts()[0]->localDeclarations().count(), 2);
    QCOMPARE(top->childContexts()[0]->localDeclarations()[0]->uses().size(), 1);
    QCOMPARE(top->childContexts()[0]->localDeclarations()[0]->uses().begin()->size(), 3);
    QCOMPARE(top->childContexts()[0]->localDeclarations()[1]->uses().size(), 1);
    QCOMPARE(top->childContexts()[0]->localDeclarations()[1]->uses().begin()->size(), 2);
    QCOMPARE(top->childContexts()[0]->localDeclarations()[1]->uses().begin()->at(0).castToSimpleRange(), KTextEditor::Range(0, 68, 0, 69));
    QCOMPARE(top->childContexts()[0]->localDeclarations()[1]->uses().begin()->at(1).castToSimpleRange(), KTextEditor::Range(0, 79, 0, 80));

  }
  {
    //                 0         1         2         3         4         5
    //                 012345678901234567890123456789012345678901234567890123456789
    QByteArray method("struct foo { bool operator==(const foo&){} };\n"
                      "int main() { foo t1; foo t2;\n"
                      // not valid in global context, hence put it into main
                      "bool b1 = t1 == t2;\n"
                      "bool b2 = t1.operator==(t2); }");

    LockedTopDUContext top = parse(method);
    QCOMPARE(top->localDeclarations().count(), 2);
    QCOMPARE(top->childContexts().first()->localDeclarations().size(), 1);
    QCOMPARE(top->childContexts().first()->localDeclarations().first()->uses().count(), 1);
    QCOMPARE(top->childContexts().first()->localDeclarations().first()->uses().begin()->size(), 2);
    QCOMPARE(top->childContexts().first()->localDeclarations().first()->uses().begin()->at(0), RangeInRevision(2, 13, 2, 15));
    QCOMPARE(top->childContexts().first()->localDeclarations().first()->uses().begin()->at(1), RangeInRevision(3, 13, 3, 23));

  }
  {
    //                 0         1         2         3         4         5
    //                 012345678901234567890123456789012345678901234567890123456789
    QByteArray method("struct foo { foo& operator=(const foo&){} };\n"
                      "int main() { foo t1; foo t2 = t1;\n"
                      // not valid in global context, hence put it into main
                      "t1.operator=(t2); return 0; }");

    LockedTopDUContext top = parse(method, DumpNone);
    QCOMPARE(top->localDeclarations().count(), 2);
    QCOMPARE(top->childContexts().first()->localDeclarations().size(), 1);
    QCOMPARE(top->childContexts().first()->localDeclarations().first()->uses().count(), 1);
    QCOMPARE(top->childContexts().first()->localDeclarations().first()->uses().begin()->size(), 2);
    QCOMPARE(top->childContexts().first()->localDeclarations().first()->uses().begin()->at(0), RangeInRevision(1, 28, 1, 29));
    QCOMPARE(top->childContexts().first()->localDeclarations().first()->uses().begin()->at(1), RangeInRevision(2, 3, 2, 12));

  }
}

void TestDUChain::testForwardDeclaration2()
{
  QByteArray method("class Test; Test t; class Test {int i; class SubTest; }; class Test; Test::SubTest t2; class Test::SubTest{ int i;};");

  LockedTopDUContext top = parse(method, DumpNone);

  QCOMPARE(top->localDeclarations().count(), 5);
  QCOMPARE(top->childContexts().count(), 2);
  QCOMPARE(top->childContexts()[1]->localDeclarations().count(), 1);

  QCOMPARE(top->childContexts()[1]->scopeIdentifier(), QualifiedIdentifier("Test")); //This is the prefix-context around Test::SubTest

  QVERIFY(dynamic_cast<ForwardDeclaration*>(top->localDeclarations()[0]));

  CppClassType::Ptr type1 = top->localDeclarations()[0]->type<CppClassType>();
  CppClassType::Ptr type2 = top->localDeclarations()[1]->type<CppClassType>();
  CppClassType::Ptr type3 = top->localDeclarations()[2]->type<CppClassType>();
  CppClassType::Ptr type4 = top->localDeclarations()[4]->type<CppClassType>();
  CppClassType::Ptr type5 = top->childContexts()[1]->localDeclarations()[0]->type<CppClassType>();
  CppClassType::Ptr type12 = top->localDeclarations()[3]->type<CppClassType>();

  QCOMPARE(top->localDeclarations()[0]->kind(), Declaration::Type);
  QCOMPARE(top->localDeclarations()[1]->kind(), Declaration::Instance);
  QCOMPARE(top->localDeclarations()[2]->kind(), Declaration::Type);
  QCOMPARE(top->localDeclarations()[3]->kind(), Declaration::Type);
  QCOMPARE(top->localDeclarations()[4]->kind(), Declaration::Instance);
  QCOMPARE(top->childContexts()[1]->localDeclarations()[0]->kind(), Declaration::Type);

  QVERIFY(type1);
  QVERIFY(type12);
  QVERIFY(type2);
  QVERIFY(type3);
  QVERIFY(type4);
  QVERIFY(type5);

  Declaration* TestDecl = top->localDeclarations()[2];
  QVERIFY(TestDecl->internalContext());
  QCOMPARE(TestDecl->internalContext()->localDeclarations().count(), 2);

  CppClassType::Ptr subType = TestDecl->internalContext()->localDeclarations()[1]->type<CppClassType>();
  QVERIFY(subType);

  QCOMPARE(type1->declaration(0)->abstractType()->indexed(), type2->declaration(0)->abstractType()->indexed());
  QCOMPARE(type2->declaration(0)->abstractType()->indexed(), type3->indexed());
  QCOMPARE(type1->declaration(0)->abstractType()->indexed(), type12->declaration(0)->abstractType()->indexed());
  kDebug() << type4->qualifiedIdentifier().toString();
  kDebug() << type4->declaration(0)->toString();
  QCOMPARE(type4->declaration(0)->abstractType()->indexed(), type5->indexed());
  QCOMPARE(type3->declaration(top)->internalContext()->scopeIdentifier(true), QualifiedIdentifier("Test"));
  QCOMPARE(type5->declaration(top)->internalContext()->scopeIdentifier(true), QualifiedIdentifier("Test::SubTest"));
  QCOMPARE(type3->declaration(top)->qualifiedIdentifier(), QualifiedIdentifier("Test"));
  QCOMPARE(type5->declaration(top)->qualifiedIdentifier(), QualifiedIdentifier("Test::SubTest"));

  ///@todo think about this
  QCOMPARE(type5->declaration(top)->identifier(), Identifier("SubTest"));
  QVERIFY(subType->equals(type5.data()));
  QVERIFY(type5->equals(subType.data()));
  kDebug() << type5->toString() << type4->toString();
  kDebug() << type4->qualifiedIdentifier().toString() << type5->qualifiedIdentifier().toString();
  QVERIFY(type4->equals(type5.data()));
  QVERIFY(type5->equals(type4.data()));
  kDebug() << subType->toString();
  QCOMPARE(subType->declaration(0)->abstractType()->indexed(), type5->indexed());

}

void TestDUChain::testForwardDeclaration3()
{
  QByteArray method("namespace B {class Test;} B::Test t; namespace B { class Test {int i; class SubTest; };} B::Test::SubTest t2; namespace B {class Test::SubTest{ int i;};}");

  LockedTopDUContext top = parse(method, DumpNone);

  QCOMPARE(top->localDeclarations().count(), 5);
  QCOMPARE(top->childContexts().count(), 3);

  QVERIFY(dynamic_cast<ForwardDeclaration*>(top->childContexts()[0]->localDeclarations()[0]));

  ForwardDeclaration* forwardDecl = static_cast<ForwardDeclaration*>(top->childContexts()[0]->localDeclarations()[0]);
  kDebug() << forwardDecl->toString();
  QVERIFY(forwardDecl->resolve(0));
  QCOMPARE(forwardDecl->resolve(0), top->childContexts()[1]->localDeclarations()[0]);

  CppClassType::Ptr type1 = top->childContexts()[0]->localDeclarations()[0]->type<CppClassType>();
  CppClassType::Ptr type2 = top->localDeclarations()[1]->type<CppClassType>();
  CppClassType::Ptr type3 = top->childContexts()[1]->localDeclarations()[0]->type<CppClassType>();
  CppClassType::Ptr type4 = top->localDeclarations()[3]->type<CppClassType>();
  CppClassType::Ptr type5 = top->childContexts()[2]->childContexts()[0]->localDeclarations()[0]->type<CppClassType>();

  QCOMPARE(top->childContexts()[2]->localScopeIdentifier(), QualifiedIdentifier("B"));
  QCOMPARE(top->childContexts()[2]->childContexts()[0]->type(), DUContext::Helper);
  QCOMPARE(top->childContexts()[2]->childContexts()[0]->localScopeIdentifier(), QualifiedIdentifier("Test"));



  QVERIFY(type1);
  QVERIFY(type2);
  QVERIFY(type3);
  QVERIFY(type4);
  QVERIFY(type5);

  Declaration* TestDecl = top->childContexts()[1]->localDeclarations()[0];
  QVERIFY(TestDecl->internalContext());
  QCOMPARE(TestDecl->internalContext()->localDeclarations().count(), 2);
  CppClassType::Ptr subType = TestDecl->internalContext()->localDeclarations()[1]->type<CppClassType>();
  QVERIFY(subType);

  QCOMPARE(type1->indexed(), type2->indexed());
  QCOMPARE(type2->declaration(top)->abstractType()->indexed(), type3->indexed());
  QCOMPARE(subType->declaration(top)->abstractType()->indexed(), type4->declaration(top)->abstractType()->indexed());
  kDebug() << type4->declaration(top)->qualifiedIdentifier().toString() << type5->qualifiedIdentifier().toString();
  QCOMPARE(type4->declaration(top)->abstractType()->indexed(), type5->indexed());

}

void TestDUChain::testForwardDeclaration4()
{
  QByteArray method("class Forward;\n"
                    "class Test\n"
                    "{\n"
                    "    virtual Test a(Forward) const=0;\n"
                    "    virtual Forward b(Forward) const=0;\n"
                    "    virtual Forward c(Forward);\n"
                    "    virtual Test d(Forward);\n"
                    "};");

  LockedTopDUContext top = parse(method, DumpNone);

  QCOMPARE(top->localDeclarations().count(), 2);
  QCOMPARE(top->childContexts().count(), 1);

  QVERIFY(dynamic_cast<ForwardDeclaration*>(top->localDeclarations()[0]));

  ForwardDeclaration* forwardDecl = static_cast<ForwardDeclaration*>(top->localDeclarations()[0]);

  QCOMPARE(forwardDecl->uses().size(), 1);
  QCOMPARE(forwardDecl->uses().begin()->size(), 6);
  QCOMPARE(forwardDecl->uses().begin()->at(0), RangeInRevision(3, 19, 3, 26));
  QCOMPARE(forwardDecl->uses().begin()->at(1), RangeInRevision(4, 12, 4, 19));
  QCOMPARE(forwardDecl->uses().begin()->at(2), RangeInRevision(4, 22, 4, 29));
  QCOMPARE(forwardDecl->uses().begin()->at(3), RangeInRevision(5, 12, 5, 19));
  QCOMPARE(forwardDecl->uses().begin()->at(4), RangeInRevision(5, 22, 5, 29));
  QCOMPARE(forwardDecl->uses().begin()->at(5), RangeInRevision(6, 19, 6, 26));

}

void TestDUChain::testTemplateForwardDeclaration()
{
  QByteArray method("class B{}; template<class T = B>class Test; Test<B> t; template<class T = B>class Test {}; ");

  LockedTopDUContext top = parse(method, DumpNone);

  QCOMPARE(top->localDeclarations().count(), 4);

  QVERIFY(top->localDeclarations()[1]->internalContext());

  QVERIFY(dynamic_cast<ForwardDeclaration*>(top->localDeclarations()[1]));

  CppClassType::Ptr type1 = top->localDeclarations()[1]->type<CppClassType>();
  CppClassType::Ptr type2 = top->localDeclarations()[2]->type<CppClassType>();
  CppClassType::Ptr type3 = top->localDeclarations()[3]->type<CppClassType>();

  QVERIFY(type1);
  QVERIFY(type2);
  QVERIFY(type3);

  TemplateDeclaration* temp1Decl = dynamic_cast<TemplateDeclaration*>(type1->declaration(top));
  QVERIFY(temp1Decl);
  TemplateDeclaration* temp2Decl = dynamic_cast<TemplateDeclaration*>(type2->declaration(top));
  QVERIFY(temp2Decl);
  TemplateDeclaration* temp3Decl = dynamic_cast<TemplateDeclaration*>(type3->declaration(top));
  QVERIFY(temp3Decl);

  TemplateDeclaration* temp1DeclResolved = dynamic_cast<TemplateDeclaration*>(type1->declaration(top));
  QVERIFY(temp1DeclResolved);
  TemplateDeclaration* temp2DeclResolved = dynamic_cast<TemplateDeclaration*>(type2->declaration(top));
  QVERIFY(temp2DeclResolved);

  QVERIFY(dynamic_cast<Declaration*>(temp1DeclResolved)->type<CppClassType>());
  QVERIFY(dynamic_cast<Declaration*>(temp2DeclResolved)->type<CppClassType>());

  QCOMPARE(temp2Decl->instantiatedFrom(), temp1Decl);
  QCOMPARE(temp2DeclResolved->instantiatedFrom(), temp1DeclResolved);

  QVERIFY(type2->declaration(0)->abstractType().data());
  QVERIFY(type2->declaration(0)->type<CppClassType>().data());
  QCOMPARE(temp2DeclResolved->instantiatedFrom(), temp3Decl);

  QualifiedIdentifier t("Test<>");
  kDebug() << "searching" << t;

  Declaration* decl = findDeclaration(top, QualifiedIdentifier("Test<>"));
  QVERIFY(decl);
  QCOMPARE(decl->abstractType()->toString(), QString("Test< B >"));

}

void TestDUChain::testTemplateForwardDeclaration2()
{
  QByteArray method("class B{}; template<class T = B, class Q = B, class R = B>class Test; Test<B> t; template<class T, class Q, class R>class Test { T a; Q b; R c;}; ");

  LockedTopDUContext top = parse(method, DumpNone);

  QCOMPARE(top->localDeclarations().count(), 4);

  QVERIFY(top->localDeclarations()[1]->internalContext());

  QVERIFY(dynamic_cast<ForwardDeclaration*>(top->localDeclarations()[1]));

  CppClassType::Ptr type1 = top->localDeclarations()[1]->type<CppClassType>();
  CppClassType::Ptr type2 = top->localDeclarations()[2]->type<CppClassType>();
  CppClassType::Ptr type3 = top->localDeclarations()[3]->type<CppClassType>();

  QVERIFY(type1);
  QVERIFY(type2);
  QVERIFY(type3);

  QCOMPARE(type1->declaration(0)->abstractType()->indexed(), type3->indexed());

  TemplateDeclaration* temp1Decl = dynamic_cast<TemplateDeclaration*>(type1->declaration(top));
  QVERIFY(temp1Decl);
  TemplateDeclaration* temp2Decl = dynamic_cast<TemplateDeclaration*>(type2->declaration(top));
  QVERIFY(temp2Decl);
  Declaration* temp2DeclForward = dynamic_cast<Declaration*>(type2->declaration(top));
  QVERIFY(temp2DeclForward);
  TemplateDeclaration* temp3Decl = dynamic_cast<TemplateDeclaration*>(type3->declaration(top));
  QVERIFY(temp3Decl);
  QCOMPARE(temp2Decl->instantiatedFrom(), temp1Decl);
  QCOMPARE(dynamic_cast<TemplateDeclaration*>(temp2DeclForward)->instantiatedFrom(), temp3Decl);

  Declaration* decl = findDeclaration(top, QualifiedIdentifier("Test<>"));
  QVERIFY(decl);
  QVERIFY(decl->internalContext());
  Declaration* aDecl = findDeclaration(decl->logicalInternalContext(0), QualifiedIdentifier("a"));
  QVERIFY(aDecl);
  Declaration* bDecl = findDeclaration(decl->logicalInternalContext(0), QualifiedIdentifier("b"));
  QVERIFY(bDecl);
  Declaration* cDecl = findDeclaration(decl->logicalInternalContext(0), QualifiedIdentifier("c"));
  QVERIFY(cDecl);

}

void TestDUChain::testUses()
{
  QByteArray method(
    "class GenericArgument\n"
    "{\n"
    "  public:\n"
    "    GenericArgument() {}\n"
    "    GenericArgument( const char*, const void* ) {}\n"
    "};\n"
    "\n"
    "template <class T>\n"
    "class Argument : public GenericArgument\n"
    "{\n"
    "  public:\n"
    "    Argument( const char* name, const T &value )\n"
    "      : GenericArgument( name, static_cast<const void*>( &value ) )\n"
    "    {}\n"
    "};\n"
    "\n"
    "class A\n"
    "{\n"
    "  public:\n"
    "    A()\n"
    "    {\n"
    "      A::invokeMethod( this, \"hello\", Argument<bool>( \"test\", true ) );\n"
    "    }\n"
    "\n"
    "    void invokeMethod( A*, const char*, int foo = 0, const GenericArgument &arg = GenericArgument() ) {}\n"
    "    void invokeMethod( A*, const char*, const GenericArgument& ) {}\n"
    "};\n"
  );

  LockedTopDUContext top = parse(method);

  QCOMPARE(top->childContexts().size(), 4);
  QCOMPARE(top->childContexts().at(0)->type(), DUContext::Class);
  QCOMPARE(top->childContexts().at(1)->type(), DUContext::Template);
  QCOMPARE(top->childContexts().at(2)->type(), DUContext::Class);
  QCOMPARE(top->childContexts().at(3)->type(), DUContext::Class);

  QList<Declaration*> decls = top->findDeclarations(QualifiedIdentifier("A::invokeMethod"));
  QCOMPARE(decls.count(), 2);

  // only declaration 2 is used, check this now
  QCOMPARE(decls.at( 0 )->uses().count(), 0);
  QCOMPARE(decls.at( 1 )->uses().count(), 1);

}

void TestDUChain::testCtorTypes()
{
  QByteArray method(
    "class A\n"
    "{\n"
    "  public:\n"
    "    A() {}\n"
    "    A( int ) {}\n"
    "    A( int* ) {}\n"
    "    A( int, int ) {}\n"
    "};\n"
  );
  LockedTopDUContext top = parse(method);

  QVector< Declaration* > ctors = top->childContexts().first()->localDeclarations();

  QList< QPair<IndexedType, IndexedString> > encountered;
  QMap< QPair<IndexedType, IndexedString>, int > encountered2;

  for ( int i = 0; i < ctors.size(); ++i ) {
    for ( int j = i + 1; j < ctors.size(); ++j ) {
      kDebug() << "comparing type of " << ctors[i]->toString() << "with" << ctors[j]->toString();
      QVERIFY(ctors[i]->indexedType() != ctors[j]->indexedType());
    }
    QList< Declaration* > decs = top->childContexts().first()->findLocalDeclarations(
        ctors[i]->identifier(), CursorInRevision::invalid(), 0, ctors[i]->abstractType(), DUContext::OnlyFunctions);
    QCOMPARE(decs.count(), 1);

    QPair<IndexedType, IndexedString> key = qMakePair(ctors[i]->indexedType(), ctors[i]->identifier().identifier());
    QVERIFY(!encountered.contains(key));
    encountered << key;

    // everything works, but this fails:
    QVERIFY(!encountered2.contains(key));
    encountered2.insert(key, 0);
  }
}

void TestDUChain::testConst()
{
  {
    QByteArray method("class A{}; const char* a; const char& b; char* const & c; char* const d; const A e; const A* f; A* const g;");

    LockedTopDUContext top = parse(method, DumpNone);

    QCOMPARE(top->localDeclarations().size(), 8);
    PointerType::Ptr a = top->localDeclarations()[1]->type<PointerType>();
    QVERIFY(a);
    QVERIFY(!(a->modifiers() & AbstractType::ConstModifier));
    IntegralType::Ptr a2 = a->baseType().cast<IntegralType>();
    QVERIFY(a2);
    QVERIFY(a2->modifiers() & AbstractType::ConstModifier);

    ReferenceType::Ptr b = top->localDeclarations()[2]->type<ReferenceType>();
    QVERIFY(b);
    QVERIFY(!(b->modifiers() & AbstractType::ConstModifier));
    IntegralType::Ptr b2 = b->baseType().cast<IntegralType>();
    QVERIFY(b2);
    QVERIFY(b2->modifiers() & AbstractType::ConstModifier);

    ReferenceType::Ptr c = top->localDeclarations()[3]->type<ReferenceType>();
    QVERIFY(c);
    QVERIFY(!(c->modifiers() & AbstractType::ConstModifier));
    PointerType::Ptr c2 = c->baseType().cast<PointerType>();
    QVERIFY(c2);
    QVERIFY(c2->modifiers() & AbstractType::ConstModifier);
    IntegralType::Ptr c3 = c2->baseType().cast<IntegralType>();
    QVERIFY(c3);
    QVERIFY(!(c3->modifiers() & AbstractType::ConstModifier));

    PointerType::Ptr d = top->localDeclarations()[4]->type<PointerType>();
    QVERIFY(d);
    QVERIFY(d->modifiers() & AbstractType::ConstModifier);
    IntegralType::Ptr d2 = d->baseType().cast<IntegralType>();
    QVERIFY(d2);
    QVERIFY(!(d2->modifiers() & AbstractType::ConstModifier));

    CppClassType::Ptr e = top->localDeclarations()[5]->type<CppClassType>();
    QVERIFY(e);
    QVERIFY(e->modifiers() & AbstractType::ConstModifier);

    PointerType::Ptr f = top->localDeclarations()[6]->type<PointerType>();
    QVERIFY(f);
    QVERIFY(!(f->modifiers() & AbstractType::ConstModifier));
    CppClassType::Ptr f2 = f->baseType().cast<CppClassType>();
    QVERIFY(f2);
    QVERIFY(f2->modifiers() & AbstractType::ConstModifier);

    PointerType::Ptr g = top->localDeclarations()[7]->type<PointerType>();
    QVERIFY(g);
    QVERIFY(g->modifiers() & AbstractType::ConstModifier);
    CppClassType::Ptr g2 = g->baseType().cast<CppClassType>();
    QVERIFY(g2);
    QVERIFY(!(g2->modifiers() & AbstractType::ConstModifier));
  }
  {
    QByteArray method("class A; template<class T> class B; B<const A*> ca;B<A* const> cb;");

    LockedTopDUContext top = parse(method, DumpNone);

    QCOMPARE(top->localDeclarations().size(), 4);
    QCOMPARE(top->localDeclarations()[2]->abstractType()->toString().trimmed(), QString("B< const A* >"));
    QCOMPARE(top->localDeclarations()[3]->abstractType()->toString().trimmed(), QString("B< A* const >"));
  }
  {
    QByteArray method("class A; A* a = const_cast<A*>(bla);");

    LockedTopDUContext top = parse(method, DumpNone);

    QCOMPARE(top->localDeclarations().size(), 2);
  }
  {
    QByteArray method("class C;const C& c;");

    LockedTopDUContext top = parse(method, DumpNone);

    QCOMPARE(top->localDeclarations().size(), 2);
    QVERIFY(top->localDeclarations()[1]->type<ReferenceType>());
    QVERIFY(top->localDeclarations()[1]->type<ReferenceType>()->baseType());
    QVERIFY(top->localDeclarations()[1]->type<ReferenceType>()->baseType()->modifiers() & AbstractType::ConstModifier);
    kDebug() << top->localDeclarations()[1]->type<ReferenceType>()->toString();
  }}

void TestDUChain::testDeclarationId()
{
  QByteArray method("template<class T> class C { template<class T2> class C2{}; }; ");

  LockedTopDUContext top = parse(method, DumpNone);

  QVERIFY(top->inSymbolTable());
  QCOMPARE(top->localDeclarations().count(), 1);
  QVERIFY(top->localDeclarations()[0]->internalContext());
  QVERIFY(top->localDeclarations()[0]->inSymbolTable());
  QCOMPARE(top->localDeclarations()[0]->internalContext()->localDeclarations().count(), 1);

  QCOMPARE(top->childContexts().count(), 2);
  QCOMPARE(top->childContexts()[1]->localDeclarations().count(), 1);
  QVERIFY(top->childContexts()[1]->localDeclarations()[0]->inSymbolTable());
  //kDebug() << "pointer of C2:" << top->childContexts()[1]->localDeclarations()[0];
  Declaration* decl = findDeclaration(top, QualifiedIdentifier("C<int>::C2<float>"));
  QVERIFY(decl);
  kDebug() << decl->toString();
  kDebug() << decl->qualifiedIdentifier().toString();
  DeclarationId id = decl->id();
  QVERIFY(top->localDeclarations()[0]->internalContext());
//   kDebug() << "id:" << id.m_direct << id.m_specialization << "indirect:" << id.indirect.m_identifier.index << id.indirect.m_additionalIdentity << "direct:" << *((uint*)(&id.direct)) << *(((uint*)(&id.direct))+1);
  Declaration* declAgain = id.getDeclaration(top);
  QVERIFY(!id.isDirect());
  QVERIFY(declAgain);
  QCOMPARE(declAgain->qualifiedIdentifier().toString(), decl->qualifiedIdentifier().toString());
  QCOMPARE(declAgain, decl);
  //kDebug() << declAgain->qualifiedIdentifier().toString();
  //kDebug() << declAgain->toString();
  QCOMPARE(declAgain, decl);

}

void TestDUChain::testFileParse()
{
  //QSKIP("Unwanted", SkipSingle);

  //QFile file("/opt/kde4/src/kdevelop/languages/cpp/duchain/tests/files/membervariable.cpp");
  QFile file("/opt/kde4/src/kdevelop/languages/csharp/parser/csharp_parser.cpp");
  //QFile file("/opt/kde4/src/kdevelop/plugins/outputviews/makewidget.cpp");
  //QFile file("/opt/kde4/src/kdelibs/kate/part/katecompletionmodel.h");

  //QFile file("/opt/kde4/src/kdevelop/lib/kdevbackgroundparser.cpp");
  //QFile file("/opt/qt-copy/src/gui/kernel/qwidget.cpp");
  QVERIFY( file.open( QIODevice::ReadOnly ) );

  QByteArray fileData = file.readAll();
  file.close();
  QString contents = QString::fromUtf8( fileData.constData() );
  rpp::Preprocessor preprocessor;
  rpp::pp pp(&preprocessor);

  QByteArray preprocessed = stringFromContents(pp.processFile("anonymous", fileData));

  LockedTopDUContext top = parse(preprocessed, DumpNone);

}

void TestDUChain::testAutoTypeIntegral_data()
{
  QTest::addColumn<QString>("code");
  QTest::addColumn<uint>("datatype");
  QTest::addColumn<bool>("constness");
  QTest::addColumn<QString>("string");

  QTest::newRow("int") << "auto x = 1;" << (uint) IntegralType::TypeInt << false << "int";
  QTest::newRow("double") << "auto x = 1.0;" << (uint) IntegralType::TypeDouble << false << "double";
  QTest::newRow("bool") << "auto x = false;" << (uint) IntegralType::TypeBoolean << false << "bool";
  QTest::newRow("const-int-var") << "int a = 1; const auto x = a;" << (uint) IntegralType::TypeInt << true << "const int";
}

void TestDUChain::testAutoTypeIntegral()
{
  QFETCH(QString, code);
  QFETCH(uint, datatype);
  QFETCH(bool, constness);
  QFETCH(QString, string);

  LockedTopDUContext top = parse(code.toLocal8Bit());
  QVERIFY(top);
  DUChainReadLocker lock;
  QVERIFY(top->problems().isEmpty());

  QVERIFY(top->localDeclarations().count() >= 1);
  Declaration* dec = top->findLocalDeclarations(Identifier("x")).first();
  QVERIFY(dec);
  IntegralType::Ptr type = dec->abstractType().cast<IntegralType>();
  QVERIFY(type);
  QCOMPARE(type->dataType(), datatype);
  QCOMPARE((bool) (type->modifiers() & AbstractType::ConstModifier), constness);
  QCOMPARE(type->toString(), string);
}

void TestDUChain::testAutoTypes()
{
  LockedTopDUContext top = parse("struct Foo{}; int main() {\n"
                                 "  auto v1 = new Foo;"
                                 "  auto v2 = Foo;"
                                 "  int tmp1 = 0; auto v3 = &tmp1;"
// TODO: support this, when including <initializer_list>
//                                  "  auto v4 = {1,2};"
//                                  "  auto v5 = {1.0,2.0};"
                                 "}\n");
  QVERIFY(top);
  DUChainReadLocker lock;
  QVERIFY(top->problems().isEmpty());

  DUContext* ctx = top->childContexts().last();
  {
    Declaration* dec = ctx->findDeclarations(Identifier("v1")).first();
    PointerType::Ptr type = dec->abstractType().cast<PointerType>();
    QVERIFY(type);
    StructureType::Ptr structType = type->baseType().cast<StructureType>();
    QVERIFY(structType);
    QCOMPARE(structType->qualifiedIdentifier().toString(), QString("Foo"));
  }
  {
    Declaration* dec = ctx->findDeclarations(Identifier("v2")).first();
    StructureType::Ptr type = dec->abstractType().cast<StructureType>();
    QEXPECT_FAIL("", "It's a delayed type, not a structure type...", Continue);
    QVERIFY(type);
//TODO:     QCOMPARE(type->qualifiedIdentifier().toString(), QString("Foo"));
  }
  {
    Declaration* dec = ctx->findDeclarations(Identifier("v3")).first();
    PointerType::Ptr type = dec->abstractType().cast<PointerType>();
    QVERIFY(type);
    IntegralType::Ptr intType = type->baseType().cast<IntegralType>();
    QVERIFY(intType);
    QCOMPARE(intType->dataType(), (uint) IntegralType::TypeInt);
  }
}

void TestDUChain::testCommentAfterFunctionCall()
{
  // testcase for bug https://bugs.kde.org/show_bug.cgi?id=241793
  
  LockedTopDUContext top = parse("class View;\n"
                                 "void setView(View* m_view) {\n"
                                 "  setView(0);\n"
                                 "  setView(m_view); //\n"
                                 "}\n");
  QVERIFY(top);
  DUChainReadLocker lock;
  QVERIFY(top->problems().isEmpty());

  QCOMPARE(top->localDeclarations().size(), 2);
  QCOMPARE(top->childContexts().size(), 2);

  QCOMPARE(top->childContexts().first()->localDeclarations().size(), 1);
  Declaration* m_view = top->childContexts().first()->localDeclarations().first();

  QVERIFY(top->childContexts().last()->localDeclarations().isEmpty());
  QCOMPARE(m_view->uses().size(), 1);
}

void TestDUChain::testNestedNamespace()
{
  // see bug: https://bugs.kde.org/show_bug.cgi?id=273658

  //                                        1         2         3
  //                               123456789012345678901234567890
  LockedTopDUContext top = parse( "namespace v8 {\n"
                                  "  struct Isolate { int bar(); };\n"
                                  "  namespace internal {\n"
                                  "    struct Isolate { int foo(); };\n"
                                  "    void function() {\n"
                                  "      Isolate a;\n"   // this should be v8::internal::Isolate, but kdevelop thinks it is v8::Isolate
                                  "      a.foo();\n"
                                  "    }\n"
                                  "  }\n"
                                  "}\n", DumpNone );
  QVERIFY(top);
  DUChainReadLocker lock;
  QVERIFY(top->problems().isEmpty());

  // namespace v8
  QCOMPARE(top->childContexts().size(), 1);
  QCOMPARE(top->localDeclarations().size(), 1);

  DUContext* v8Ctx = top->childContexts().at(0);
  QCOMPARE(v8Ctx->localDeclarations().size(), 2);

  Declaration* v8IsolateDec = v8Ctx->localDeclarations().first();
  QCOMPARE(v8IsolateDec->qualifiedIdentifier().toString(), QString("v8::Isolate"));

  DUContext* v8InternalCtx = v8Ctx->childContexts().last();
  QCOMPARE(v8InternalCtx->localDeclarations().size(), 2);

  Declaration* v8InternalIsolateDec = v8InternalCtx->localDeclarations().first();
  QCOMPARE(v8InternalIsolateDec->qualifiedIdentifier().toString(), QString("v8::internal::Isolate"));

  DUContext* v8InternalFunctionCtx = v8InternalCtx->childContexts().last();
  QCOMPARE(v8InternalFunctionCtx->localDeclarations().size(), 1);

  Declaration* aDec = v8InternalFunctionCtx->localDeclarations().first();
  QVERIFY(aDec->abstractType()->equals(v8InternalIsolateDec->abstractType().constData()));

  QEXPECT_FAIL("", "uses are still associated incorreclty, probably to be fixed in TypeASTVisitor::visitSimpleTypeSpecifier", Abort);
  QVERIFY(v8IsolateDec->uses().isEmpty());
  QVERIFY(!v8InternalIsolateDec->uses().isEmpty());
  QCOMPARE(v8InternalIsolateDec->uses().size(), 1);
  QCOMPARE(v8InternalIsolateDec->uses().begin()->size(), 1);
  QCOMPARE(v8InternalIsolateDec->uses().begin()->first().start.line, 5);
}

void TestDUChain::testPointerToMember()
{
  //                                         1         2         3
  //                                123456789012345678901234567890
  LockedTopDUContext top = parse(  "struct AA {"
                                 "\n  int j;"
                                 "\n};"
                                 "\nstruct BB{"
                                 "\n  int AA::* pj;"
                                 "\n};"
                                 "\nvoid f(int AA::* par){"
                                 "\n  BB b;"
                                 "\n  int AA::* BB::* ppj=&BB::pj;"
                                 "\n  b.*ppj=par;"
                                 "\n}",DumpAll
                           );
  QVERIFY(top);
  DUChainReadLocker lock;
  QVERIFY(top->problems().isEmpty());
  QCOMPARE(top->childContexts().size(),4);
  QCOMPARE(top->localDeclarations().size(),3);

  QCOMPARE(top->localDeclarations().at(0)->uses().begin()->size(),3);
  QCOMPARE(top->localDeclarations().at(1)->uses().begin()->size(),3);

  QCOMPARE(top->localDeclarations().at(0)->uses().begin()->at(0),RangeInRevision(4,6,4,8));
  QCOMPARE(top->localDeclarations().at(0)->uses().begin()->at(1),RangeInRevision(6,11,6,13));
  QCOMPARE(top->localDeclarations().at(0)->uses().begin()->at(2),RangeInRevision(8,6,8,8));

  QCOMPARE(top->localDeclarations().at(1)->uses().begin()->at(0),RangeInRevision(7,2,7,4));
  QCOMPARE(top->localDeclarations().at(1)->uses().begin()->at(1),RangeInRevision(8,12,8,14));
  QCOMPARE(top->localDeclarations().at(1)->uses().begin()->at(2),RangeInRevision(8,23,8,25));

  {
    DUContext* ctx = top->childContexts().at(1);
    Declaration* dec = ctx->localDeclarations().first();
    PtrToMemberType::Ptr type = dec->abstractType().cast<PtrToMemberType>();
    QVERIFY(type);
    StructureType::Ptr structType = type->classType().cast<StructureType>();
    QVERIFY(structType);
    QCOMPARE(structType->qualifiedIdentifier().toString(), QString("AA"));
  }
  {
    DUContext* ctx = top->childContexts().at(3);
    Declaration* dec = ctx->localDeclarations().at(1);
    PtrToMemberType::Ptr type = dec->abstractType().cast<PtrToMemberType>();

    {
      QVERIFY(type);
      StructureType::Ptr structType = type->classType().cast<StructureType>();
      QVERIFY(structType);
      QCOMPARE(structType->qualifiedIdentifier().toString(), QString("BB"));
    }

    PtrToMemberType::Ptr ptype = type->baseType().cast<PtrToMemberType>();
    {
      QVERIFY(ptype);
      StructureType::Ptr structType = ptype->classType().cast<StructureType>();
      QVERIFY(structType);
      QCOMPARE(structType->qualifiedIdentifier().toString(), QString("AA"));
    }
  }

}

void TestDUChain::testMemberPtrCrash()
{
  QByteArray code(
  "template<typename T>\n"
  "class A{};\n"
  "class B{};\n"
  "class C{};\n"
  "A<B C::*> x;\n");
  LockedTopDUContext top = parse(code, DumpNone);
}

void TestDUChain::testDeclarationHasUses()
{
  QByteArray method(
    "int a,b,c,d;\n"
    "void f() {"
    "  if(a) {"
    "    b++;"
    "  }"
    "}"
  );
  LockedTopDUContext top = parse(method);

  QCOMPARE(top->childContexts().first()->findDeclarations(KDevelop::QualifiedIdentifier("a")).first()->hasUses(), true);
  QCOMPARE(top->childContexts().first()->findDeclarations(KDevelop::QualifiedIdentifier("b")).first()->hasUses(), true);
  QCOMPARE(top->childContexts().first()->findDeclarations(KDevelop::QualifiedIdentifier("c")).first()->hasUses(), false);
  QCOMPARE(top->childContexts().first()->findDeclarations(KDevelop::QualifiedIdentifier("d")).first()->hasUses(), false);
}

void TestDUChain::testInitListRegressions()
{
  {
  // as see in /usr/include/c++/4.6.1/bits/stl_bvector.h
    QByteArray code(
      "#define __CHAR_BIT__ 8\n"
      "typedef unsigned long _Bit_type;\n"
      "enum { _S_word_bit = int(__CHAR_BIT__ * sizeof(_Bit_type)) };\n"
    );

    LockedTopDUContext top = parse(code);
    QVERIFY(top);
    QVERIFY(top->problems().isEmpty());
  }
}
void TestDUChain::testBug269352()
{
  // see also: https://bugs.kde.org/show_bug.cgi?id=269352
  QByteArray code(
    "class X {}; class Y {};\n"
    "template <typename> class A;\n"
    "template <typename, typename> struct B;\n"
    "template <typename T1>\n"
    "struct B<T1, Y> : B<A<T1>, X> {};\n"
    // crucial: same typename like class above above
    "template <typename A> struct B<A, X> {};\n"
  );

  LockedTopDUContext top = parse(code, DumpNone);
  QVERIFY(top);
  QVERIFY(top->problems().isEmpty());
  Declaration *structB = top->localDeclarations()[3];
  TemplateDeclaration *structBTemplate = dynamic_cast<TemplateDeclaration*>(structB);
  QVERIFY(structBTemplate);
  QEXPECT_FAIL("", "There should be zero instantiations, only the specializations", Continue);
  QVERIFY(structBTemplate->instantiations().size() == 0);
  //For now, at least there shouldn't be more than 1
  QVERIFY(structBTemplate->instantiations().size() < 2);
  QVERIFY(structBTemplate->specializationsSize() == 2);
  Declaration *structBSpec = top->localDeclarations()[4];
  TemplateDeclaration *structBSpecTemplate = dynamic_cast<TemplateDeclaration*>(structBSpec);
  QVERIFY(structBSpecTemplate);
  QVERIFY(structBSpecTemplate->instantiations().size() == 0);
  QVERIFY(structBSpecTemplate->specializationsSize() == 0);
  Declaration *structBSpec2 = top->localDeclarations()[5];
  TemplateDeclaration *structBSpecTemplate2 = dynamic_cast<TemplateDeclaration*>(structBSpec2);
  QVERIFY(structBSpecTemplate2);
  QVERIFY(structBSpecTemplate2->instantiations().size() == 0);
  QVERIFY(structBSpecTemplate2->specializationsSize() == 0);
}

void TestDUChain::testRenameClass()
{
  QByteArray codeBefore(
    "class A { enum { Foo = 1 }; };"
  );

  TopDUContext* top = parse(codeBefore, DumpDUChain);
  {
    DUChainReadLocker lock;
    QVERIFY(top);
    QVERIFY(top->problems().isEmpty());
  }

  QByteArray codeAfter(
    "class B { enum { Foo = 1 }; };"
  );

  parse(codeAfter, DumpDUChain, top);
  DUChainReadLocker lock;
  QVERIFY(top);
  QVERIFY(top->problems().isEmpty());
  QCOMPARE(top->localDeclarations().size(), 1);
  QCOMPARE(top->localDeclarations().first()->identifier().toString(), QString("B"));
  QCOMPARE(top->childContexts().size(), 1);
  QCOMPARE(top->childContexts().first()->localScopeIdentifier().toString(), QString("B"));
}

void TestDUChain::testQProperty()
{
  LockedTopDUContext top = parse(
    "class QString {};\n"
    "class A {\n"
    "  __qt_property__(QString a READ a WRITE setA NOTIFY aChanged)\n"
    "public:\n"
    "  QString a();\n"
    "  void setA(const QString&);\n"
    "__qt_signals__:\n"
    "  void aChanged(QString);\n"
    "};\n");

  QVERIFY(top);
  QVERIFY(top->problems().isEmpty());
  QCOMPARE(top->localDeclarations().size(), 2);
  QCOMPARE(top->childContexts().size(), 2);
  Declaration* QStringDecl = top->localDeclarations().first();
  QCOMPARE(QStringDecl->uses().size(), 1);
  QCOMPARE(QStringDecl->uses().begin()->size(), 4);
  QCOMPARE(QStringDecl->uses().begin()->first(), RangeInRevision(2, 18, 2, 25));
  QVector<Declaration*> decls = top->childContexts().last()->localDeclarations();
  QCOMPARE(decls.size(), 3);
  QCOMPARE(decls.at(0)->toString(), QLatin1String("QString a ()"));
  QCOMPARE(decls.at(0)->uses().size(), 1);
  QCOMPARE(decls.at(0)->uses().begin()->size(), 1);
  QCOMPARE(decls.at(0)->uses().begin()->first(), RangeInRevision(2, 33, 2, 34));
  QCOMPARE(decls.at(1)->toString(), QLatin1String("void setA (const QString&)"));
  QCOMPARE(decls.at(1)->uses().size(), 1);
  QCOMPARE(decls.at(1)->uses().begin()->size(), 1);
  QCOMPARE(decls.at(1)->uses().begin()->first(), RangeInRevision(2, 41, 2, 45));
  QCOMPARE(decls.at(2)->toString(), QLatin1String("void aChanged (QString)"));
  QCOMPARE(decls.at(2)->uses().size(), 1);
  QCOMPARE(decls.at(2)->uses().begin()->size(), 1);
  QCOMPARE(decls.at(2)->uses().begin()->first(), RangeInRevision(2, 53, 2, 61));
}
<|MERGE_RESOLUTION|>--- conflicted
+++ resolved
@@ -2422,11 +2422,7 @@
   }
   operators.append("}\n");
 
-<<<<<<< HEAD
-  LockedTopDUContext top( parse(operators.toLatin1(), DumpAll) );
-=======
-  LockedTopDUContext top( parse(operators.toAscii()) );
->>>>>>> f5a2edcb
+  LockedTopDUContext top( parse(operators.toLatin1() ) );
 
   QCOMPARE(top->childContexts().count(), 3);
 
