/* This file is part of KDevelop
    Copyright 2006 Hamish Rodda <rodda@kde.org>
    Copyright 2007-2009 David Nolden <david.nolden.kdevelop@art-master.de>

   This library is free software; you can redistribute it and/or
   modify it under the terms of the GNU Library General Public
   License version 2 as published by the Free Software Foundation.

   This library is distributed in the hope that it will be useful,
   but WITHOUT ANY WARRANTY; without even the implied warranty of
   MERCHANTABILITY or FITNESS FOR A PARTICULAR PURPOSE.  See the GNU
   Library General Public License for more details.

   You should have received a copy of the GNU Library General Public License
   along with this library; see the file COPYING.LIB.  If not, write to
   the Free Software Foundation, Inc., 51 Franklin Street, Fifth Floor,
   Boston, MA 02110-1301, USA.
*/

#include "test_duchain.h"

#include <QTest>
#include <QWidget>

#include "declarationbuilder.h"
#include "usebuilder.h"
#include "cpptypes.h"
#include "templateparameterdeclaration.h"
#include "cppeditorintegrator.h"
#include "dumptypes.h"
#include "environmentmanager.h"
#include "typeutils.h"
#include "templatedeclaration.h"
#include "tokens.h"
#include "qtfunctiondeclaration.h"
#include "sourcemanipulation.h"

#include "rpp/chartools.h"
#include "rpp/pp-engine.h"
#include "rpp/preprocessor.h"

#include <language/duchain/duchain.h>
#include <language/duchain/duchainlock.h>
#include <language/duchain/topducontext.h>
#include <language/duchain/forwarddeclaration.h>
#include <language/duchain/functiondefinition.h>
#include <language/duchain/declarationid.h>
#include <language/duchain/declaration.h>
#include <language/duchain/dumpdotgraph.h>
#include <language/duchain/dumpchain.h>
#include <language/duchain/indexedstring.h>
#include <language/duchain/classdeclaration.h>
#include <language/duchain/types/alltypes.h>
#include <language/duchain/persistentsymboltable.h>
#include <language/duchain/codemodel.h>
#include <language/duchain/navigation/abstractnavigationwidget.h>
#include <language/duchain/duchainutils.h>

#include <language/codegen/coderepresentation.h>
#include <language/editor/documentrange.h>

#include <typeinfo>

#include <tests/testhelpers.h>
#include <tests/testcore.h>

using namespace KTextEditor;
using namespace TypeUtils;
using namespace KDevelop;
using namespace Cpp;
using namespace Utils;

QTEST_MAIN(TestDUChain)

Declaration* getDeclaration( AbstractType::Ptr base, TopDUContext* top ) {
  if( !base ) return 0;

  IdentifiedType* idType = dynamic_cast<IdentifiedType*>(base.unsafeData());
  if( idType ) {
    return idType->declaration(top);
  } else {
    return 0;
  }
}

#define TEST_FILE_PARSE_ONLY if (testFileParseOnly) QSKIP("Skip", SkipSingle);
TestDUChain::TestDUChain()
{
  testFileParseOnly = false;
}

void TestDUChain::initTestCase()
{
  noDef = 0;

  initShell();

  file1 = "file:///media/data/kdedev/4.0/kdevelop/languages/cpp/parser/duchain.cpp";
  file2 = "file:///media/data/kdedev/4.0/kdevelop/languages/cpp/parser/dubuilder.cpp";

  topContext = new TopDUContext(IndexedString(file1.pathOrUrl()), RangeInRevision(CursorInRevision(0,0),CursorInRevision(25,0)));
  DUChainWriteLocker lock(DUChain::lock());

  DUChain::self()->addDocumentChain(topContext);

  typeVoid = AbstractType::Ptr(new IntegralType(IntegralType::TypeVoid))->indexed();
  typeInt = AbstractType::Ptr(new IntegralType(IntegralType::TypeInt))->indexed();
  AbstractType::Ptr s(new IntegralType(IntegralType::TypeInt));
  s->setModifiers(AbstractType::ShortModifier);
  typeShort = s->indexed();
}

void TestDUChain::cleanupTestCase()
{
  //Just a few tests so there is always something cleared away
  QualifiedIdentifier id("test_bla12310915205342");
  IndexedQualifiedIdentifier indexedId(id);
  DelayedType::Ptr delayed(new DelayedType);
  delayed->setIdentifier(IndexedTypeIdentifier("frokkoflasdasotest_bla12310915205342"));
  IndexedType indexed = delayed->indexed();
  DUChain::self()->finalCleanup();

  /*delete type1;
  delete type2;
  delete type3;*/

  {
  DUChainWriteLocker lock(DUChain::lock());

  //EditorIntegrator::releaseTopRange(topContext->textRangePtr());
  topContext->deleteSelf();
  }

  TestCore::shutdown();
}

Declaration* TestDUChain::findDeclaration(DUContext* context, const Identifier& id, const CursorInRevision& position)
{
  QList<Declaration*> ret = context->findDeclarations(id, position);
  if (ret.count())
    return ret.first();
  return 0;
}

Declaration* TestDUChain::findDeclaration(DUContext* context, const QualifiedIdentifier& id, const CursorInRevision& position)
{
  QList<Declaration*> ret = context->findDeclarations(id, position);
  if (ret.count())
    return ret.first();
  return 0;
}

void TestDUChain::testIdentifiers()
{
  TEST_FILE_PARSE_ONLY

  QualifiedIdentifier aj("::Area::jump");
  QCOMPARE(aj.count(), 2);
  QCOMPARE(aj.explicitlyGlobal(), true);
  QCOMPARE(aj.at(0), Identifier("Area"));
  QCOMPARE(aj.at(1), Identifier("jump"));

  QualifiedIdentifier aj2 = QualifiedIdentifier("Area::jump");
  QCOMPARE(aj2.count(), 2);
  QCOMPARE(aj2.explicitlyGlobal(), false);
  QCOMPARE(aj2.at(0), Identifier("Area"));
  QCOMPARE(aj2.at(1), Identifier("jump"));
kDebug() << aj.toString() << aj2.toString();
kDebug() << aj.index() << aj2.index();
  QCOMPARE(aj == aj2, true);

  QVERIFY(QualifiedIdentifier("") == QualifiedIdentifier());
  QVERIFY(QualifiedIdentifier("").index() == QualifiedIdentifier().index());

//   QCOMPARE(aj.match(aj2), QualifiedIdentifier::ExactMatch);

  QualifiedIdentifier ajt("Area::jump::test");
  QualifiedIdentifier jt("jump::test");
  QualifiedIdentifier ajt2("Area::jump::tes");

//   QCOMPARE(aj2.match(ajt), QualifiedIdentifier::NoMatch);
//   QCOMPARE(ajt.match(aj2), QualifiedIdentifier::NoMatch);
//   //QCOMPARE(jt.match(aj2), QualifiedIdentifier::ContainedBy); ///@todo reenable this(but it fails)
//   QCOMPARE(ajt.match(jt), QualifiedIdentifier::EndsWith);

/*  QCOMPARE(aj2.match(ajt2), QualifiedIdentifier::NoMatch);
  QCOMPARE(ajt2.match(aj2), QualifiedIdentifier::NoMatch);*/
  QualifiedIdentifier t(" Area<A,B>::jump <F> ::tes<C>");
  QCOMPARE(t.count(), 3);
  QCOMPARE(t.at(0).templateIdentifiersCount(), 2u);
  QCOMPARE(t.at(1).templateIdentifiersCount(), 1u);
  QCOMPARE(t.at(2).templateIdentifiersCount(), 1u);
  QCOMPARE(t.at(0).identifier().str(), QString("Area"));
  QCOMPARE(t.at(1).identifier().str(), QString("jump"));
  QCOMPARE(t.at(2).identifier().str(), QString("tes"));

  QualifiedIdentifier op1("operator<");
  QualifiedIdentifier op2("operator<=");
  QualifiedIdentifier op3("operator>");
  QualifiedIdentifier op4("operator>=");
  QualifiedIdentifier op5("operator()");
  QualifiedIdentifier op6("operator( )");
  QCOMPARE(op1.count(), 1);
  QCOMPARE(op2.count(), 1);
  QCOMPARE(op3.count(), 1);
  QCOMPARE(op4.count(), 1);
  QCOMPARE(op5.count(), 1);
  QCOMPARE(op6.count(), 1);
  QCOMPARE(op4.toString(), QString("operator>="));
  QCOMPARE(op3.toString(), QString("operator>"));
  QCOMPARE(op1.toString(), QString("operator<"));
  QCOMPARE(op2.toString(), QString("operator<="));
  QCOMPARE(op5.toString(), QString("operator()"));
  QCOMPARE(op6.toString(), QString("operator( )"));
  QCOMPARE(QualifiedIdentifier("Area<A,B>::jump <F> ::tes<C>").index(), t.index());
  QCOMPARE(op4.index(), QualifiedIdentifier("operator>=").index());
  ///@todo create a big randomized test for the identifier repository(check that indices are the same)
}

void TestDUChain::testContextRelationships()
{
  TEST_FILE_PARSE_ONLY

  DUChainWriteLocker lock(DUChain::lock());

  QCOMPARE(DUChain::self()->chainForDocument(file1), topContext);

  DUContext* firstChild = new DUContext(RangeInRevision(CursorInRevision(4,4), CursorInRevision(10,3)), topContext);

  QCOMPARE(firstChild->parentContext(), topContext);
  QCOMPARE(firstChild->childContexts().count(), 0);
  QCOMPARE(topContext->childContexts().count(), 1);
  QCOMPARE(topContext->childContexts().last(), firstChild);

  DUContext* secondChild = new DUContext(RangeInRevision(CursorInRevision(14,4), CursorInRevision(19,3)), topContext);

  QCOMPARE(topContext->childContexts().count(), 2);
  QCOMPARE(topContext->childContexts()[1], secondChild);

  DUContext* thirdChild = new DUContext(RangeInRevision(CursorInRevision(10,4), CursorInRevision(14,3)), topContext);

  QCOMPARE(topContext->childContexts().count(), 3);
  QCOMPARE(topContext->childContexts()[1], thirdChild);

  topContext->deleteChildContextsRecursively();
  QVERIFY(topContext->childContexts().isEmpty());
}

void TestDUChain::testDeclareInt()
{
  TEST_FILE_PARSE_ONLY

  QByteArray method("int i;");

  LockedTopDUContext top = parse(method, DumpNone);

  QVERIFY(!top->parentContext());
  QCOMPARE(top->childContexts().count(), 0);
  QCOMPARE(top->localDeclarations().count(), 1);
  QVERIFY(top->localScopeIdentifier().isEmpty());

  Declaration* def = top->localDeclarations().first();
  QCOMPARE(def->identifier(), Identifier("i"));
  QCOMPARE(findDeclaration(top, def->identifier()), def);
}

void TestDUChain::testMultiByteCStrings()
{
  //                 01234567 89 012345678901234567890123456789
  QByteArray method("char* c=\"ä\";void test() { c = 1; }");
  LockedTopDUContext top = parse(method, DumpAST, 0, true);
  QVERIFY(top);
  Declaration* cDec = top->localDeclarations().first();
  QCOMPARE(cDec->uses().size(), 1);
  QCOMPARE(cDec->uses().begin()->size(), 1);
  kDebug() << cDec->uses().begin()->first();
  QEXPECT_FAIL("", "The wide ä-char is seen as two, breaking anything afterwards. see also parser test of same name", Abort);
  QVERIFY(cDec->uses().begin()->first() == RangeInRevision(0, 26, 0, 27));
}

void TestDUChain::testEllipsis()
{
  QByteArray method("void infinity(int i, ...) { }");
  LockedTopDUContext top = parse(method, DumpNone);
  Declaration* defInfinity = top->localDeclarations().first();
  QCOMPARE(defInfinity->type<FunctionType>()->arguments().count(), 2);
  QCOMPARE(defInfinity->type<FunctionType>()->arguments()[1]->toString(), QString("..."));
}

void TestDUChain::testEllipsisVexing()
{
  QByteArray method("void infinity(...);");
  LockedTopDUContext top = parse(method, DumpNone);
  Declaration* defInfinity = top->localDeclarations().first();
  QCOMPARE(defInfinity->type<FunctionType>()->arguments().count(), 1);
  QCOMPARE(defInfinity->type<FunctionType>()->arguments()[0]->toString(), QString("..."));
}

void TestDUChain::testContextSearch() {
  {
    QByteArray method("int t; struct C { }; void test() { C c; c.t = 3;}");

    LockedTopDUContext top = parse(method, DumpNone);
    QCOMPARE(top->localDeclarations().count(), 3);
    QVERIFY(top->localDeclarations()[0]->uses().isEmpty());
  }
  {
    QByteArray method("typedef union { char __size[2]; long int __align; } pthread_attr_t; struct Stru {};");

    LockedTopDUContext top = parse(method, DumpNone);
  }
}

void TestDUChain::testSeparateVariableDefinition() {
  {
    QByteArray method("struct S {static int testValue; enum { A = 5 }; class C {}; int test(C); }; int S::testValue(A); int S::test(C) {}; ");

    /**
    * A prefix-context is created that surrounds S::testValue to represent the "S" part of the scope.
    */

    LockedTopDUContext top = parse(method, DumpNone);
    QCOMPARE(top->localDeclarations().count(), 2);
    QCOMPARE(top->localDeclarations()[0]->qualifiedIdentifier(), QualifiedIdentifier("S"));
    QCOMPARE(top->childContexts().count(), 5); ///There is one 'garbage' context
    QCOMPARE(top->childContexts()[0]->localDeclarations().count(), 4);
    QCOMPARE(top->childContexts()[0]->childContexts().count(), 3);
    QCOMPARE(top->childContexts()[0]->childContexts()[0]->localDeclarations().count(), 1);
    ClassMemberDeclaration* staticDeclaration = dynamic_cast<ClassMemberDeclaration*>(top->childContexts()[0]->localDeclarations()[0]);
    QVERIFY(staticDeclaration);
    QCOMPARE(staticDeclaration->qualifiedIdentifier(), QualifiedIdentifier("S::testValue"));
    QVERIFY(staticDeclaration->isStatic());

    QCOMPARE(top->childContexts()[2]->localDeclarations().count(), 1);
    Declaration* actualDeclaration = top->childContexts()[2]->localDeclarations()[0];
    QVERIFY(!dynamic_cast<AbstractFunctionDeclaration*>(actualDeclaration));
    QCOMPARE(actualDeclaration->qualifiedIdentifier(), QualifiedIdentifier("S::testValue"));

    QCOMPARE(top->childContexts()[0]->childContexts()[0]->localDeclarations()[0]->uses().count(), 1);

    ///@todo declaration/definition relationship


    QVERIFY(dynamic_cast<AbstractFunctionDeclaration*>(top->localDeclarations()[1]));

  }

  {
    //Declaration + definition
    QByteArray method("extern int x; int x;");

    LockedTopDUContext top = parse(method, DumpNone);
    QCOMPARE(top->localDeclarations().count(), 2);
    ///@todo declaration/definition relationship
  }
}

void TestDUChain::testIntegralTypes()
{
  TEST_FILE_PARSE_ONLY

  QByteArray method("const unsigned int i, k; volatile long double j; int* l; double * const * m; const int& n = l; long long o; long long int p;");

  LockedTopDUContext top = parse(method, DumpNone);

  QVERIFY(!top->parentContext());
  QCOMPARE(top->childContexts().count(), 0);
  QCOMPARE(top->localDeclarations().count(), 8);
  QVERIFY(top->localScopeIdentifier().isEmpty());

  Declaration* defI = top->localDeclarations().first();
  QCOMPARE(defI->identifier(), Identifier("i"));
  QCOMPARE(findDeclaration(top, defI->identifier()), defI);
  QVERIFY(defI->type<IntegralType>());
  QCOMPARE(defI->type<IntegralType>()->dataType(), (uint)IntegralType::TypeInt);
  QCOMPARE(defI->type<IntegralType>()->modifiers(), (unsigned long long)(AbstractType::UnsignedModifier | AbstractType::ConstModifier));

  Declaration* defK = top->localDeclarations()[1];
  QCOMPARE(defK->identifier(), Identifier("k"));
  QCOMPARE(defK->type<IntegralType>()->indexed(), defI->type<IntegralType>()->indexed());

  Declaration* defJ = top->localDeclarations()[2];
  QCOMPARE(defJ->identifier(), Identifier("j"));
  QCOMPARE(findDeclaration(top, defJ->identifier()), defJ);
  QVERIFY(defJ->type<IntegralType>());
  QCOMPARE(defJ->type<IntegralType>()->dataType(), (uint)IntegralType::TypeDouble);
  QCOMPARE(defJ->type<IntegralType>()->modifiers(), (unsigned long long)AbstractType::LongModifier | (unsigned long long)AbstractType::VolatileModifier);

  Declaration* defL = top->localDeclarations()[3];
  QCOMPARE(defL->identifier(), Identifier("l"));
  QVERIFY(defL->type<PointerType>());
  QCOMPARE(defL->type<PointerType>()->baseType()->indexed(), typeInt);
  QCOMPARE(defL->type<PointerType>()->modifiers(), (unsigned long long)AbstractType::NoModifiers);

  Declaration* defM = top->localDeclarations()[4];
  QCOMPARE(defM->identifier(), Identifier("m"));
  PointerType::Ptr firstpointer = defM->type<PointerType>();
  QVERIFY(firstpointer);
  QCOMPARE(firstpointer->modifiers(), (unsigned long long)AbstractType::NoModifiers);
  PointerType::Ptr secondpointer = PointerType::Ptr::dynamicCast(firstpointer->baseType());
  QVERIFY(secondpointer);
  QCOMPARE(secondpointer->modifiers(), (unsigned long long)AbstractType::ConstModifier);
  IntegralType::Ptr base = IntegralType::Ptr::dynamicCast(secondpointer->baseType());
  QVERIFY(base);
  QCOMPARE(base->dataType(), (uint)IntegralType::TypeDouble);
  QCOMPARE(base->modifiers(), (unsigned long long)AbstractType::NoModifiers);

  Declaration* defN = top->localDeclarations()[5];
  QCOMPARE(defN->identifier(), Identifier("n"));
  QVERIFY(defN->type<ReferenceType>());
  base = IntegralType::Ptr::dynamicCast(defN->type<ReferenceType>()->baseType());
  QVERIFY(base);
  QCOMPARE(base->dataType(), (uint)IntegralType::TypeInt);
  QCOMPARE(base->modifiers(), (unsigned long long)AbstractType::ConstModifier);

  Declaration* defO = top->localDeclarations()[6];
  QCOMPARE(defO->identifier(), Identifier("o"));
  QVERIFY(defO->type<IntegralType>());
  QCOMPARE(defO->type<IntegralType>()->modifiers(),
           (unsigned long long)AbstractType::LongLongModifier |
           (unsigned long long)AbstractType::LongModifier);
  QCOMPARE(defO->abstractType()->toString(), QString("long long int"));

  Declaration* defP = top->localDeclarations()[7];
  QCOMPARE(defP->identifier(), Identifier("p"));
  QVERIFY(defP->type<IntegralType>());
  QCOMPARE(defP->type<IntegralType>()->modifiers(),
           defO->type<IntegralType>()->modifiers());
  QCOMPARE(defP->abstractType()->toString(), QString("long long int"));

  //Even if reference/pointer types have an invalid target, they should still preserve the pointer
  QVERIFY(AbstractType::Ptr(new ReferenceType)->toString().endsWith("&"));
  QVERIFY(AbstractType::Ptr(new PointerType)->toString().endsWith("*"));
  QVERIFY(AbstractType::Ptr(new PtrToMemberType)->toString().endsWith("::*"));

}

void TestDUChain::testConversionReturn() {
  TEST_FILE_PARSE_ONLY

  QByteArray method("class A {}; class B{ operator A*() const ; };");

  LockedTopDUContext top = parse(method, DumpNone);

  QVERIFY(!top->parentContext());
  QCOMPARE(top->childContexts().count(), 2);
  QCOMPARE(top->localDeclarations().count(), 2);

  QCOMPARE(top->childContexts()[1]->localDeclarations().count(), 1);
  FunctionType::Ptr funType = top->childContexts()[1]->localDeclarations()[0]->type<KDevelop::FunctionType>();
  QVERIFY(funType);
  QVERIFY(funType->returnType().cast<PointerType>());

}

void TestDUChain::testTypeof() {
  TEST_FILE_PARSE_ONLY

  {
    QByteArray method("__typeof__(wchar_t) x; typedef typeof(++x) x_t;");

    LockedTopDUContext top = parse(method, DumpNone);

    QCOMPARE(top->localDeclarations().count(), 2);
    QCOMPARE(unAliasedType(top->localDeclarations()[1]->abstractType())->toString(), QString("wchar_t"));
  }
}

void TestDUChain::testArrayType()
{
  TEST_FILE_PARSE_ONLY

  QByteArray method("const unsigned int ArraySize = 3; int i[ArraySize];");

  LockedTopDUContext top = parse(method, DumpNone);

  QVERIFY(!top->parentContext());
  QCOMPARE(top->childContexts().count(), 0);
  QCOMPARE(top->localDeclarations().count(), 2);
  QVERIFY(top->localScopeIdentifier().isEmpty());

  kDebug() << top->localDeclarations()[0]->abstractType()->toString();
  QVERIFY(top->localDeclarations()[0]->uses().size());
  QVERIFY(top->localDeclarations()[0]->type<ConstantIntegralType>());

  Declaration* defI = top->localDeclarations().last();
  QCOMPARE(defI->identifier(), Identifier("i"));
  QCOMPARE(findDeclaration(top, defI->identifier()), defI);

  ArrayType::Ptr array = defI->type<ArrayType>();
  QVERIFY(array);
  IntegralType::Ptr element = IntegralType::Ptr::dynamicCast(array->elementType());
  QVERIFY(element);
  QCOMPARE(element->dataType(), (uint)IntegralType::TypeInt);
  QCOMPARE(array->dimension(), 3);

}

void TestDUChain::testProblematicUses()
{
  TEST_FILE_PARSE_ONLY

  {
    QByteArray method("struct A { A() : a( 0 ) { } int a; };");

    LockedTopDUContext top = parse(method, DumpAll);

    QCOMPARE(top->childContexts().count(), 1);
    QCOMPARE(top->localDeclarations().count(), 1);
    QCOMPARE(top->childContexts()[0]->localDeclarations().size(), 2); //a uses
    QVERIFY(!top->childContexts()[0]->localDeclarations()[1]->uses().isEmpty());
    QCOMPARE(top->childContexts()[0]->localDeclarations()[1]->uses().begin()->size(), 1);
  }

  {
    QByteArray method("struct A { A() : a( 0 ) { } int a; } r;");

    LockedTopDUContext top = parse(method, DumpAll);

    QCOMPARE(top->childContexts().count(), 1);
    QCOMPARE(top->localDeclarations().count(), 2);
    QCOMPARE(top->childContexts()[0]->localDeclarations().size(), 2); //a uses
    QVERIFY(!top->childContexts()[0]->localDeclarations()[1]->uses().isEmpty());
    QCOMPARE(top->childContexts()[0]->localDeclarations()[1]->uses().begin()->size(), 1);
  }

  {
    QByteArray method("struct S { int a; }; int c; int q; int a; S* s; void test() { if(s->a < q && a > c) { } if(s->a < q && a > c) { } }");

    LockedTopDUContext top = parse(method, DumpNone);

    QCOMPARE(top->childContexts().count(), 3);
    QCOMPARE(top->localDeclarations().count(), 6);
    QCOMPARE(top->localDeclarations()[1]->uses().size(), 1);
    QCOMPARE(top->localDeclarations()[1]->uses().begin()->size(), 2); //c uses
    QCOMPARE(top->localDeclarations()[2]->uses().size(), 1);
    QCOMPARE(top->localDeclarations()[2]->uses().begin()->size(), 2); //q uses
    QCOMPARE(top->localDeclarations()[3]->uses().size(), 1);
    QCOMPARE(top->localDeclarations()[3]->uses().begin()->size(), 2); //a uses
    QCOMPARE(top->childContexts()[0]->localDeclarations()[0]->uses().begin()->size(), 2); //a uses

  }

{
    //                 0         1         2         3         4         5
    //                 012345678901234567890123456789012345678901234567890123456789
    QByteArray method("enum { b = 5 }; template<bool b> struct A { enum { Mem }; }; void test(int a) { if(a < 0 && a > -1) { } if(a < 0 && a < -1) { } if(A<(b < 10 && b < 0)>::Mem) { } if(A<(b < 10 && b > 0)>::Mem) { } }");

///@todo This works in g++, but not in kdevelops parser. Although it's butt ugly.
//     if(A<b < 10 && b < 0>::Mem) {}

    LockedTopDUContext top = parse(method, DumpNone);

    QCOMPARE(top->childContexts().count(), 5);
    QCOMPARE(top->childContexts()[3]->localDeclarations().count(), 1);
    QCOMPARE(top->childContexts()[3]->localDeclarations()[0]->uses().size(), 1);
    QCOMPARE(top->childContexts()[3]->localDeclarations()[0]->uses().begin()->size(), 4); //a uses

    QCOMPARE(top->childContexts()[0]->localDeclarations().count(), 1);
    QCOMPARE(top->childContexts()[0]->localDeclarations()[0]->uses().begin()->size(), 4); //b uses

  }

  {
<<<<<<< HEAD
    QEXPECT_FAIL("", "I have a fix for this but it needs further testing", Abort);
=======
>>>>>>> 2835a09d
    QByteArray method("struct c { void foo(int x); }; struct f { void func(); }; struct e { f getF(); }; void test() { c* c_; e* e_; c_->foo(e_->getF().func());");
    LockedTopDUContext top = parse(method, DumpNone);
    QCOMPARE(top->childContexts().size(), 5);
    QCOMPARE(top->childContexts()[1]->localDeclarations().size(), 1);
    QCOMPARE(top->childContexts()[1]->localDeclarations()[0]->uses().size(), 1);
  }
}

void TestDUChain::testBaseUses()
{
  TEST_FILE_PARSE_ONLY

{
    //                 0         1         2         3         4         5         6         7         8
    //                 012345678901234567890123456789012345678901234567890123456789012345678901234567890123456789
    QByteArray method("namespace N { struct A { A(int); int m; }; }; struct B : public N::A { B() : N::A(5) { this->N::A::m = 5; } };");

    LockedTopDUContext top = parse(method, DumpNone);

    QVERIFY(top->problems().isEmpty()); //N::A must be found in the constructor
    QCOMPARE(top->childContexts().count(), 2);
    QCOMPARE(top->childContexts()[0]->localDeclarations().count(), 1);
    QCOMPARE(top->childContexts()[0]->localDeclarations()[0]->uses().size(), 1);
    QCOMPARE(top->childContexts()[0]->childContexts().count(), 1);
    QCOMPARE(top->childContexts()[0]->childContexts()[0]->localDeclarations().count(), 2);
    QVERIFY(!top->childContexts()[0]->childContexts()[0]->localDeclarations()[1]->uses().isEmpty());
    QCOMPARE(top->childContexts()[0]->localDeclarations()[0]->uses().begin()->size(), 3);
    // the ctor usage
    QCOMPARE(top->childContexts()[0]->childContexts()[0]->localDeclarations()[0]->uses().count(), 1);
    QCOMPARE(top->childContexts()[0]->childContexts()[0]->localDeclarations()[0]->uses().values().first().count(), 1);
    QCOMPARE(top->childContexts()[0]->childContexts()[0]->localDeclarations()[0]->uses().values().first().first(), RangeInRevision(0, 81, 0, 82));
  }

  {
    //                 0         1         2         3         4         5
    //                 012345678901234567890123456789012345678901234567890123456789
    QByteArray method("class A{ class B {}; }; class C : public A::B { C() : A::B() {} };");

    LockedTopDUContext top = parse(method, DumpNone);

    QCOMPARE(top->localDeclarations().count(), 2);
    QCOMPARE(top->childContexts().count(), 2);
    QCOMPARE(top->childContexts()[0]->localDeclarations().count(), 1);
    QCOMPARE(top->childContexts()[1]->usesCount(), 2);

    QCOMPARE(top->childContexts()[1]->uses()[0].m_range, RangeInRevision(0, 41, 0, 42));
    QCOMPARE(top->childContexts()[1]->uses()[1].m_range, RangeInRevision(0, 44, 0, 45));

    QCOMPARE(top->localDeclarations()[0]->uses().count(), 1);
    QCOMPARE(top->childContexts()[0]->localDeclarations()[0]->uses().count(), 1);

    QCOMPARE(top->childContexts()[1]->childContexts().count(), 2);
    QCOMPARE(top->childContexts()[1]->childContexts()[1]->usesCount(), 2);

  }
  {
    //                 0         1         2         3         4         5
    //                 012345678901234567890123456789012345678901234567890123456789
    QByteArray method("template<typename T> class A{ A(){} };\n"
                      "template<typename T> class B : public A<T> { B() : A<T>() {} };");

    LockedTopDUContext top = parse(method, DumpNone);

    QCOMPARE(top->localDeclarations().count(), 2);

    // uses of class A
    QEXPECT_FAIL("", "Cookie for the one fixing that!", Abort);
    QCOMPARE(top->localDeclarations().first()->uses().size(), 1);
    QCOMPARE(top->localDeclarations().first()->uses().begin()->size(), 2);
    // use in class B : public A<T>
    QCOMPARE(top->localDeclarations().first()->uses().begin()->at(0), RangeInRevision(1, 38, 1, 39));
    // use in B() : A<T>()
    QCOMPARE(top->localDeclarations().first()->uses().begin()->at(1), RangeInRevision(1, 51, 1, 52));

    // use of A's ctor
    QCOMPARE(top->childContexts()[0]->localDeclarations().count(), 1);
    QCOMPARE(top->childContexts()[1]->localDeclarations().first()->uses().size(), 1);
    QCOMPARE(top->childContexts()[1]->localDeclarations().first()->uses().begin()->size(), 1);
    QCOMPARE(top->childContexts()[1]->localDeclarations().first()->uses().begin()->first(), RangeInRevision(1, 55, 1, 56));

  }
}


void TestDUChain::testTypedefUses()
{
  {

    //                 0         1         2         3         4         5
    //                 012345678901234567890123456789012345678901234567890123456789
    QByteArray method("namespace Search { typedef int StateHypothesisIndexwqeqrqwe; StateHypothesisIndexwqeqrqwe i; }");

    LockedTopDUContext top = parse(method, DumpNone);

    QCOMPARE(top->localDeclarations().count(), 1);
    QCOMPARE(top->childContexts().count(), 1);
    QCOMPARE(top->childContexts()[0]->usesCount(), 1);
    QCOMPARE(top->childContexts()[0]->localDeclarations().count(), 2);
    QVERIFY(top->childContexts()[0]->localDeclarations()[0]->inSymbolTable());
    QCOMPARE(top->childContexts()[0]->localDeclarations()[0]->uses().size(), 1);
    QCOMPARE(unAliasedType(top->childContexts()[0]->localDeclarations()[1]->abstractType())->toString(), QString("int"));

  }
  {
    //                 0         1         2         3         4         5
    //                 012345678901234567890123456789012345678901234567890123456789
    QByteArray method("class A{}; typedef A B; A c; B d;");

    LockedTopDUContext top = parse(method, DumpNone);

    QCOMPARE(top->localDeclarations().count(), 4);
    QCOMPARE(top->usesCount(), 3);
    QCOMPARE(top->localDeclarations()[0]->uses().count(), 1); //1 File
    QCOMPARE(top->localDeclarations()[1]->uses().count(), 1); //1 File

    QCOMPARE(top->localDeclarations()[0]->uses().begin()->count(), 2); //Typedef and "A c;"
    QCOMPARE(top->localDeclarations()[1]->uses().begin()->count(), 1); //"B d;"

  }
}

void TestDUChain::testConstructorOperatorUses()
{
  TEST_FILE_PARSE_ONLY

  //                 0         1         2         3         4         5         6         7         8
  //                 012345678901234567890123456789012345678901234567890123456789012345678901234567890123456789
  QByteArray method("class A{A(int); int operator()( ) {}; }; void test() { A a(1); A b = A(2); b(); }");

  LockedTopDUContext top = parse(method, DumpNone);

  QCOMPARE(top->localDeclarations().count(), 2);
//   QCOMPARE(top->usesCount(), 3);
  QCOMPARE(top->childContexts().count(), 3);
  QCOMPARE(top->childContexts()[2]->localDeclarations().count(), 2);

  QCOMPARE(top->childContexts()[2]->localDeclarations()[1]->uses().count(), 1);

  QCOMPARE(top->localDeclarations()[0]->uses().count(), 1);
  QCOMPARE(top->localDeclarations()[0]->uses().begin()->count(), 3);
  QCOMPARE(top->localDeclarations()[0]->uses().begin()->at(0), RangeInRevision(0, 55, 0, 56));
  QCOMPARE(top->localDeclarations()[0]->uses().begin()->at(1), RangeInRevision(0, 63, 0, 64));
  QCOMPARE(top->localDeclarations()[0]->uses().begin()->at(2), RangeInRevision(0, 69, 0, 70));

  QCOMPARE(top->childContexts()[0]->localDeclarations().count(), 2);
  QCOMPARE(top->childContexts()[0]->localDeclarations()[0]->uses().count(), 1);

  QCOMPARE(top->childContexts()[0]->localDeclarations()[0]->uses().begin()->count(), 2);
  QCOMPARE(top->childContexts()[0]->localDeclarations()[0]->uses().begin()->at(0), RangeInRevision(0, 58, 0, 59));
  QCOMPARE(top->childContexts()[0]->localDeclarations()[0]->uses().begin()->at(1), RangeInRevision(0, 70, 0, 71));
  
  QCOMPARE(top->childContexts()[0]->localDeclarations()[1]->uses().count(), 1);
  QCOMPARE(top->childContexts()[0]->localDeclarations()[1]->uses().begin()->count(), 1);
  QCOMPARE(top->childContexts()[0]->localDeclarations()[1]->uses().begin()->at(0), RangeInRevision(0, 76, 0, 77));
  
}
void TestDUChain::testDeclareFor()
{
  TEST_FILE_PARSE_ONLY

  //                 0         1         2         3         4         5
  //                 012345678901234567890123456789012345678901234567890123456789
  QByteArray method("int main() { for (int i = 0; i < 10; i++) { if (i == 4) return; int i5[5]; i5[i] = 1; } }");

  LockedTopDUContext top = parse(method, DumpNone);

  QVERIFY(!top->parentContext());
  QCOMPARE(top->childContexts().count(), 2);
  QCOMPARE(top->localDeclarations().count(), 1);
  QVERIFY(top->localScopeIdentifier().isEmpty());

  Declaration* defMain = top->localDeclarations().first();
  QCOMPARE(defMain->identifier(), Identifier("main"));
  QCOMPARE(findDeclaration(top, defMain->identifier()), defMain);
  QVERIFY(defMain->type<FunctionType>());
  QCOMPARE(defMain->type<FunctionType>()->returnType()->indexed(), typeInt);
  QCOMPARE(defMain->type<FunctionType>()->arguments().count(), 0);
  QCOMPARE(defMain->type<FunctionType>()->modifiers(), (unsigned long long)AbstractType::NoModifiers);

  QCOMPARE(findDeclaration(top, Identifier("i")), noDef);

  DUContext* main = top->childContexts()[1];
  QVERIFY(main->parentContext());
  QCOMPARE(main->importedParentContexts().count(), 1);
  QCOMPARE(main->childContexts().count(), 2);
  QCOMPARE(main->localDeclarations().count(), 0);
  QCOMPARE(main->localScopeIdentifier(), QualifiedIdentifier("main"));

  QCOMPARE(findDeclaration(main, Identifier("i")), noDef);

  DUContext* forCtx = main->childContexts()[1];
  QVERIFY(forCtx->parentContext());
  QCOMPARE(forCtx->importedParentContexts().count(), 1);
  QCOMPARE(forCtx->childContexts().count(), 2);
  QCOMPARE(forCtx->localDeclarations().count(), 1);
  QVERIFY(forCtx->localScopeIdentifier().isEmpty());

  DUContext* forParamCtx = forCtx->importedParentContexts().first().context(0);
  QVERIFY(forParamCtx->parentContext());
  QCOMPARE(forParamCtx->importedParentContexts().count(), 0);
  QCOMPARE(forParamCtx->childContexts().count(), 0);
  QCOMPARE(forParamCtx->localDeclarations().count(), 1);
  QVERIFY(forParamCtx->localScopeIdentifier().isEmpty());

  Declaration* defI = forParamCtx->localDeclarations().first();
  QCOMPARE(defI->identifier(), Identifier("i"));
  QCOMPARE(defI->uses().count(), 1);
  QCOMPARE(defI->uses().begin()->count(), 4);

  QCOMPARE(findDeclaration(forCtx, defI->identifier()), defI);

  DUContext* ifCtx = forCtx->childContexts()[1];
  QVERIFY(ifCtx->parentContext());
  QCOMPARE(ifCtx->importedParentContexts().count(), 1);
  QCOMPARE(ifCtx->childContexts().count(), 0);
  QCOMPARE(ifCtx->localDeclarations().count(), 0);
  QVERIFY(ifCtx->localScopeIdentifier().isEmpty());

  QCOMPARE(findDeclaration(ifCtx,  defI->identifier()), defI);

}


void TestDUChain::testEnum()
{
  TEST_FILE_PARSE_ONLY

/*                   0         1         2         3         4         5         6         7
                     01234567890123456789012345678901234567890123456789012345678901234567890123456789*/
  QByteArray method("enum Enum { Value1 = 5 //Comment\n, value2 //Comment1\n }; enum Enum2 { Value21, value22 = 0x02 }; union { int u1; float u2; };");

  LockedTopDUContext top = parse(method, DumpNone);
/*  {
    Declaration* decl = findDeclaration(top, QualifiedIdentifier("Value1"));
    QVERIFY(decl);
    AbstractType::Ptr t = decl->abstractType();
    QVERIFY(t);
    IdentifiedType* id = dynamic_cast<IdentifiedType*>(t.unsafeData());
    QVERIFY(id);
    QCOMPARE(id->declaration(top), decl);
  }*/

  QCOMPARE(top->localDeclarations().count(), 3);
  QCOMPARE(top->childContexts().count(), 3);

  QVERIFY(top->childContexts()[2]->inSymbolTable());

  ///@todo Test for the enum ranges and fix them, they overlap
  kDebug() << top->childContexts()[0]->range().castToSimpleRange().textRange();
  kDebug() << top->localDeclarations()[0]->range().castToSimpleRange().textRange();

  Declaration* decl = findDeclaration(top, Identifier("Enum"));
  Declaration* enumDecl = decl;
  QVERIFY(decl);
  QVERIFY(decl->internalContext());
  AbstractType::Ptr t = decl->abstractType();
  QVERIFY(dynamic_cast<EnumerationType*>(t.unsafeData()));
  EnumerationType* en = static_cast<EnumerationType*>(t.unsafeData());
  QVERIFY(en->declaration(top));
  QCOMPARE(en->qualifiedIdentifier(), QualifiedIdentifier("Enum"));
  Declaration* EnumDecl = decl;

  {
    QVERIFY(!top->findLocalDeclarations(Identifier("Value1")).isEmpty());

    decl = findDeclaration(top, QualifiedIdentifier("Value1"));
    QVERIFY(decl);

    QCOMPARE(decl->context()->owner(), enumDecl);
//     QCOMPARE(decl->context()->scopeIdentifier(), QualifiedIdentifier("Enum"));


    t = decl->abstractType();
    QVERIFY(dynamic_cast<EnumeratorType*>(t.unsafeData()));
    EnumeratorType* en = static_cast<EnumeratorType*>(t.unsafeData());
    QCOMPARE((int)en->value<qint64>(), 5);
    kDebug() << decl->qualifiedIdentifier().toString();
    kDebug() << en->toString();
    QCOMPARE(en->declaration(top), top->childContexts()[0]->localDeclarations()[0]);

    decl = findDeclaration(top, Identifier("value2"));
    QVERIFY(decl);
    t = decl->abstractType();
    QVERIFY(dynamic_cast<EnumeratorType*>(t.unsafeData()));
    en = static_cast<EnumeratorType*>(t.unsafeData());
    QCOMPARE((int)en->value<qint64>(), 6);
    QCOMPARE(en->declaration(top), top->childContexts()[0]->localDeclarations()[1]);
    QCOMPARE(en->declaration(top)->context()->owner(), EnumDecl);
  }
  decl = findDeclaration(top, Identifier("Enum2"));
  QVERIFY(decl);
  t = decl->abstractType();
  QVERIFY(dynamic_cast<EnumerationType*>(t.unsafeData()));
  en = static_cast<EnumerationType*>(t.unsafeData());
  QVERIFY(en->declaration(top));
  QCOMPARE(en->qualifiedIdentifier(), QualifiedIdentifier("Enum2"));
  Declaration* Enum2Decl = decl;

  {
    decl = findDeclaration(top, Identifier("Value21"));
    QVERIFY(decl);
    t = decl->abstractType();
    QVERIFY(dynamic_cast<EnumeratorType*>(t.unsafeData()));
    EnumeratorType* en = static_cast<EnumeratorType*>(t.unsafeData());
    QCOMPARE((int)en->value<qint64>(), 0);
    QCOMPARE(en->declaration(top)->context()->owner(), Enum2Decl);

    decl = findDeclaration(top, Identifier("value22"));
    QVERIFY(decl);
    t = decl->abstractType();
    QVERIFY(dynamic_cast<EnumeratorType*>(t.unsafeData()));
    en = static_cast<EnumeratorType*>(t.unsafeData());
    QCOMPARE((int)en->value<qint64>(), 2);
    QCOMPARE(en->declaration(top)->context()->owner(), Enum2Decl);
  }
  {
    //Verify that the union members were propagated up
    decl = findDeclaration(top, Identifier("u1"));
    QVERIFY(decl);

    decl = findDeclaration(top, Identifier("u2"));
    QVERIFY(decl);
  }
}

/*! Custom assertion which verifies that @p topcontext contains a
 *  single class with a single memberfunction declaration in it.
 *  @p memberFun is an output parameter and should have type
 *  pointer to ClassFunctionDeclaration */
#define ASSERT_SINGLE_MEMBER_FUNCTION_IN(topcontext, memberFun) \
{ \
    QVERIFY(top);\
    QCOMPARE(1, top->childContexts().count());\
    QCOMPARE(1, top->localDeclarations().count()); \
    DUContext* clazzCtx = top->childContexts()[0]; \
    QCOMPARE(1, clazzCtx->localDeclarations().count()); \
    Declaration* member = clazzCtx->localDeclarations()[0]; \
    memberFun = dynamic_cast<ClassFunctionDeclaration*>(member); \
    QVERIFY(memberFun); \
} (void)(0)

/*! Custom assertion which verifies that @p topcontext contains a
 *  single class with two memberfunction declarations in it.
 *  @p memberFun1 and @p memberFUn2 are output parameter and should
 *  have type pointer to ClassFunctionDeclaration */
#define ASSERT_TWO_MEMBER_FUNCTIONS_IN(topcontext, memberFun1, memberFun2) \
{ \
    QVERIFY(top);\
    QCOMPARE(1, top->childContexts().count());\
    QCOMPARE(1, top->localDeclarations().count()); \
    DUContext* clazzCtx = top->childContexts()[0]; \
    QCOMPARE(2, clazzCtx->localDeclarations().count()); \
    Declaration* member = clazzCtx->localDeclarations()[0]; \
    memberFun1 = dynamic_cast<ClassFunctionDeclaration*>(member); \
    QVERIFY(memberFun1); \
    member = clazzCtx->localDeclarations()[1]; \
    memberFun2 = dynamic_cast<ClassFunctionDeclaration*>(member); \
    QVERIFY(memberFun2); \
} (void)(0)

void TestDUChain::testVirtualMemberFunction()
{
  {
    QByteArray text("class Foo { public: virtual void bar(const float i, const int i) = 0; }; \n");
    LockedTopDUContext top = parse(text, DumpAll);

    ClassFunctionDeclaration* memberFun; // filled by assert macro below
    ASSERT_SINGLE_MEMBER_FUNCTION_IN(top, memberFun);
    QVERIFY(memberFun->isVirtual());
    QVERIFY(memberFun->isAbstract());
    FunctionType::Ptr funType = memberFun->abstractType().cast<FunctionType>();
    QVERIFY(funType);
    QCOMPARE(funType->arguments().size(), 2);
    QCOMPARE(funType->arguments()[0]->toString(), QString("const float"));
    QCOMPARE(funType->arguments()[1]->toString(), QString("const int"));
  }
  {
    QByteArray text("class Foo { public: virtual void bar(); }; \n");
    LockedTopDUContext top = parse(text, DumpNone);

    ClassFunctionDeclaration* memberFun; // filled by assert macro below
    ASSERT_SINGLE_MEMBER_FUNCTION_IN(top, memberFun);
    QVERIFY(memberFun->isVirtual());
    QVERIFY(!memberFun->isAbstract());
  }
  {
    //Forward-declarations with "struct" or "class" are considered equal, so make sure the override is detected correctly.
    QByteArray text("class S; struct A { virtual S* ret(); }; struct S { }; struct B : public A { virtual S* ret(); };");
    LockedTopDUContext top = parse(text, DumpNone);

    QCOMPARE(top->childContexts().count(), 3);
    QCOMPARE(top->localDeclarations().count(), 4);
    QCOMPARE(top->localDeclarations()[0]->indexedType(), top->localDeclarations()[2]->indexedType());
    QCOMPARE(top->childContexts()[2]->localDeclarations().count(), 1);
    QVERIFY(DUChainUtils::getOverridden(top->childContexts()[2]->localDeclarations()[0]));

  }
}

void TestDUChain::testMultipleVirtual()
{
    QByteArray text("class Foo { public: virtual void bar(); virtual void baz(); }; \n");
    LockedTopDUContext top = parse(text, DumpNone);

    ClassFunctionDeclaration *bar, *baz; // filled by assert macro below
    ASSERT_TWO_MEMBER_FUNCTIONS_IN(top, bar, baz);
    QVERIFY(bar->isVirtual());
    QVERIFY(baz->isVirtual());
    QVERIFY(!baz->isAbstract());
}

void TestDUChain::testMixedVirtualNormal()
{
  {
    QByteArray text("class Foo { public: virtual void bar(); void baz(); }; \n");
    LockedTopDUContext top = parse(text, DumpNone);

    ClassFunctionDeclaration *bar, *baz; // filled by assert macro below
    ASSERT_TWO_MEMBER_FUNCTIONS_IN(top, bar, baz);
    QVERIFY(bar->isVirtual());
    QVERIFY(!baz->isVirtual());
    QVERIFY(!baz->isAbstract());
  }
}

void TestDUChain::testNonVirtualMemberFunction()
{
  {
    QByteArray text("class Foo \n { public: void bar(); };\n");
    LockedTopDUContext top = parse(text, DumpNone);

    ClassFunctionDeclaration* memberFun; // filled by assert macro below
    ASSERT_SINGLE_MEMBER_FUNCTION_IN(top, memberFun);
    QVERIFY(!memberFun->isVirtual());
    QVERIFY(!memberFun->isAbstract());
  }
}

/*! Extract memberfunction from @p topcontext in the @p nrofClass 'th class
 *  declaration. Assert that it is named @p expectedName. Fill the outputparameter
 *  @p memberFun */
#define FETCH_MEMBER_FUNCTION(nrofClass, topcontext, expectedName, memberFun) \
{ \
    QVERIFY(top);\
    DUContext* clazzCtx = top->childContexts()[nrofClass]; \
    QCOMPARE(1, clazzCtx->localDeclarations().count()); \
    Declaration* member = clazzCtx->localDeclarations()[0]; \
    memberFun = dynamic_cast<ClassFunctionDeclaration*>(member); \
    QVERIFY(memberFun); \
    QCOMPARE(QString(expectedName), memberFun->toString()); \
} (void)(0)

void TestDUChain::testMemberFunctionModifiers()
{
  // NOTE this only verifies
  //      {no member function modifiers in code} => {no modifiers in duchain}
  // it does not check that (but probably should, with all permutations ;))
  //      {member function modifiers in code} => {exactly the same modifiers in duchain}
  //      {illegal combinations, eg explicit not on a constructor} => {error/warning}
  {
      QByteArray text("class FuBarr { void foo(); };\n"
                      "class ZooLoo { void bar(); };\n\n"
                      "class MooFoo \n { public: void loo(); };\n"
                      "class GooRoo { void baz(); };\n"
                      "class PooYoo { \n void zoo(); };\n");
      // at one point extra '\n' characters would affect these modifiers.
      LockedTopDUContext top = parse(text, DumpNone);

      ClassFunctionDeclaration *foo, *bar, *loo, *baz, *zoo; // filled below
      FETCH_MEMBER_FUNCTION(0, top, "void foo ()", foo);
      FETCH_MEMBER_FUNCTION(1, top, "void bar ()", bar);
      FETCH_MEMBER_FUNCTION(2, top, "void loo ()", loo);
      FETCH_MEMBER_FUNCTION(3, top, "void baz ()", baz);
      FETCH_MEMBER_FUNCTION(4, top, "void zoo ()", zoo);

      assertNoMemberFunctionModifiers(foo);
      assertNoMemberFunctionModifiers(bar);
      assertNoMemberFunctionModifiers(loo);
      assertNoMemberFunctionModifiers(baz);
      assertNoMemberFunctionModifiers(zoo);

  }

}

void TestDUChain::assertNoMemberFunctionModifiers(ClassFunctionDeclaration* memberFun)
{
    AbstractType::Ptr t(memberFun->abstractType());
    Q_ASSERT(t);
    bool isConstant = t->modifiers() & AbstractType::ConstModifier;
    bool isVolatile = t->modifiers() & AbstractType::VolatileModifier;

    kDebug() << memberFun->toString() << "virtual?"  << memberFun->isVirtual()
                                      << "explicit?" << memberFun->isExplicit()
                                      << "inline?"   << memberFun->isInline()
                                      << "constant?" << isConstant
                                      << "volatile?" << isVolatile
                                      << "static?"   << memberFun->isStatic();
    QVERIFY(!memberFun->isVirtual());
    QVERIFY(!memberFun->isExplicit());
    QVERIFY(!memberFun->isInline());
    QVERIFY(!isConstant);
    QVERIFY(!isVolatile);
    QVERIFY(!memberFun->isStatic());
}


void TestDUChain::testAssignedContexts()
{
  {
    QByteArray method("void test() { int i; if(i) { int q; }  int c; while(c) { char q; } int w; { float q;  } }");

    LockedTopDUContext top = parse(method, DumpNone);

    QCOMPARE(top->childContexts().count(), 2);
    QCOMPARE(top->childContexts()[1]->type(), DUContext::Other);
    QCOMPARE(top->childContexts()[1]->childContexts().count(), 4);
    QCOMPARE(top->childContexts()[1]->localDeclarations().count(), 3);
    QVERIFY(!top->childContexts()[1]->childContexts()[0]->owner());
    QVERIFY(!top->childContexts()[1]->childContexts()[1]->owner());
    QVERIFY(!top->childContexts()[1]->childContexts()[2]->owner());
    QVERIFY(!top->childContexts()[1]->childContexts()[3]->owner());
  }
}

void TestDUChain::testTryCatch() {
  TEST_FILE_PARSE_ONLY
  {
    QByteArray method("void test() { try{ int o = 3; o += 3; } catch (...) { } }");

    LockedTopDUContext top = parse(method, DumpNone);

    QCOMPARE(top->childContexts().count(), 2);
    QCOMPARE(top->childContexts()[1]->type(), DUContext::Other);
    QCOMPARE(top->childContexts()[1]->childContexts().count(), 2);
    QCOMPARE(top->childContexts()[1]->childContexts()[0]->usesCount(), 1);
  }
}

void TestDUChain::testDeclareStruct()
{
  TEST_FILE_PARSE_ONLY
//   {
//     QByteArray method("struct { short i; } instance;");
//
//     LockedTopDUContext top = parse(method, DumpNone);
//
//     QVERIFY(!top->parentContext());
//     QCOMPARE(top->childContexts().count(), 1);
//     QCOMPARE(top->localDeclarations().count(), 2);
//     QVERIFY(top->localScopeIdentifier().isEmpty());
//
//     AbstractType::Ptr t = top->localDeclarations()[0]->abstractType();
//     IdentifiedType* idType = dynamic_cast<IdentifiedType*>(t.unsafeData());
//     QVERIFY(idType);
//     QVERIFY(idType->qualifiedIdentifier().count() == 1);
//     QVERIFY(idType->qualifiedIdentifier().at(0).uniqueToken());
//
//     Declaration* defStructA = top->localDeclarations().first();
//
//     QCOMPARE(top->localDeclarations()[1]->abstractType()->indexed(), top->localDeclarations()[0]->abstractType()->indexed());
//
//     QCOMPARE(idType->declaration(top), defStructA);
//     QVERIFY(defStructA->type<CppClassType>());
//     QVERIFY(defStructA->internalContext());
//     QCOMPARE(defStructA->internalContext()->localDeclarations().count(), 1);
//     Cpp::ClassDeclaration* classDecl = dynamic_cast<Cpp::ClassDeclaration*>(top->localDeclarations()[0]);
//     QVERIFY(classDecl);
//
//     QCOMPARE(classDecl->classType(), Cpp::ClassDeclarationData::Struct);
//
//   }
    //                 0         1         2         3         4         5         6         7
    //                 01234567890123456789012345678901234567890123456789012345678901234567890123456789
  {
    QByteArray method("class A { public: union { struct { int x; }; int p; }; struct { int b; }; struct { int c; } cc; }; A test; void test() { test.x = 1; test.b = 1; test.p = 1; test.cc.c = 1; }");

    LockedTopDUContext top = parse(method, DumpNone);

    QCOMPARE(top->childContexts().count(), 3);
    QCOMPARE(top->childContexts()[0]->childContexts().count(), 3);
    QCOMPARE(top->childContexts()[0]->childContexts()[2]->localDeclarations().count(), 1);
    QVERIFY(!top->childContexts()[0]->childContexts()[2]->localDeclarations()[0]->uses().isEmpty());
    QCOMPARE(top->childContexts()[0]->childContexts()[1]->localDeclarations().count(), 1);
    QVERIFY(top->childContexts()[0]->childContexts()[1]->isPropagateDeclarations());
    QVERIFY(top->childContexts()[0]->childContexts()[0]->isPropagateDeclarations());
    QVERIFY(top->childContexts()[0]->childContexts()[0]->inSymbolTable());
    QVERIFY(top->childContexts()[0]->childContexts()[1]->inSymbolTable());
    QVERIFY(top->childContexts()[0]->childContexts()[0]->localScopeIdentifier().isEmpty());
    QVERIFY(top->childContexts()[0]->childContexts()[1]->localScopeIdentifier().isEmpty());
    QVERIFY(!top->childContexts()[0]->childContexts()[1]->localDeclarations()[0]->uses().isEmpty());
    QCOMPARE(top->childContexts()[0]->childContexts()[0]->childContexts().count(), 1);
    QCOMPARE(top->childContexts()[0]->childContexts()[0]->childContexts()[0]->localDeclarations().count(), 1);
    QVERIFY(top->childContexts()[0]->childContexts()[0]->isPropagateDeclarations());
    QVERIFY(top->childContexts()[0]->childContexts()[0]->childContexts()[0]->isPropagateDeclarations());
    QVERIFY(!top->childContexts()[0]->childContexts()[0]->childContexts()[0]->localDeclarations()[0]->uses().isEmpty());
    QCOMPARE(top->childContexts()[2]->usesCount(), 9);

  }

  {
    //                 0         1         2         3         4         5         6         7
    //                 01234567890123456789012345678901234567890123456789012345678901234567890123456789
    QByteArray method("typedef struct { short i; } A; A instance;");

    LockedTopDUContext top = parse(method, DumpNone);

    QVERIFY(!top->parentContext());
    QCOMPARE(top->childContexts().count(), 1);
    QCOMPARE(top->localDeclarations().count(), 3);
    QVERIFY(top->localScopeIdentifier().isEmpty());

    AbstractType::Ptr t = top->localDeclarations()[0]->abstractType();
    IdentifiedType* idType = dynamic_cast<IdentifiedType*>(t.unsafeData());
    QVERIFY(idType);
    QVERIFY(idType->qualifiedIdentifier().count() == 1);
    QVERIFY(idType->qualifiedIdentifier().at(0).uniqueToken());

    QVERIFY(top->localDeclarations()[1]->isTypeAlias());
    QCOMPARE(top->localDeclarations()[1]->identifier(), Identifier("A"));
    QCOMPARE(top->localDeclarations()[2]->abstractType()->indexed(), top->localDeclarations()[1]->abstractType()->indexed());

    QCOMPARE(top->localDeclarations()[1]->uses().count(), 1);
    QCOMPARE(top->localDeclarations()[1]->uses().begin()->count(), 1);

    Declaration* defStructA = top->localDeclarations().first();
    QVERIFY(!defStructA->isTypeAlias());
    QVERIFY(defStructA->identifier().uniqueToken());

    QCOMPARE(idType->declaration(top), defStructA);
    QVERIFY(defStructA->type<CppClassType>());
    QVERIFY(defStructA->internalContext());
    QCOMPARE(defStructA->internalContext()->localDeclarations().count(), 1);
    ClassDeclaration* classDecl = dynamic_cast<ClassDeclaration*>(defStructA);
    QVERIFY(classDecl);
    QCOMPARE(classDecl->classType(), ClassDeclarationData::Struct);

    QVERIFY(!findDeclaration(top, Identifier("i")));
    QVERIFY(findDeclaration(top, QualifiedIdentifier("A::i")));

  }
  {
    //                 0         1         2         3         4         5         6         7
    //                 01234567890123456789012345678901234567890123456789012345678901234567890123456789
    QByteArray method("typedef struct B A; A instance;");

    LockedTopDUContext top = parse(method, DumpNone);

    QVERIFY(!top->parentContext());
    QCOMPARE(top->localDeclarations().count(), 3);
    QVERIFY(top->localScopeIdentifier().isEmpty());

    AbstractType::Ptr t = top->localDeclarations()[0]->abstractType();
    IdentifiedType* idType = dynamic_cast<IdentifiedType*>(t.unsafeData());
    QVERIFY(idType);
    QVERIFY(idType->qualifiedIdentifier().count() == 1);

    QVERIFY(top->localDeclarations()[1]->isTypeAlias());
    QCOMPARE(top->localDeclarations()[1]->identifier(), Identifier("A"));
    QCOMPARE(top->localDeclarations()[2]->abstractType()->indexed(), top->localDeclarations()[1]->abstractType()->indexed());

    QCOMPARE(top->localDeclarations()[1]->uses().count(), 1);
    QCOMPARE(top->localDeclarations()[1]->uses().begin()->count(), 1);

    Declaration* defStructA = top->localDeclarations().first();
    QVERIFY(!defStructA->isTypeAlias());
    QVERIFY(defStructA->isForwardDeclaration());

  }
  {
    //                 0         1         2         3         4         5         6         7
    //                 01234567890123456789012345678901234567890123456789012345678901234567890123456789
    QByteArray method("struct A { short i; A(int b, int c) : i(c) { } virtual void test(int j) = 0; }; A instance;");

    LockedTopDUContext top = parse(method, DumpNone);

    QVERIFY(!top->parentContext());
    QCOMPARE(top->childContexts().count(), 1);
    QCOMPARE(top->localDeclarations().count(), 2);
    QVERIFY(top->localScopeIdentifier().isEmpty());

    AbstractType::Ptr t = top->localDeclarations()[1]->abstractType();
    IdentifiedType* idType = dynamic_cast<IdentifiedType*>(t.unsafeData());
    QVERIFY(idType);
    QCOMPARE( idType->qualifiedIdentifier(), QualifiedIdentifier("A") );

    Declaration* defStructA = top->localDeclarations().first();
    QCOMPARE(defStructA->identifier(), Identifier("A"));
    QCOMPARE(defStructA->uses().count(), 1);
    QCOMPARE(defStructA->uses().begin()->count(), 1);
    QVERIFY(defStructA->type<CppClassType>());
    ClassDeclaration* classDecl = dynamic_cast<ClassDeclaration*>(defStructA);
    QVERIFY(classDecl);
    QCOMPARE(classDecl->classType(), ClassDeclarationData::Struct);

    DUContext* structA = top->childContexts().first();
    QVERIFY(structA->parentContext());
    QCOMPARE(structA->importedParentContexts().count(), 0);
    QCOMPARE(structA->childContexts().count(), 3);
    QCOMPARE(structA->localDeclarations().count(), 3);
    QCOMPARE(structA->localScopeIdentifier(), QualifiedIdentifier("A"));

    Declaration* defI = structA->localDeclarations().first();
    QCOMPARE(defI->identifier(), Identifier("i"));
    QCOMPARE(defI->uses().count(), 1);
    QCOMPARE(defI->uses().begin()->count(), 1);

    QCOMPARE(findDeclaration(structA,  Identifier("i")), defI);
    QCOMPARE(findDeclaration(structA,  Identifier("b")), noDef);
    QCOMPARE(findDeclaration(structA,  Identifier("c")), noDef);

    DUContext* ctorImplCtx = structA->childContexts()[1];
    QVERIFY(ctorImplCtx->parentContext());
    QCOMPARE(ctorImplCtx->importedParentContexts().count(), 1);
    QCOMPARE(ctorImplCtx->childContexts().count(), 1);
    QCOMPARE(ctorImplCtx->localDeclarations().count(), 0);
    QVERIFY(!ctorImplCtx->localScopeIdentifier().isEmpty());
    QVERIFY(ctorImplCtx->owner());

    DUContext* ctorCtx = ctorImplCtx->importedParentContexts().first().context(0);
    QVERIFY(ctorCtx->parentContext());
    QCOMPARE(ctorCtx->childContexts().count(), 0);
    QCOMPARE(ctorCtx->localDeclarations().count(), 2);
    QCOMPARE(ctorCtx->localScopeIdentifier(), QualifiedIdentifier("A")); ///@todo check if it should really be this way

    Declaration* defB = ctorCtx->localDeclarations().first();
    QCOMPARE(defB->identifier(), Identifier("b"));
    QCOMPARE(defB->uses().count(), 0);

    Declaration* defC = ctorCtx->localDeclarations()[1];
    QCOMPARE(defC->identifier(), Identifier("c"));
    QCOMPARE(defC->uses().count(), 1);
    QCOMPARE(defC->uses().begin()->count(), 1);

    Declaration* defTest = structA->localDeclarations()[2];
    QCOMPARE(defTest->identifier(), Identifier("test"));
    ClassFunctionDeclaration* classFunDecl = dynamic_cast<ClassFunctionDeclaration*>(defTest);
    QVERIFY(classFunDecl);
    QVERIFY(classFunDecl->isAbstract());

    QCOMPARE(findDeclaration(ctorCtx,  Identifier("i")), defI);
    QCOMPARE(findDeclaration(ctorCtx,  Identifier("b")), defB);
    QCOMPARE(findDeclaration(ctorCtx,  Identifier("c")), defC);

    DUContext* testCtx = structA->childContexts().last();
    QCOMPARE(testCtx->childContexts().count(), 0);
    QCOMPARE(testCtx->localDeclarations().count(), 1);
    QCOMPARE(testCtx->localScopeIdentifier(), QualifiedIdentifier("test")); ///@todo check if it should really be this way

    Declaration* defJ = testCtx->localDeclarations().first();
    QCOMPARE(defJ->identifier(), Identifier("j"));
    QCOMPARE(defJ->uses().count(), 0);

    /*DUContext* insideCtorCtx = ctorCtx->childContexts().first();
    QCOMPARE(insideCtorCtx->childContexts().count(), 0);
    QCOMPARE(insideCtorCtx->localDeclarations().count(), 0);
    QVERIFY(insideCtorCtx->localScopeIdentifier().isEmpty());*/

  }
  {
    //                 0         1         2         3         4         5         6         7
    //                 01234567890123456789012345678901234567890123456789012345678901234567890123456789
    QByteArray method("struct A { short i; }; struct A instance; void test(struct A * a) { a->i = instance.i; };");

    LockedTopDUContext top = parse(method, DumpNone);

    QVERIFY(!top->parentContext());
    QCOMPARE(top->childContexts().count(), 3);
    QCOMPARE(top->localDeclarations().count(), 3);
    QVERIFY(top->localScopeIdentifier().isEmpty());

    Declaration* defStructA = top->localDeclarations().first();
    QCOMPARE(defStructA->identifier(), Identifier("A"));
    QCOMPARE(defStructA->uses().count(), 1);
    QCOMPARE(defStructA->uses().begin()->count(), 2);
    QVERIFY(defStructA->type<CppClassType>());
    ClassDeclaration* classDecl = dynamic_cast<ClassDeclaration*>(defStructA);
    QVERIFY(classDecl);
    QCOMPARE(classDecl->classType(), ClassDeclarationData::Struct);

    DUContext* structA = top->childContexts().first();
    QCOMPARE(structA->parentContext(), top.m_top);
    QCOMPARE(structA->importedParentContexts().count(), 0);
    QCOMPARE(structA->childContexts().count(), 0);
    QCOMPARE(structA->localDeclarations().count(), 1);
    QCOMPARE(structA->localScopeIdentifier(), QualifiedIdentifier("A"));

    Declaration* defI = structA->localDeclarations().first();
    QCOMPARE(defI->identifier(), Identifier("i"));
    QCOMPARE(defI->uses().count(), 1);
    QCOMPARE(defI->uses().begin()->count(), 2);

    QCOMPARE(findDeclaration(structA,  Identifier("i")), defI);

  }
}

void TestDUChain::testDeclareStructInNamespace()
{
  TEST_FILE_PARSE_ONLY

  {
    QByteArray method("namespace A { class B { class C; } ; } namespace A { class A::B::C { }; }");

    LockedTopDUContext top = parse(method, DumpAll);

    QCOMPARE(top->childContexts().count(), 2);
    QCOMPARE(top->childContexts()[0]->childContexts().size(), 1);
    QCOMPARE(top->childContexts()[0]->childContexts()[0]->localDeclarations().size(), 1);

    ForwardDeclaration* forwardDecl = dynamic_cast<ForwardDeclaration*>(top->childContexts()[0]->childContexts()[0]->localDeclarations()[0]);
    QVERIFY(forwardDecl);
    QVERIFY(forwardDecl->resolve(top));

  }

  {
    //                 0         1         2         3         4         5         6         7
    //                 01234567890123456789012345678901234567890123456789012345678901234567890123456789
    QByteArray method("struct A {A(); struct B;}; struct A::B { B(); struct C; }; struct A::B::C { A mem; B mem2; void test(A param); }; void A::B::C::test(A param) {};");

    LockedTopDUContext top = parse(method, DumpNone);

    QVERIFY(!top->parentContext());
    QCOMPARE(top->childContexts().count(), 5);
    QCOMPARE(top->localDeclarations().count(), 2); //Only one declaration, because the others are nested within helper scope contexts

    QCOMPARE(top->childContexts()[1]->localDeclarations().count(), 1);
    QCOMPARE(top->childContexts()[2]->localDeclarations().count(), 1);
    QCOMPARE(top->childContexts()[3]->localDeclarations().count(), 1);

    QCOMPARE(top->childContexts()[2]->localScopeIdentifier(), QualifiedIdentifier("A::B"));
    QCOMPARE(top->childContexts()[2]->childContexts()[0]->localScopeIdentifier(), QualifiedIdentifier("C"));
    QCOMPARE(top->childContexts()[2]->childContexts()[0]->scopeIdentifier(true), QualifiedIdentifier("A::B::C"));
    QCOMPARE(top->childContexts()[2]->localDeclarations()[0]->qualifiedIdentifier(), QualifiedIdentifier("A::B::C"));
    QVERIFY(top->childContexts()[2]->inSymbolTable());
    QVERIFY(top->childContexts()[2]->childContexts()[0]->inSymbolTable());
    QVERIFY(top->childContexts()[2]->localDeclarations()[0]->inSymbolTable());

    QualifiedIdentifier search("::A::B::C");
    Declaration* cDecl = findDeclaration(top, search);
    QVERIFY(cDecl);
    QVERIFY(cDecl->logicalInternalContext(top));
    QVERIFY(cDecl);
    QVERIFY(!cDecl->isForwardDeclaration());
    QVERIFY(cDecl->internalContext());

    QCOMPARE(top->childContexts()[2]->childContexts().count(), 1);
    QCOMPARE(top->childContexts()[2]->childContexts()[0]->localDeclarations().count(), 3);
    kDebug() << top->childContexts()[2]->childContexts()[0]->localDeclarations()[0]->abstractType()->toString();
    kDebug() << top->localDeclarations()[0]->abstractType()->toString();
    QCOMPARE(top->childContexts()[2]->childContexts()[0]->localDeclarations()[0]->indexedType(), top->localDeclarations()[0]->indexedType());
    QCOMPARE(top->childContexts()[2]->childContexts()[0]->localDeclarations()[1]->indexedType(), top->childContexts()[1]->localDeclarations()[0]->indexedType());
    kDebug() << top->childContexts()[3]->localDeclarations()[0]->abstractType()->toString();
    kDebug() << top->localDeclarations()[0]->abstractType()->toString();
    QCOMPARE(top->childContexts()[3]->localDeclarations()[0]->indexedType(), top->localDeclarations()[0]->indexedType());

  }
  //                 0         1         2         3         4         5         6         7
  //                 01234567890123456789012345678901234567890123456789012345678901234567890123456789
  {
    QByteArray method("namespace B {class C {struct A;void test();};};using namespace B;struct C::A {};");

    LockedTopDUContext top = parse(method, DumpNone);

    QVERIFY(!top->parentContext());
    QCOMPARE(top->childContexts().count(), 2);
    QCOMPARE(top->localDeclarations().count(), 2);
    QCOMPARE(top->childContexts()[0]->localDeclarations().count(), 1);
    QCOMPARE(top->childContexts()[0]->childContexts().count(), 1);
    QCOMPARE(top->childContexts()[0]->childContexts()[0]->localDeclarations().count(), 2);
    QVERIFY(top->childContexts()[0]->childContexts()[0]->localDeclarations()[0]->isForwardDeclaration());
    KDevelop::ForwardDeclaration* forward = dynamic_cast<KDevelop::ForwardDeclaration*>(top->childContexts()[0]->childContexts()[0]->localDeclarations()[0]);
    QVERIFY(forward);
    QVERIFY(forward->resolve(top));

  }
}
void TestDUChain::testCStruct()
{
  TEST_FILE_PARSE_ONLY

  //                 0         1         2         3         4         5         6         7
  //                 01234567890123456789012345678901234567890123456789012345678901234567890123456789
  QByteArray method("struct A {int i; }; struct A instance; typedef struct { int a; } B, *BPointer;");

  LockedTopDUContext top = parse(method, DumpNone);

  QVERIFY(!top->parentContext());
  QCOMPARE(top->childContexts().count(), 2);
  QCOMPARE(top->localDeclarations().count(), 5);

  QVERIFY(top->localDeclarations()[0]->kind() == Declaration::Type);
  QVERIFY(top->localDeclarations()[1]->kind() == Declaration::Instance);

}

void TestDUChain::testCStruct2()
{
  TEST_FILE_PARSE_ONLY

  //                 0         1         2         3         4         5         6         7
  //                 01234567890123456789012345678901234567890123456789012345678901234567890123456789
  {
  QByteArray method("struct A {struct C c; }; struct C { int v; };");

  //Expected result: the elaborated type-specifier "struct C" within the declaration "struct A" should create a new global declaration.


  LockedTopDUContext top = parse(method, DumpNone);

  QVERIFY(!top->parentContext());
  QCOMPARE(top->childContexts().count(), 2);
  QCOMPARE(top->localDeclarations().count(), 3); //3 declarations because the elaborated type-specifier "struct C" creates a forward-declaration on the global scope
  QCOMPARE(top->childContexts()[0]->localDeclarations().count(), 1);
  kDebug() << "TYPE:" << top->childContexts()[0]->localDeclarations()[0]->abstractType()->toString() << typeid(*top->childContexts()[0]->localDeclarations()[0]->abstractType()).name();
  QCOMPARE(top->childContexts()[0]->localDeclarations()[0]->indexedType(), top->localDeclarations()[1]->indexedType());

  QCOMPARE(top->childContexts()[0]->localDeclarations()[0]->kind(), Declaration::Instance);
  //QVERIFY(top->localDeclarations()[0]->kind() == Declaration::Type);
  //QVERIFY(top->localDeclarations()[1]->kind() == Declaration::Instance);
  }
  {
  QByteArray method("struct A {inline struct C c() {}; }; struct C { int v; };");

  //Expected result: the elaborated type-specifier "struct C" within the declaration "struct A" should create a new global declaration.


  LockedTopDUContext top = parse(method, DumpNone);

  QVERIFY(!top->parentContext());
  QCOMPARE(top->childContexts().count(), 2);
  QCOMPARE(top->localDeclarations().count(), 3); //3 declarations because the elaborated type-specifier "struct C" creates a forward-declaration on the global scope
  QCOMPARE(top->childContexts()[0]->localDeclarations().count(), 1);
  kDebug() << "TYPE:" << top->childContexts()[0]->localDeclarations()[0]->abstractType()->toString() << typeid(*top->childContexts()[0]->localDeclarations()[0]->abstractType()).name();
  FunctionType::Ptr function(top->childContexts()[0]->localDeclarations()[0]->type<FunctionType>());
  QVERIFY(function);
  kDebug() << "RETURN:" << function->returnType()->toString() << typeid(*function->returnType()).name();
  QCOMPARE(function->returnType()->indexed(), top->localDeclarations()[1]->indexedType());
  //QCOMPARE(top->childContexts()[0]->localDeclarations()[0]->indexedType(), top->localDeclarations()[1]->indexedType());

  //QCOMPARE(top->childContexts()[0]->localDeclarations()[0]->kind(), Declaration::Instance);
  //QVERIFY(top->localDeclarations()[0]->kind() == Declaration::Type);
  //QVERIFY(top->localDeclarations()[1]->kind() == Declaration::Instance);
  }

}

void TestDUChain::testVariableDeclaration()
{
  TEST_FILE_PARSE_ONLY

  //                 0         1         2         3         4         5         6         7
  //                 01234567890123456789012345678901234567890123456789012345678901234567890123456789
    QByteArray method("struct A{}; int c, q;\n"
                      "A instance1(c); A instance2(2, 3); A instance3(q);\n"
                      "void bla() {int* i = new A(c); }\n");

  LockedTopDUContext top = parse(method, DumpAll);

  QVERIFY(!top->parentContext());
  QVERIFY(top->localScopeIdentifier().isEmpty());
  QCOMPARE(top->childContexts().count(), 3);
  QCOMPARE(top->localDeclarations().count(), 7);

  // struct A
  Declaration* defStructA = top->localDeclarations().first();
  QCOMPARE(defStructA->identifier(), Identifier("A"));

  // int c;
  Declaration* defIntC = top->localDeclarations().at(1);
  QCOMPARE(defIntC->uses().count(), 1);
  QCOMPARE(defIntC->uses().begin()->count(), 2);

  // instances
  for(int i = 3; i < 6; ++i) {
    Declaration* inst = top->localDeclarations().at(i);
    QVERIFY(!inst->isFunctionDeclaration());
    StructureType::Ptr idType = inst->abstractType().cast<StructureType>();
    QVERIFY(idType);
    QCOMPARE( idType->qualifiedIdentifier(), QualifiedIdentifier("A") );
  }

  // bla
  QVERIFY(top->localDeclarations().at(6)->isFunctionDeclaration());
}

void TestDUChain::testDeclareClass()
{
  TEST_FILE_PARSE_ONLY

  //                 0         1         2         3         4         5         6         7
  //                 01234567890123456789012345678901234567890123456789012345678901234567890123456789
  QByteArray method("class A { A() {}; A rec; void test(int); }; void A::test(int j) {}");

  LockedTopDUContext top = parse(method, DumpNone);

  DumpDotGraph dump;
//  kDebug() << "dot-graph: \n" << dump.dotGraph(top, false);

//  kDebug() << "ENDE ENDE ENDE";
//  kDebug() << "dot-graph: \n" << dump.dotGraph(top, false);

  QVERIFY(!top->parentContext());
  QCOMPARE(top->childContexts().count(), 3);
  QCOMPARE(top->localDeclarations().count(), 2);
  QVERIFY(top->localScopeIdentifier().isEmpty());

  Declaration* defClassA = top->localDeclarations().first();
  QCOMPARE(defClassA->identifier(), Identifier("A"));
  QCOMPARE(defClassA->uses().count(), 1);
  QCOMPARE(defClassA->uses().begin()->count(), 2);
  QVERIFY(defClassA->type<CppClassType>());
  QVERIFY(defClassA->internalContext());
  QCOMPARE(defClassA->internalContext()->range().start.column, 8); //The class-context should start directly behind the name
//   QVERIFY(function);
//   QCOMPARE(function->returnType(), typeVoid);
//   QCOMPARE(function->arguments().count(), 1);
//   QCOMPARE(function->arguments().first(), typeInt);

  QVERIFY(defClassA->internalContext());

  QCOMPARE(defClassA->internalContext()->localDeclarations().count(), 3);
  QCOMPARE(defClassA->internalContext()->localDeclarations()[1]->abstractType()->indexed(), defClassA->abstractType()->indexed());

  DUContext* classA = top->childContexts().first();
  QVERIFY(classA->parentContext());
  QCOMPARE(classA->importedParentContexts().count(), 0);
  QCOMPARE(classA->childContexts().count(), 3);
  QCOMPARE(classA->localDeclarations().count(), 3);
  QCOMPARE(classA->localScopeIdentifier(), QualifiedIdentifier("A"));

  Declaration* defRec = classA->localDeclarations()[1];
  QVERIFY(defRec->abstractType());
  QCOMPARE(defRec->abstractType()->indexed(), defClassA->abstractType()->indexed());

}

void TestDUChain::testDeclareFriend()
{
  TEST_FILE_PARSE_ONLY

  //                 0         1         2         3         4         5         6         7
  //                 01234567890123456789012345678901234567890123456789012345678901234567890123456789
  QByteArray method("class B {}; class A { friend class F; friend class B; }; ");

  LockedTopDUContext top = parse(method, DumpNone);

  DumpDotGraph dump;
//  kDebug() << "dot-graph: \n" << dump.dotGraph(top, false);

//  kDebug() << "ENDE ENDE ENDE";
//  kDebug() << "dot-graph: \n" << dump.dotGraph(top, false);

  QVERIFY(!top->parentContext());
  QCOMPARE(top->childContexts().count(), 2);
  QCOMPARE(top->localDeclarations().count(), 3); //1 Forward-declaration of F
  QVERIFY(top->localScopeIdentifier().isEmpty());

  Declaration* defClassA = top->localDeclarations()[1];
  QCOMPARE(defClassA->identifier(), Identifier("A"));
  QCOMPARE(defClassA->uses().count(), 0);
  QVERIFY(defClassA->type<CppClassType>());
  QVERIFY(defClassA->internalContext());

  QCOMPARE(top->localDeclarations()[2]->identifier(), Identifier("F"));

  QCOMPARE(top->childContexts()[1]->localDeclarations().count(), 2); //friend-declaration
  QCOMPARE(top->childContexts()[1]->localDeclarations()[0]->identifier(), Identifier("friend"));
  QCOMPARE(top->childContexts()[1]->localDeclarations()[1]->identifier(), Identifier("friend"));

  QVERIFY(Cpp::isFriend(top->localDeclarations()[1], top->localDeclarations()[2]));
  QVERIFY(Cpp::isFriend(top->localDeclarations()[1], top->localDeclarations()[0]));

  QVERIFY(top->localDeclarations()[0]->uses().size());
  QVERIFY(top->localDeclarations()[0]->uses().begin()->size());

}

void TestDUChain::testDeclareNamespace()
{
  TEST_FILE_PARSE_ONLY

  //                 0         1         2         3         4         5         6         7
  //                 01234567890123456789012345678901234567890123456789012345678901234567890123456789
  QByteArray method("namespace foo { int bar; } int bar; int test() { return foo::bar; }");

  LockedTopDUContext top = parse(method, DumpNone);


  QVERIFY(!top->parentContext());
  QCOMPARE(top->childContexts().count(), 3);
  QCOMPARE(top->localDeclarations().count(), 3);
  QVERIFY(top->localScopeIdentifier().isEmpty());
  QCOMPARE(findDeclaration(top, Identifier("foo")), top->localDeclarations()[0]);
  QCOMPARE(top->childContexts()[0]->range(), RangeInRevision(0, 14, 0, 26));
  QVERIFY(top->localDeclarations()[0]->inSymbolTable());

  QVERIFY(top->localDeclarations()[0]->inSymbolTable());
  QVERIFY(top->localDeclarations()[0]->uses().size());

  DUContext* fooCtx = top->childContexts().first();
  QVERIFY(fooCtx->inSymbolTable());
  QCOMPARE(fooCtx->childContexts().count(), 0);
  QCOMPARE(fooCtx->localDeclarations().count(), 1);
  QCOMPARE(fooCtx->localScopeIdentifier(), QualifiedIdentifier("foo"));
  QCOMPARE(fooCtx->scopeIdentifier(), QualifiedIdentifier("foo"));

  DUContext* testCtx = top->childContexts()[2];
  QCOMPARE(testCtx->childContexts().count(), 0);
  QCOMPARE(testCtx->localDeclarations().count(), 0);
  QCOMPARE(testCtx->localScopeIdentifier(), QualifiedIdentifier("test"));
  QCOMPARE(testCtx->scopeIdentifier(), QualifiedIdentifier("test"));

  Declaration* bar2 = top->localDeclarations()[1];
  QCOMPARE(bar2->identifier(), Identifier("bar"));
  QCOMPARE(bar2->qualifiedIdentifier(), QualifiedIdentifier("bar"));
  QCOMPARE(bar2->uses().count(), 0);

  Declaration* bar = fooCtx->localDeclarations().first();
  QCOMPARE(bar->identifier(), Identifier("bar"));
  QCOMPARE(bar->qualifiedIdentifier(), QualifiedIdentifier("foo::bar"));
  QCOMPARE(findDeclaration(testCtx,  QualifiedIdentifier("foo::bar")), bar);
  QCOMPARE(bar->uses().count(), 1);
  QCOMPARE(bar->uses().begin()->count(), 1);
  QCOMPARE(findDeclaration(top, bar->identifier()), bar2);
  QCOMPARE(findDeclaration(top, bar->qualifiedIdentifier()), bar);

  QCOMPARE(findDeclaration(top, QualifiedIdentifier("bar")), bar2);
  QCOMPARE(findDeclaration(top, QualifiedIdentifier("::bar")), bar2);
  QCOMPARE(findDeclaration(top, QualifiedIdentifier("foo::bar")), bar);
  QCOMPARE(findDeclaration(top, QualifiedIdentifier("::foo::bar")), bar);

  IndexedQualifiedIdentifier fooId(QualifiedIdentifier("foo"));

  uint itemCount;
  const KDevelop::CodeModelItem* items;
  CodeModel::self().items(top->url(), itemCount, items);
  for(uint a = 0; a < itemCount; ++a) {
    if(items[a].id == fooId) {
      QCOMPARE(items[a].referenceCount, 1u); //Once by the namespace, once by the declaration
    }
  }

}

void TestDUChain::testDeclareNamespace2()
{
  TEST_FILE_PARSE_ONLY

  //                 0         1         2         3         4         5         6         7
  //                 0123456789012345678901234567890123456789012345678901234567890123456789012345678901234567890123456789012
  QByteArray method("struct A {}; namespace B { struct A : ::A {}; }");

  LockedTopDUContext top = parse(method, DumpNone);

  QVERIFY(!top->parentContext());
  QCOMPARE(top->localDeclarations().count(), 2);
  QCOMPARE(top->childContexts().count(), 2);
  QCOMPARE(top->childContexts()[1]->localDeclarations().count(), 1);

  CppClassType::Ptr outerA = top->localDeclarations()[0]->abstractType().cast<CppClassType>();
  CppClassType::Ptr innerA = top->childContexts()[1]->localDeclarations()[0]->abstractType().cast<CppClassType>();

  QVERIFY(outerA);
  QVERIFY(innerA);

  Declaration* klassDecl = innerA->declaration(top);
  ClassDeclaration* cppClassDecl = dynamic_cast<ClassDeclaration*>(klassDecl);

  QVERIFY(cppClassDecl);
  QCOMPARE(cppClassDecl->baseClassesSize(), (uint)1);
  QCOMPARE(cppClassDecl->baseClasses()->baseClass, outerA->indexed());

}

void TestDUChain::testSearchAcrossNamespace()
{
  TEST_FILE_PARSE_ONLY

  //                 0         1         2         3         4         5         6         7
  //                 0123456789012345678901234567890123456789012345678901234567890123456789012345678901234567890123456789012
  QByteArray method("namespace A { class B{}; } class B{}; namespace A{ B bla; }");

  LockedTopDUContext top = parse(method, DumpNone);

  QVERIFY(!top->parentContext());
  QCOMPARE(top->childContexts().count(), 3);
  QCOMPARE(top->childContexts()[0]->localDeclarations().count(), 1);
  QCOMPARE(top->childContexts()[2]->localDeclarations().count(), 1);
  QVERIFY(top->childContexts()[2]->localDeclarations()[0]->abstractType());
  QCOMPARE(top->childContexts()[2]->localDeclarations()[0]->abstractType()->indexed(), top->childContexts()[0]->localDeclarations()[0]->abstractType()->indexed());
  QVERIFY(!top->childContexts()[2]->localDeclarations()[0]->abstractType().cast<DelayedType>());

}

void TestDUChain::testSearchAcrossNamespace2()
{
  TEST_FILE_PARSE_ONLY

  //                 0         1         2         3         4         5         6         7
  //                 0123456789012345678901234567890123456789012345678901234567890123456789012345678901234567890123456789012
  QByteArray method("namespace A {class B{}; } namespace A { class C{ void member(B);};  } void A::C::member(B b) {B c;}");

  LockedTopDUContext top = parse(method, DumpNone);

  QVERIFY(!top->parentContext());
  QCOMPARE(top->childContexts().count(), 4);
  QCOMPARE(top->childContexts()[0]->localDeclarations().count(), 1);
  QCOMPARE(top->childContexts()[1]->localDeclarations().count(), 1);
  QCOMPARE(top->childContexts()[2]->localDeclarations().count(), 1);
  QCOMPARE(top->childContexts()[2]->type(), DUContext::Function);
  QCOMPARE(top->childContexts()[2]->localDeclarations().count(), 1);
  QCOMPARE(top->childContexts()[2]->localScopeIdentifier(), QualifiedIdentifier("A::C::member"));
  QVERIFY(top->childContexts()[2]->localDeclarations()[0]->abstractType()); //B should be found from that position
  QVERIFY(!top->childContexts()[2]->localDeclarations()[0]->abstractType().cast<DelayedType>());
  QCOMPARE(top->childContexts()[3]->type(), DUContext::Other);
  QCOMPARE(top->childContexts()[3]->localDeclarations().count(), 1);
  QVERIFY(top->childContexts()[3]->localDeclarations()[0]->abstractType()); //B should be found from that position
  QCOMPARE(top->childContexts()[3]->localScopeIdentifier(), QualifiedIdentifier("A::C::member"));
  QVERIFY(!top->childContexts()[3]->localDeclarations()[0]->abstractType().cast<DelayedType>());

}

void TestDUChain::testSearchAcrossNamespace3()
{
  TEST_FILE_PARSE_ONLY

  //                 0         1         2         3         4         5         6         7
  //                 0123456789012345678901234567890123456789012345678901234567890123456789012345678901234567890123456789012
  QByteArray method("namespace B { class C { }; } namespace A { class C; } using namespace B; namespace A { C c; };");

  LockedTopDUContext top = parse(method, DumpNone);

  QCOMPARE(top->childContexts().count(), 3);
  QCOMPARE(top->localDeclarations().count(), 4);
  QCOMPARE(top->childContexts()[2]->localDeclarations().count(), 1);
  QCOMPARE(top->childContexts()[2]->localDeclarations()[0]->abstractType()->toString(), QString("A::C"));
}

void TestDUChain::testADL()
{
  {
    QByteArray nonAdlCall("namespace foo { struct A {}; int bar(A& a) {} }"
                          "struct A {};"
                          "int bar(int& a) {}"
                          "int test() { A a; bar(a); }"); // calls ::bar

    LockedTopDUContext top( parse(nonAdlCall, DumpNone) );

    QCOMPARE(top->childContexts().count(), 6);

    // foo::bar is never used
    QCOMPARE(top->childContexts()[0]->localDeclarations().size(), 2);
    QCOMPARE(top->childContexts()[0]->localDeclarations()[1]->qualifiedIdentifier().toString(), QString("foo::bar"));
    QCOMPARE(top->childContexts()[0]->localDeclarations()[1]->uses().size(), 0);

    // ::bar has 1 use
    QCOMPARE(top->localDeclarations().size(), 4);
    QCOMPARE(top->localDeclarations()[2]->qualifiedIdentifier().toString(), QString("bar"));
    QCOMPARE(top->localDeclarations()[2]->uses().size(), 1);
    QCOMPARE(top->localDeclarations()[2]->uses().begin()->size(), 1);
  }
  {
    QByteArray nonAdlCall("namespace foo { struct A {}; int bar(A& a) {} }"
                          "int bar(foo::A& a) {}" // found on normal lookup, hiding foo::bar
                          "int test() { A a; bar(a); }"); // calls ::bar

    LockedTopDUContext top( parse(nonAdlCall, DumpNone) );

    QCOMPARE(top->childContexts().count(), 5);

    // foo::bar is hidden by successful normal name lookup
    QCOMPARE(top->childContexts()[0]->localDeclarations().size(), 2);
    QCOMPARE(top->childContexts()[0]->localDeclarations()[1]->qualifiedIdentifier().toString(), QString("foo::bar"));
    QCOMPARE(top->childContexts()[0]->localDeclarations()[1]->uses().size(), 0);

    // ::bar has 1 use
    QCOMPARE(top->localDeclarations().size(), 3);
    QCOMPARE(top->localDeclarations()[1]->qualifiedIdentifier().toString(), QString("bar"));
    QCOMPARE(top->localDeclarations()[1]->uses().size(), 1);
    QCOMPARE(top->localDeclarations()[1]->uses().begin()->size(), 1);
  }

  {
    QByteArray adlCall("namespace foo { struct A {}; int bar(A& a) {} }"
                       "struct A {};"
                       "int bar(int& a) {}"
                       "int test() { foo::A a; bar(a); }"); // calls foo::bar

    LockedTopDUContext top( parse(adlCall, DumpNone) );

    QCOMPARE(top->childContexts().count(), 6);

    // foo::bar has 1 use
    QCOMPARE(top->childContexts()[0]->localDeclarations().size(), 2);
    QCOMPARE(top->childContexts()[0]->localDeclarations()[1]->qualifiedIdentifier().toString(), QString("foo::bar"));
    QCOMPARE(top->childContexts()[0]->localDeclarations()[1]->uses().size(), 1);
    QCOMPARE(top->childContexts()[0]->localDeclarations()[1]->uses().begin()->size(), 1);

    // ::bar is never used
    QCOMPARE(top->localDeclarations().size(), 4);
    QCOMPARE(top->localDeclarations()[2]->qualifiedIdentifier().toString(), QString("bar"));
    QCOMPARE(top->localDeclarations()[2]->uses().size(), 0);
  }

  {
    // check that the adl lookup is performed even if no other function with the same name
    // exists in the current namespace
    QByteArray adlCall("namespace foo { struct A {}; int bar(A& a) {} }"
                       "int test() { foo::A a; bar(a); }"); // calls foo::bar

    LockedTopDUContext top( parse(adlCall, DumpNone) );

    QCOMPARE(top->childContexts().count(), 3);

    // foo::bar has 1 use
    QCOMPARE(top->childContexts()[0]->localDeclarations().size(), 2);
    QCOMPARE(top->childContexts()[0]->localDeclarations()[1]->qualifiedIdentifier().toString(), QString("foo::bar"));
    QCOMPARE(top->childContexts()[0]->localDeclarations()[1]->uses().size(), 1);
    QCOMPARE(top->childContexts()[0]->localDeclarations()[1]->uses().begin()->size(), 1);
  }
}

void TestDUChain::testADLConstness()
{
  // make sure a const-argument takes the const-overload while a non-const
  // argument takes the non-const overload
  // important e.g. for range-based for loops
  QByteArray code( "void foo(int&);\n"
                   "void foo(const int&);\n"
                   "void bar(const int&);\n"
                   "void bar(int&);\n"
                   "int test() {\n"
                   "  int i = 0; foo(i); bar(i);\n" // call to non-const
                   "  const int j = 0; foo(j); bar(j);\n" // call to const
                   "}\n");

  LockedTopDUContext top( parse(code, DumpNone) );
  QVERIFY(top->problems().isEmpty());

  QCOMPARE(top->localDeclarations().count(), 5);

  // foo: non-const version
  Declaration* dec = top->localDeclarations().at(0);
  FunctionType::Ptr func = dec->type<FunctionType>();
  QVERIFY(func);
  QCOMPARE(dec->uses().count(), 1);
  QCOMPARE(dec->uses().begin()->count(), 1);
  QCOMPARE(dec->uses().begin()->at(0).start.line, 5);

  // foo: const version
  dec = top->localDeclarations().at(1);
  func = dec->type<FunctionType>();
  QVERIFY(func);
  QCOMPARE(dec->uses().count(), 1);
  QCOMPARE(dec->uses().begin()->count(), 1);
  QCOMPARE(dec->uses().begin()->at(0).start.line, 6);

  // bar: const version
  dec = top->localDeclarations().at(2);
  func = dec->type<FunctionType>();
  QVERIFY(func);
  QCOMPARE(dec->uses().count(), 1);
  QCOMPARE(dec->uses().begin()->count(), 1);
  QCOMPARE(dec->uses().begin()->at(0).start.line, 6);

  // bar: non-const version
  dec = top->localDeclarations().at(3);
  func = dec->type<FunctionType>();
  QVERIFY(func);
  QCOMPARE(dec->uses().count(), 1);
  QCOMPARE(dec->uses().begin()->count(), 1);
  QCOMPARE(dec->uses().begin()->at(0).start.line, 5);
}

void TestDUChain::testADLConstness2()
{
  // make sure a const-argument takes the const-overload while a non-const
  // argument takes the non-const overload
  // important e.g. for range-based for loops
  QByteArray code( "struct l {};\n"
                   "void foo(l&);\n"
                   "void foo(const l&);\n"
                   "void bar(const l&);\n"
                   "void bar(l&);\n"
                   "int test() {\n"
                   "  l i = 0; foo(i); bar(i);\n" // call to non-const
                   "  const l j = 0; foo(j); bar(j);\n" // call to const
                   "}\n");

  LockedTopDUContext top( parse(code, DumpNone) );
  QVERIFY(top->problems().isEmpty());

  QCOMPARE(top->localDeclarations().count(), 6);

  // foo: non-const version
  Declaration* dec = top->localDeclarations().at(1);
  FunctionType::Ptr func = dec->type<FunctionType>();
  QVERIFY(func);
  QCOMPARE(dec->uses().count(), 1);
  QCOMPARE(dec->uses().begin()->count(), 1);
  QCOMPARE(dec->uses().begin()->at(0).start.line, 6);

  // foo: const version
  dec = top->localDeclarations().at(2);
  func = dec->type<FunctionType>();
  QVERIFY(func);
  QCOMPARE(dec->uses().count(), 1);
  QCOMPARE(dec->uses().begin()->count(), 1);
  QCOMPARE(dec->uses().begin()->at(0).start.line, 7);

  // bar: const version
  dec = top->localDeclarations().at(3);
  func = dec->type<FunctionType>();
  QVERIFY(func);
  QCOMPARE(dec->uses().count(), 1);
  QCOMPARE(dec->uses().begin()->count(), 1);
  QCOMPARE(dec->uses().begin()->at(0).start.line, 7);

  // bar: non-const version
  dec = top->localDeclarations().at(4);
  func = dec->type<FunctionType>();
  QVERIFY(func);
  QCOMPARE(dec->uses().count(), 1);
  QCOMPARE(dec->uses().begin()->count(), 1);
  QCOMPARE(dec->uses().begin()->at(0).start.line, 6);
}

void TestDUChain::testADLClassType()
{
  {
    // test lookup to base class namespace
    QByteArray adlCall("namespace foo { struct A {}; int bar(A& a) {} }"
                       "namespace boo { struct B : public foo::A {}; }"
                       "int test() { boo::B b; bar(b); }"); // calls foo::bar

    LockedTopDUContext top( parse(adlCall, DumpNone) );

    QCOMPARE(top->childContexts().count(), 4);

    // foo::bar has 1 use
    QCOMPARE(top->childContexts()[0]->localDeclarations().size(), 2);
    QCOMPARE(top->childContexts()[0]->localDeclarations()[1]->qualifiedIdentifier().toString(), QString("foo::bar"));
    QCOMPARE(top->childContexts()[0]->localDeclarations()[1]->uses().size(), 1);
    QCOMPARE(top->childContexts()[0]->localDeclarations()[1]->uses().begin()->size(), 1);
  }

  {
    // test lookup to indirect base class namespace
    QByteArray adlCall("namespace foo { struct A {}; int bar(A& a) {} }"
                       "namespace boo { struct B : public foo::A {}; }"
                       "namespace zoo { struct C : public boo::B {}; }"
                       "int test() { zoo::C c; bar(c); }"); // calls foo::bar

    LockedTopDUContext top( parse(adlCall, DumpNone) );

    QCOMPARE(top->childContexts().count(), 5);

    // foo::bar has 1 use
    QCOMPARE(top->childContexts()[0]->localDeclarations().size(), 2);
    QCOMPARE(top->childContexts()[0]->localDeclarations()[1]->qualifiedIdentifier().toString(), QString("foo::bar"));
    QCOMPARE(top->childContexts()[0]->localDeclarations()[1]->uses().size(), 1);
    QCOMPARE(top->childContexts()[0]->localDeclarations()[1]->uses().begin()->size(), 1);
  }

  {
    // test lookup for inner classes
    QByteArray adlCall("namespace foo { struct A { struct B {}; }; int bar(A::B&) {} }"
                       "int test() { foo::A::B b; bar(b); }"); // calls foo::bar

    LockedTopDUContext top( parse(adlCall, DumpNone) );

    QCOMPARE(top->childContexts().count(), 3);

    // foo::bar has 1 use
    QCOMPARE(top->childContexts()[0]->localDeclarations().size(), 2);
    QCOMPARE(top->childContexts()[0]->localDeclarations()[1]->qualifiedIdentifier().toString(), QString("foo::bar"));
    QCOMPARE(top->childContexts()[0]->localDeclarations()[1]->uses().size(), 1);
    QCOMPARE(top->childContexts()[0]->localDeclarations()[1]->uses().begin()->size(), 1);
  }
}

void TestDUChain::testADLFunctionType()
{
  {
    QByteArray adlCall("namespace foo { struct A {}; int bar(void *a) {} }"
                       "foo::A f() {}"
                       "int test() { bar(&f); }"); // calls foo::bar through f's return type

    LockedTopDUContext top( parse(adlCall, DumpNone) );

    QCOMPARE(top->childContexts().count(), 5);

    // foo::bar has 1 use
    QCOMPARE(top->childContexts()[0]->localDeclarations().size(), 2);
    QCOMPARE(top->childContexts()[0]->localDeclarations()[1]->qualifiedIdentifier().toString(), QString("foo::bar"));
    QCOMPARE(top->childContexts()[0]->localDeclarations()[1]->uses().size(), 1);
    QCOMPARE(top->childContexts()[0]->localDeclarations()[1]->uses().begin()->size(), 1);
  }

  {
    QByteArray adlCall("namespace foo { struct A {}; int bar(void *a) {} }"
                       "void f(foo::A) {}"
                       "int test() { bar(f); }"); // calls foo::bar through f's argument type

    LockedTopDUContext top( parse(adlCall, DumpNone) );

    QCOMPARE(top->childContexts().count(), 5);

    // foo::bar has 1 use
    QCOMPARE(top->childContexts()[0]->localDeclarations().size(), 2);
    QCOMPARE(top->childContexts()[0]->localDeclarations()[1]->qualifiedIdentifier().toString(), QString("foo::bar"));
    QCOMPARE(top->childContexts()[0]->localDeclarations()[1]->uses().size(), 1);
    QCOMPARE(top->childContexts()[0]->localDeclarations()[1]->uses().begin()->size(), 1);
  }
}

void TestDUChain::testADLFunctionByName()
{
  {
    QByteArray adlCall("namespace foo { struct A {}; int bar(void *a) {} void f(int a) {}}"
                       "int test() { bar(&foo::f); }"); // calls foo::bar

    LockedTopDUContext top( parse(adlCall, DumpAll) );

    QCOMPARE(top->childContexts().count(), 3);

    // foo::bar has 1 use
    QCOMPARE(top->childContexts()[0]->localDeclarations().size(), 3);
    QCOMPARE(top->childContexts()[0]->localDeclarations()[1]->qualifiedIdentifier().toString(), QString("foo::bar"));
    QCOMPARE(top->childContexts()[0]->localDeclarations()[1]->uses().size(), 1);
    QCOMPARE(top->childContexts()[0]->localDeclarations()[1]->uses().begin()->size(), 1);
  }
}

void TestDUChain::testADLEnumerationType()
{
  {
    QByteArray adlCall("namespace foo { enum A { enValue }; int bar(A a) {} }"
                       "int test() { foo::A a; bar(a); }"); // calls foo::bar

    LockedTopDUContext top( parse(adlCall, DumpNone) );

    QCOMPARE(top->childContexts().count(), 3);

    // foo::bar has 1 use
    QCOMPARE(top->childContexts()[0]->localDeclarations().size(), 2);
    QCOMPARE(top->childContexts()[0]->localDeclarations()[1]->qualifiedIdentifier().toString(), QString("foo::bar"));
    QCOMPARE(top->childContexts()[0]->localDeclarations()[1]->uses().size(), 1);
    QCOMPARE(top->childContexts()[0]->localDeclarations()[1]->uses().begin()->size(), 1);
  }

  {
    QByteArray adlCall("namespace foo { enum A { enValue }; int bar(A a) {} }"
                       "int test() { bar(foo::enValue); }"); // calls foo::bar

    LockedTopDUContext top( parse(adlCall, DumpNone) );

    QCOMPARE(top->childContexts().count(), 3);

    // foo::bar has 1 use
    QCOMPARE(top->childContexts()[0]->localDeclarations().size(), 2);
    QCOMPARE(top->childContexts()[0]->localDeclarations()[1]->qualifiedIdentifier().toString(), QString("foo::bar"));
    QCOMPARE(top->childContexts()[0]->localDeclarations()[1]->uses().size(), 1);
    QCOMPARE(top->childContexts()[0]->localDeclarations()[1]->uses().begin()->size(), 1);
  }
}

void TestDUChain::testADLClassMembers()
{
    QByteArray adlCall("namespace foo { struct A { int member; }; void bar(int A::*p) {} }"
                       "int test() { bar(&foo::A::member); }"); // calls foo::bar
    
    LockedTopDUContext top( parse(adlCall, DumpAll) );
    
    QCOMPARE(top->childContexts().count(), 3);
    
    // foo::bar has 1 use
    QCOMPARE(top->childContexts()[0]->localDeclarations().size(), 2);
    QCOMPARE(top->childContexts()[0]->localDeclarations()[1]->qualifiedIdentifier().toString(), QString("foo::bar"));

    QEXPECT_FAIL("", "ADL for class members doesn't work", Abort);
    QCOMPARE(top->childContexts()[0]->localDeclarations()[1]->uses().size(), 1);
    QCOMPARE(top->childContexts()[0]->localDeclarations()[1]->uses().begin()->size(), 1);
}

void TestDUChain::testADLMemberFunction()
{
    QByteArray adlCall("namespace foo { struct A { void mem_fun() {} }; void bar(void (A::*p)()) {} }"
    "int test() { void (foo::A::*p)() = &foo::A::mem_fun; bar(p); }"); // calls foo::bar (avoid testADLMemberFunctionByName)

    LockedTopDUContext top( parse(adlCall, DumpAll) );

    QCOMPARE(top->childContexts().count(), 3);

    // foo::bar has 1 use
    QCOMPARE(top->childContexts()[0]->localDeclarations().size(), 2);
    QCOMPARE(top->childContexts()[0]->localDeclarations()[1]->qualifiedIdentifier().toString(), QString("foo::bar"));

    QEXPECT_FAIL("", "ADL for class members doesn't work", Abort);
    QCOMPARE(top->childContexts()[0]->localDeclarations()[1]->uses().size(), 1);
    QCOMPARE(top->childContexts()[0]->localDeclarations()[1]->uses().begin()->size(), 1);
}

void TestDUChain::testADLMemberFunctionByName() 
{
  {
    QByteArray adlCall("namespace foo { struct A { void f(int a) {} }; int bar(void *a) {} }"
                       "int test() { bar(&foo::A::f); }"); // calls foo::bar

    LockedTopDUContext top( parse(adlCall, DumpAll) );

    QCOMPARE(top->childContexts().count(), 3);

    // foo::bar has 1 use
    QCOMPARE(top->childContexts()[0]->localDeclarations().size(), 2);
    QCOMPARE(top->childContexts()[0]->localDeclarations()[1]->qualifiedIdentifier().toString(), QString("foo::bar"));
    QCOMPARE(top->childContexts()[0]->localDeclarations()[1]->uses().size(), 1);
    QCOMPARE(top->childContexts()[0]->localDeclarations()[1]->uses().begin()->size(), 1);
  }

  {
    // test lookup to base class namespace (rest of tests for associated classes are same as in testClassType)
    // Note: when using int bar(void *) or int bar(void (A::*p)(int)) the overload resolver
    // won't be able to do the conversion from void (boo::B::*)(int), so we use a template (just like in the real)
    // This setup also tests if the OverloadResolver can instantiate templates for pointers to member functions
    // At the current stage, the resolver fails for this.
    // Note 2: it seems also the syntax "void (T::*p)(int)" is not properly parsed at this time, so making this
    // work on this higher level is a dead end for now. For the template declaration below, the function declaration
    // is parsed as "int bar( function void (int) , void p )"

    // reported as bug 

    QByteArray adlCall("namespace foo { struct A {}; template<class T> int bar(void (T::*p)(int)) {} }"
                       "namespace boo { struct B : public foo::A { void f(int a) {} }; }"
                       "int test() { bar(&boo::B::f); }"); // calls foo::bar
    
    LockedTopDUContext top( parse(adlCall, DumpNone) );
    
    QCOMPARE(top->childContexts().count(), 4);
    
    // foo::bar has 1 use
    QCOMPARE(top->childContexts()[0]->localDeclarations().size(), 2);
    QCOMPARE(top->childContexts()[0]->localDeclarations()[1]->qualifiedIdentifier().toString(), QString("foo::bar"));

    QEXPECT_FAIL("", "ADL for class members doesn't work", Abort);
    QCOMPARE(top->childContexts()[0]->localDeclarations()[1]->uses().size(), 1);
    QCOMPARE(top->childContexts()[0]->localDeclarations()[1]->uses().begin()->size(), 1);
  }
}

void TestDUChain::testADLOperators()
{
  {
    QByteArray adlCall("namespace foo { struct A { }; A& operator+(const A&, int) {} }"
                       "int test() { foo::A a, b;  b = a + 1; }"); // calls foo::operator+
    
    LockedTopDUContext top( parse(adlCall, DumpAll) );
    
    QCOMPARE(top->childContexts().count(), 3);
    
    // foo::bar has 1 use
    QCOMPARE(top->childContexts()[0]->localDeclarations().size(), 2);
    QCOMPARE(top->childContexts()[0]->localDeclarations()[1]->qualifiedIdentifier().toString(), QString("foo::operator+"));

    // binary operator +
    QCOMPARE(top->childContexts()[0]->localDeclarations()[1]->uses().size(), 1);
    QCOMPARE(top->childContexts()[0]->localDeclarations()[1]->uses().begin()->size(), 1);
  }

  {
    QByteArray adlCall("namespace foo { struct A { }; A& operator-(const A&) {} }"
                       "int test() { foo::A a, b;  b = -a; }"); // calls foo::operator-

    LockedTopDUContext top( parse(adlCall, DumpAll) );

    QCOMPARE(top->childContexts().count(), 3);

    // foo::bar has 1 use
    QCOMPARE(top->childContexts()[0]->localDeclarations().size(), 2);
    QCOMPARE(top->childContexts()[0]->localDeclarations()[1]->qualifiedIdentifier().toString(), QString("foo::operator-"));

    // unary operator -
    QCOMPARE(top->childContexts()[0]->localDeclarations()[1]->uses().size(), 1);
    QCOMPARE(top->childContexts()[0]->localDeclarations()[1]->uses().begin()->size(), 1);
  }
}

void TestDUChain::testADLNameAlias()
{
  {
    QByteArray adlCall("namespace foo { struct A { }; void bar(A &) {} }"
                       "typedef foo::A B;"
                       "int test() { B a; bar(a); }"); // calls foo::bar
    
    LockedTopDUContext top( parse(adlCall, DumpNone) );
    
    QCOMPARE(top->childContexts().count(), 3);
    
    // foo::bar has 1 use
    QCOMPARE(top->childContexts()[0]->localDeclarations().size(), 2);
    QCOMPARE(top->childContexts()[0]->localDeclarations()[1]->qualifiedIdentifier().toString(), QString("foo::bar"));
    QCOMPARE(top->childContexts()[0]->localDeclarations()[1]->uses().size(), 1);
    QCOMPARE(top->childContexts()[0]->localDeclarations()[1]->uses().begin()->size(), 1);
  }
  {
    QByteArray adlCall("namespace foo { struct A { }; typedef A B; void bar(A &) {}  }"
                       "int test() { foo::B a; bar(a); }"); // calls foo::bar
    
    LockedTopDUContext top( parse(adlCall, DumpNone) );
    
    QCOMPARE(top->childContexts().count(), 3);
    
    // foo::bar has 1 use
    QCOMPARE(top->childContexts()[0]->localDeclarations().size(), 3);
    QCOMPARE(top->childContexts()[0]->localDeclarations()[2]->qualifiedIdentifier().toString(), QString("foo::bar"));
    QCOMPARE(top->childContexts()[0]->localDeclarations()[2]->uses().size(), 1);
    QCOMPARE(top->childContexts()[0]->localDeclarations()[2]->uses().begin()->size(), 1);
  }
  {
    // typedef names do not participate with their namespace
    QByteArray nonAdlCall("struct A { }; namespace foo { typedef A B; void bar(A &) {}  }"
                          "int test() { foo::B a; bar(a); }"); // fails
    
    LockedTopDUContext top( parse(nonAdlCall, DumpNone) );
    
    QCOMPARE(top->childContexts().count(), 4);
    
    // foo::bar has 1 use
    QCOMPARE(top->childContexts()[1]->localDeclarations().size(), 2);
    QCOMPARE(top->childContexts()[1]->localDeclarations()[1]->qualifiedIdentifier().toString(), QString("foo::bar"));
    QCOMPARE(top->childContexts()[1]->localDeclarations()[1]->uses().size(), 0);
  }
}

void TestDUChain::testADLTemplateArguments()
{
  {
    QByteArray adlCall("struct A { };"
                       "namespace foo { template<class T> struct B { }; template<class T> void bar(T &) {} }"
                       "int test() { foo::B<A> a; bar(a); }"); // calls foo::bar
    
    LockedTopDUContext top( parse(adlCall, DumpNone) );
    
    Declaration* d = findDeclaration(top, QualifiedIdentifier("foo::bar<foo::B<A> >"));
    QVERIFY(d);    
    QCOMPARE(d->uses().size(), 1);
    QCOMPARE(d->uses().begin()->size(), 1);
  }
  {
    QByteArray adlCall("template<class T> struct B { };"
                       "namespace foo { struct A { }; template<class T> void bar(T &) {} }"
                       "int test() { B<foo::A> a; bar(a); }"); // calls foo::bar

    LockedTopDUContext top( parse(adlCall, DumpNone) );

    Declaration* d = findDeclaration(top, QualifiedIdentifier("foo::bar<B<foo::A> >"));
    QVERIFY(d);
    QCOMPARE(d->uses().size(), 1);
    QCOMPARE(d->uses().begin()->size(), 1);
  }
  {
    QByteArray adlCall("template<class T> struct B { };"
                       "namespace foo { struct A { }; template<class T> void bar(T &) {} }"
                       "int test() { B<B<foo::A> > a; bar(a); }"); // calls foo::bar
    
    LockedTopDUContext top( parse(adlCall, DumpNone) );
    
    Declaration* d = findDeclaration(top, QualifiedIdentifier("foo::bar<B<B<foo::A> > >"));
    QVERIFY(d);
    QCOMPARE(d->uses().size(), 1);
    QCOMPARE(d->uses().begin()->size(), 1);
  }
  {
    QByteArray adlCall("template<class T> struct B { };"
                       "namespace foo { struct A { }; template<class T> void bar(T &) {} }"
                       "int test() { B<foo::A> a; bar(a); }"); // calls foo::bar
    
    LockedTopDUContext top( parse(adlCall, DumpNone) );
    
    Declaration* d = findDeclaration(top, QualifiedIdentifier("foo::bar<B<foo::A> >"));
    QVERIFY(d);
    QCOMPARE(d->uses().size(), 1);
    QCOMPARE(d->uses().begin()->size(), 1);
  }
  {
    QByteArray adlCall("namespace foo { enum E { value }; template<class T> void bar(T &) {} }"
                       "template<class T> struct B { };"
                       "int test() { B<foo::E> a; bar(a); }");
    
    LockedTopDUContext top( parse(adlCall, DumpNone) );
    
    Declaration* d = findDeclaration(top, QualifiedIdentifier("foo::bar<B<foo::E> >"));
    QVERIFY(d);
    QCOMPARE(d->uses().size(), 1);
    QCOMPARE(d->uses().begin()->size(), 1);
  }
  {
    QByteArray nonAdlCall("namespace foo { enum E { value }; template<class T> void bar(T &) {} }"
                          "template<int I> struct B { };"
                          "int test() { B<foo::value> a; bar(a); }");

    LockedTopDUContext top( parse(nonAdlCall, DumpNone) );

    Declaration* d = findDeclaration(top, QualifiedIdentifier("foo::bar<B<foo::value> >"));
    QVERIFY(d);
    QCOMPARE(d->uses().size(), 0);
  }
  {
    QByteArray nonAdlCall("namespace foo { struct A {}; void f(A& a) {} template<class T> void bar(T &) {} }"
                          "template<void (*I)(foo::A&)> struct B { };"
                          "int test() { B<&foo::f> a; bar(a); }");

    LockedTopDUContext top( parse(nonAdlCall, DumpNone) );

    Declaration* d = findDeclaration(top, QualifiedIdentifier("foo::bar<B<&foo::f> >"));
    QVERIFY(d);
    QCOMPARE(d->uses().size(), 0);
  }
}

void TestDUChain::testADLTemplateTemplateArguments() {
  {
    QByteArray adlCall("namespace foo { struct A {}; template<class T> void bar(T &) {} }"
                       "struct C : public foo::A { };" // foo::A is associated class of C
                       "template<class T> struct B { };"
                       "int test() { B<C> a; bar(a); }"); // in this ADL call
                        
    LockedTopDUContext top( parse(adlCall, DumpNone) );
    
    Declaration* d = findDeclaration(top, QualifiedIdentifier("foo::bar<B<C> >"));
    QVERIFY(d);
    QCOMPARE(d->uses().size(), 1);
    QCOMPARE(d->uses().begin()->size(), 1);
  }
  {
    QByteArray nonAdlCall("namespace foo { struct A {}; template<class T> void bar(T &) {} }"
                          "template<class T> struct C : public foo::A { };" // foo::A is not an associated class of C ...
                          "template<template<class U> class T> struct B { };"
                          "int test() { B<C> a; bar(a); }"); // in this ADL call
    
    LockedTopDUContext top( parse(nonAdlCall, DumpNone) );
    
    Declaration* d = findDeclaration(top, QualifiedIdentifier("foo::bar<B<C> >"));
    QVERIFY(d);
    QCOMPARE(d->uses().size(), 0);
  }
}

void TestDUChain::testADLEllipsis()
{
  LockedTopDUContext top( parse(readCodeFile("testADLEllipsis.cpp"), DumpNone) );
  QCOMPARE(top->localDeclarations().size(), 5);
  QCOMPARE(top->localDeclarations().at(0)->uses().size(), 1);
  QCOMPARE(top->localDeclarations().at(0)->uses().begin().value().size(), 1);
  QCOMPARE(top->localDeclarations().at(1)->uses().size(), 1);
  QCOMPARE(top->localDeclarations().at(1)->uses().begin().value().size(), 3);
  QCOMPARE(top->localDeclarations().at(2)->uses().size(), 1);
  QCOMPARE(top->localDeclarations().at(2)->uses().begin().value().size(), 1);
}

#define V_CHILD_COUNT(context, cnt) QCOMPARE(context->childContexts().count(), cnt)
#define V_DECLARATION_COUNT(context, cnt) QCOMPARE(context->localDeclarations().count(), cnt)

#define V_USE_COUNT(declaration, cnt) QCOMPARE(declaration->uses().count(), 1); QCOMPARE(declaration->uses().begin()->count(), cnt);


DUContext* childContext(DUContext* ctx, const QString& name) {
  foreach(DUContext* child, ctx->childContexts())
    if(child->localScopeIdentifier().toString() == name)
      return child;
  return 0;
}

Declaration* localDeclaration(DUContext* ctx, const QString& name) {
  foreach(Declaration* decl, ctx->localDeclarations())
    if(decl->identifier().toString() == name)
      return decl;
  return 0;
}

void TestDUChain::testUsingDeclaration()
{
  TEST_FILE_PARSE_ONLY

  //                 0         1         2         3         4         5         6         7
  //                 0123456789012345678901234567890123456789012345678901234567890123456789012345678901234567890123456789012
  QByteArray method("namespace n1 { class C{}; C c2; } namespace n2{ using n1::C; using n1::c2; C c = c2; }");

  LockedTopDUContext top = parse(method, DumpNone);

  V_CHILD_COUNT(top, 2);
  QVERIFY(childContext(top, "n1"));
  V_DECLARATION_COUNT(childContext(top, "n1"), 2);
  QVERIFY(childContext(top, "n2"));
  V_DECLARATION_COUNT(childContext(top, "n2"), 3);
  V_USE_COUNT(top->childContexts()[0]->localDeclarations()[0], 3);
  V_USE_COUNT(top->childContexts()[0]->localDeclarations()[1], 2);
  QCOMPARE(localDeclaration(childContext(top, "n2"), "c")->abstractType()->indexed(), top->childContexts()[0]->localDeclarations()[0]->abstractType()->indexed());

}

void TestDUChain::testUsingDeclarationInTemplate()
{
  TEST_FILE_PARSE_ONLY

  //                 0         1         2         3         4         5         6         7
  //                 0123456789012345678901234567890123456789012345678901234567890123456789012345678901234567890123456789012
  QByteArray method("template<class T> class A { T i; }; template<class Q> struct B: private A<Q> { using A<Q>::i; };");

  LockedTopDUContext top = parse(method, DumpNone);

  Declaration* basicDecl = findDeclaration(top, QualifiedIdentifier("B::i"));
  QVERIFY(basicDecl);
  kDebug() << typeid(*basicDecl).name() << basicDecl->toString();
  QVERIFY(basicDecl->abstractType());
  kDebug() << basicDecl->abstractType()->toString();

  Declaration* decl = findDeclaration(top, QualifiedIdentifier("B<int>::i"));
  QVERIFY(decl);
  QVERIFY(decl->abstractType());
  QVERIFY(decl->type<IntegralType>());

}

void TestDUChain::testDeclareUsingNamespace2()
{
  TEST_FILE_PARSE_ONLY

  //                 0         1         2         3         4         5         6         7
  //                 0123456789012345678901234567890123456789012345678901234567890123456789012345678901234567890123456789012
  QByteArray method("namespace foo2 {int bar2; namespace SubFoo { int subBar2; } }; namespace foo { int bar; using namespace foo2; } namespace GFoo{ namespace renamedFoo2 = foo2; using namespace renamedFoo2; using namespace SubFoo; int gf; } using namespace GFoo; int test() { return bar; }");

  LockedTopDUContext top = parse(method, DumpNone);

  return;

  QVERIFY(!top->parentContext());
  QCOMPARE(top->childContexts().count(), 5);
  QCOMPARE(top->localDeclarations().count(), 5);
  QVERIFY(top->localScopeIdentifier().isEmpty());
  QVERIFY(findDeclaration(top, Identifier("foo")));

  QCOMPARE( top->childContexts().first()->localDeclarations().count(), 2);
  Declaration* bar2 = top->childContexts().first()->localDeclarations()[0];
  QVERIFY(bar2);
  QCOMPARE(bar2->identifier(), Identifier("bar2"));

  QCOMPARE( top->childContexts()[1]->localDeclarations().count(), 2);
  Declaration* bar = top->childContexts()[1]->localDeclarations()[0];
  QVERIFY(bar);
  QCOMPARE(bar->identifier(), Identifier("bar"));

  QCOMPARE( top->childContexts()[2]->localDeclarations().count(), 4);
  Declaration* gf = top->childContexts()[2]->localDeclarations()[3];
  QVERIFY(gf);
  QCOMPARE(gf->identifier(), Identifier("gf"));

  //QCOMPARE(top->namespaceAliases().count(), 1);
  //QCOMPARE(top->namespaceAliases().first()->nsIdentifier, QualifiedIdentifier("foo"));

  //QCOMPARE(findDeclaration(top, QualifiedIdentifier("bar2")), bar2);
  QCOMPARE(findDeclaration(top, QualifiedIdentifier("::bar")), noDef);
  QCOMPARE(findDeclaration(top, QualifiedIdentifier("foo::bar2")), bar2);
  QCOMPARE(findDeclaration(top, QualifiedIdentifier("foo2::bar2")), bar2);
  QCOMPARE(findDeclaration(top, QualifiedIdentifier("::foo::bar2")), bar2);

  //bar2 can be found from GFoo
  QCOMPARE(findDeclaration(top->childContexts()[2], QualifiedIdentifier("bar2")), bar2);
  QCOMPARE(findDeclaration(top->childContexts()[2], QualifiedIdentifier("bar")), noDef);
  QCOMPARE(findDeclaration(top, QualifiedIdentifier("gf")), gf);
  QCOMPARE(findDeclaration(top, QualifiedIdentifier("bar2")), bar2);
  QCOMPARE(findDeclaration(top, QualifiedIdentifier("::GFoo::renamedFoo2::bar2")), bar2);
  QVERIFY(findDeclaration(top, QualifiedIdentifier("subBar2")) != noDef);

}

void TestDUChain::testGlobalNamespaceAlias()
{
  QByteArray method("namespace foo { int bar(); } namespace afoo = foo; int test() { afoo::bar(); }");

  LockedTopDUContext top( parse(method, DumpNone) );

  QCOMPARE(top->childContexts().count(), 3);

  QCOMPARE(top->localDeclarations().size(), 3);
  NamespaceAliasDeclaration* aliasDecl = dynamic_cast<NamespaceAliasDeclaration*>(top->localDeclarations()[1]);
  QVERIFY(aliasDecl);
  QCOMPARE(aliasDecl->importIdentifier(), QualifiedIdentifier("foo"));
  QCOMPARE(aliasDecl->identifier(), Identifier("afoo"));

  QCOMPARE(top->childContexts()[0]->localDeclarations().size(), 1);
  QCOMPARE(top->childContexts()[0]->localDeclarations()[0]->uses().size(), 1);
  QCOMPARE(top->childContexts()[0]->localDeclarations()[0]->uses().begin()->size(), 1);
}

void TestDUChain::testExternalMemberDeclaration()
{
  QByteArray method("struct A { static int m; };\n"
                                      "int A::m = 3;");
  
  LockedTopDUContext top( parse(method, DumpAll) );
  
  // The declaration of "A::m" is put into a helper-context that makes the scope "A::"
  QCOMPARE(top->localDeclarations().size(), 1);
  QCOMPARE(top->childContexts().size(), 2);
  QCOMPARE(top->localDeclarations()[0]->uses().size(), 1);
  // There must be a use for the "A" in "int A::m"
  QCOMPARE(top->localDeclarations()[0]->uses().begin()->size(), 1);
  QCOMPARE(top->localDeclarations()[0]->uses().begin()->at(0).castToSimpleRange().textRange(), KTextEditor::Range(1, 4, 1, 5));
}

void TestDUChain::testUsingGlobalNamespaceAlias()
{
  QByteArray method("namespace foo { int bar(); } namespace afoo = foo; int test() { using namespace afoo; bar(); }");

  LockedTopDUContext top( parse(method, DumpNone) );

  QCOMPARE(top->childContexts().count(), 3);

  QCOMPARE(top->localDeclarations().size(), 3);
  NamespaceAliasDeclaration* aliasDecl = dynamic_cast<NamespaceAliasDeclaration*>(top->localDeclarations()[1]);
  QVERIFY(aliasDecl);
  QCOMPARE(aliasDecl->importIdentifier(), QualifiedIdentifier("foo"));
  QCOMPARE(aliasDecl->identifier(), Identifier("afoo"));

  QCOMPARE(top->childContexts()[0]->localDeclarations().size(), 1);
  QCOMPARE(top->childContexts()[0]->localDeclarations()[0]->uses().size(), 1);
  QCOMPARE(top->childContexts()[0]->localDeclarations()[0]->uses().begin()->size(), 1);
}

void TestDUChain::testGlobalNamespaceAliasCycle()
{
  QByteArray method("namespace foo { int bar(); } namespace A = foo; namespace B = A; namespace A = B; "
                    "int test() { foo::bar(); A::bar(); B::bar(); } ");

  LockedTopDUContext top( parse(method, DumpNone) );

  QCOMPARE(top->childContexts().count(), 3);

  QCOMPARE(top->localDeclarations().size(), 5); // foo, A, B, A, test
  NamespaceAliasDeclaration* aliasDecl1 = dynamic_cast<NamespaceAliasDeclaration*>(top->localDeclarations()[1]);
  QVERIFY(aliasDecl1);
  QCOMPARE(aliasDecl1->importIdentifier(), QualifiedIdentifier("foo"));
  QCOMPARE(aliasDecl1->identifier(), Identifier("A"));
  NamespaceAliasDeclaration* aliasDecl2 = dynamic_cast<NamespaceAliasDeclaration*>(top->localDeclarations()[2]);
  QVERIFY(aliasDecl2);
  QCOMPARE(aliasDecl2->importIdentifier(), QualifiedIdentifier("foo")); // already resolved
  QCOMPARE(aliasDecl2->identifier(), Identifier("B"));
  NamespaceAliasDeclaration* aliasDecl3 = dynamic_cast<NamespaceAliasDeclaration*>(top->localDeclarations()[3]);
  QVERIFY(aliasDecl3);
  QCOMPARE(aliasDecl3->importIdentifier(), QualifiedIdentifier("foo")); // already resolved
  QCOMPARE(aliasDecl3->identifier(), Identifier("A"));

  QCOMPARE(top->childContexts()[0]->localDeclarations().size(), 1);
  QCOMPARE(top->childContexts()[0]->localDeclarations()[0]->uses().size(), 1);
  QCOMPARE(top->childContexts()[0]->localDeclarations()[0]->uses().begin()->size(), 3);
}

void TestDUChain::testUsingGlobalNamespaceAliasCycle()
{
  QByteArray method("namespace foo { int bar(); } namespace A = foo; namespace B = A; namespace A = B; "
                    "int testA() { using namespace A; bar(); } "
                    "int testB() { using namespace B; bar(); }");

  LockedTopDUContext top( parse(method, DumpNone) );

  QCOMPARE(top->childContexts().count(), 5);

  QCOMPARE(top->localDeclarations().size(), 6); // foo, A, B, A, testA, testB
  NamespaceAliasDeclaration* aliasDecl1 = dynamic_cast<NamespaceAliasDeclaration*>(top->localDeclarations()[1]);
  QVERIFY(aliasDecl1);
  QCOMPARE(aliasDecl1->importIdentifier(), QualifiedIdentifier("foo"));
  QCOMPARE(aliasDecl1->identifier(), Identifier("A"));
  NamespaceAliasDeclaration* aliasDecl2 = dynamic_cast<NamespaceAliasDeclaration*>(top->localDeclarations()[2]);
  QVERIFY(aliasDecl2);
  QCOMPARE(aliasDecl2->importIdentifier(), QualifiedIdentifier("foo")); // already resolved
  QCOMPARE(aliasDecl2->identifier(), Identifier("B"));
  NamespaceAliasDeclaration* aliasDecl3 = dynamic_cast<NamespaceAliasDeclaration*>(top->localDeclarations()[3]);
  QVERIFY(aliasDecl3);
  QCOMPARE(aliasDecl3->importIdentifier(), QualifiedIdentifier("foo")); // already resolved
  QCOMPARE(aliasDecl3->identifier(), Identifier("A"));

  QCOMPARE(top->childContexts()[0]->localDeclarations().size(), 1);
  QCOMPARE(top->childContexts()[0]->localDeclarations()[0]->uses().size(), 1);
  QCOMPARE(top->childContexts()[0]->localDeclarations()[0]->uses().begin()->size(), 2);
}

void TestDUChain::testLocalNamespaceAlias()
{
  QByteArray method("namespace foo { int bar(); } int test() { namespace afoo = foo; afoo::bar(); }");

  LockedTopDUContext top( parse(method, DumpAll) );

  QCOMPARE(top->childContexts().count(), 3);
  QCOMPARE(top->childContexts()[2]->localDeclarations().size(), 1);
  NamespaceAliasDeclaration* aliasDecl = dynamic_cast<NamespaceAliasDeclaration*>(top->childContexts()[2]->localDeclarations()[0]);
  QVERIFY(aliasDecl);
  QCOMPARE(aliasDecl->importIdentifier(), QualifiedIdentifier("foo"));
  QCOMPARE(aliasDecl->identifier(), Identifier("afoo"));
  QCOMPARE(top->childContexts()[0]->localDeclarations().size(), 1);
  
  QEXPECT_FAIL("", "Local namespace aliases currently don't work, bug 207548", Abort);
  QCOMPARE(top->childContexts()[0]->localDeclarations()[0]->uses().size(), 1);
  QCOMPARE(top->childContexts()[0]->localDeclarations()[0]->uses().begin()->size(), 1);
}

void TestDUChain::testDeclareUsingNamespace()
{
  TEST_FILE_PARSE_ONLY

  //                 0         1         2         3         4         5         6         7
  //                 01234567890123456789012345678901234567890123456789012345678901234567890123456789
  QByteArray method("namespace foo { int bar; } using namespace foo; namespace alternativeFoo = foo; int test() { return bar; }");

  LockedTopDUContext top = parse(method, DumpNone);

  QVERIFY(!top->parentContext());
  QCOMPARE(top->childContexts().count(), 3);
  QCOMPARE(top->localDeclarations().count(), 4);
  QVERIFY(top->localScopeIdentifier().isEmpty());
  QVERIFY(findDeclaration(top, Identifier("foo")));
  QCOMPARE(top->localDeclarations()[0]->uses().size(), 1);
  QCOMPARE(top->localDeclarations()[0]->uses().begin()->size(), 2);
  QCOMPARE(top->localDeclarations()[0]->uses().begin()->at(0), RangeInRevision(0, 65-22, 0, 68-22));
  QCOMPARE(top->localDeclarations()[0]->uses().begin()->at(1), RangeInRevision(0, 97-22, 0, 100-22));


//   QCOMPARE(top->localDeclarations()[0]->range()
  QCOMPARE(top->localDeclarations()[1]->range(), RangeInRevision(0, 33, 0, 42));
  kDebug() << top->localDeclarations()[2]->range().castToSimpleRange().textRange();
  QCOMPARE(top->localDeclarations()[2]->range(), RangeInRevision(0, 58, 0, 72));
  
  
  DUContext* fooCtx = top->childContexts().first();
  QCOMPARE(fooCtx->childContexts().count(), 0);
  QCOMPARE(fooCtx->localDeclarations().count(), 1);
  QCOMPARE(fooCtx->localScopeIdentifier(), QualifiedIdentifier("foo"));
  QCOMPARE(fooCtx->scopeIdentifier(), QualifiedIdentifier("foo"));

  Declaration* bar = fooCtx->localDeclarations().first();
  QVERIFY(!bar->isFunctionDeclaration());
  QCOMPARE(bar->identifier(), Identifier("bar"));
  QCOMPARE(bar->qualifiedIdentifier(), QualifiedIdentifier("foo::bar"));
  QCOMPARE(bar->uses().count(), 1);
  QCOMPARE(bar->uses().begin()->count(), 1);
  //kDebug() << findDeclaration(top, bar->identifier(), top->range().start)->qualifiedIdentifier().toString();
  QCOMPARE(findDeclaration(top, bar->identifier(), top->range().start), noDef);
  QCOMPARE(findDeclaration(top, bar->identifier()), bar);
  QCOMPARE(findDeclaration(top, bar->qualifiedIdentifier()), bar);

  QCOMPARE(findDeclaration(top, QualifiedIdentifier("bar")), bar);
  QCOMPARE(findDeclaration(top, QualifiedIdentifier("::bar")), bar); //iso c++ 3.4.3 says this must work
  QCOMPARE(findDeclaration(top, QualifiedIdentifier("foo::bar")), bar);
  QCOMPARE(findDeclaration(top, QualifiedIdentifier("::foo::bar")), bar);
  QCOMPARE(findDeclaration(top, QualifiedIdentifier("alternativeFoo::bar")), bar);
  QCOMPARE(findDeclaration(top, QualifiedIdentifier("::alternativeFoo::bar")), bar);

  DUContext* testCtx = top->childContexts()[2];
  QVERIFY(testCtx->parentContext());
  QCOMPARE(testCtx->importedParentContexts().count(), 1);
  QCOMPARE(testCtx->childContexts().count(), 0);
  QCOMPARE(testCtx->localDeclarations().count(), 0);
  QCOMPARE(testCtx->localScopeIdentifier(), QualifiedIdentifier("test"));
  QCOMPARE(testCtx->scopeIdentifier(), QualifiedIdentifier("test"));

}

void TestDUChain::testSignalSlotDeclaration() {
  {
    QByteArray text("class C {__qt_signals__: void signal2(); public __qt_slots__: void slot2();}; ");

    LockedTopDUContext top = parse(text, DumpNone);

    QCOMPARE(top->localDeclarations().count(), 1);
    QCOMPARE(top->childContexts().count(), 1);
    QCOMPARE(top->childContexts()[0]->localDeclarations().count(), 2);

    ClassFunctionDeclaration* classFun = dynamic_cast<ClassFunctionDeclaration*>(top->childContexts()[0]->localDeclarations()[0]);
    QVERIFY(classFun);
    QVERIFY(classFun->accessPolicy() == ClassMemberDeclaration::Protected);
    QVERIFY(classFun->isSignal());

    classFun = dynamic_cast<ClassFunctionDeclaration*>(top->childContexts()[0]->localDeclarations()[1]);
    QVERIFY(classFun);
    QVERIFY(classFun->accessPolicy() == ClassMemberDeclaration::Public);
    QVERIFY(classFun->isSlot());

  }
  {
    QByteArray text("namespace A { class B;} class Q { public __qt_slots__: void slot(A::B b, const Q* q); }; ");

    LockedTopDUContext top = parse(text, DumpNone);

    QCOMPARE(top->localDeclarations().count(), 2);
    QCOMPARE(top->childContexts().count(), 2);
    QCOMPARE(top->childContexts()[1]->localDeclarations().count(), 1);
    QtFunctionDeclaration* qtDecl = dynamic_cast<QtFunctionDeclaration*>(top->childContexts()[1]->localDeclarations()[0]);
    QVERIFY(qtDecl);
    QCOMPARE(qtDecl->normalizedSignature().str(), QString("A::B,const Q*"));

  }
  {
    // should be valid signals even if the arguments are not found
    QByteArray text("class C {__qt_signals__: void signal2(NotFound); public __qt_slots__: void slot2(NotFound);}; ");

    LockedTopDUContext top = parse(text, DumpNone);

    QCOMPARE(top->localDeclarations().count(), 1);
    QCOMPARE(top->childContexts().count(), 1);
    QCOMPARE(top->childContexts()[0]->localDeclarations().count(), 2);

    ClassFunctionDeclaration* classFun = dynamic_cast<ClassFunctionDeclaration*>(top->childContexts()[0]->localDeclarations()[0]);
    QVERIFY(classFun);
    QVERIFY(classFun->accessPolicy() == ClassMemberDeclaration::Protected);
    QVERIFY(classFun->isSignal());

    classFun = dynamic_cast<ClassFunctionDeclaration*>(top->childContexts()[0]->localDeclarations()[1]);
    QVERIFY(classFun);
    QVERIFY(classFun->accessPolicy() == ClassMemberDeclaration::Public);
    QVERIFY(classFun->isSlot());

  }
}

void TestDUChain::testSignalSlotUse() {
  {
    QByteArray text("class TE; class QObject { void connect(QObject* from, const char* signal, QObject* to, const char* slot); void connect(QObject* from, const char* signal, const char* slot); }; class A : public QObject { public __qt_slots__: void slot1(); void slot2(TE*); __qt_signals__: void signal1(TE*, char);void signal2(); public: void test() { \nconnect(this, __qt_signal__( signal1(TE*, const char&)), this, __qt_slot__(slot2(TE*))); \nconnect(this, __qt_signal__(signal2()), \n__qt_slot__(slot1())); } };");

    LockedTopDUContext top = parse(text, DumpNone);

    QCOMPARE(top->localDeclarations().count(), 3);
    QCOMPARE(top->childContexts().count(), 2);
    QCOMPARE(top->childContexts()[1]->localDeclarations().count(), 5);
    QtFunctionDeclaration* qtDecl = dynamic_cast<QtFunctionDeclaration*>(top->childContexts()[1]->localDeclarations()[0]);
    QVERIFY(qtDecl);
    QVERIFY(top->childContexts()[1]->localDeclarations()[0]->uses().count());
    //kDebug() << top->childContexts()[1]->localDeclarations()[0]->uses().begin()->first().textRange();
    //kDebug() << top->childContexts()[1]->localDeclarations()[1]->uses().begin()->first().textRange();
    //kDebug() << top->childContexts()[1]->localDeclarations()[2]->uses().begin()->first().textRange();
    //kDebug() << top->childContexts()[1]->localDeclarations()[3]->uses().begin()->first().textRange();
    QCOMPARE(top->childContexts()[1]->localDeclarations()[0]->uses().begin()->first().castToSimpleRange().textRange(), RangeInRevision(3, 12, 3, 17).castToSimpleRange().textRange());
    QVERIFY(top->childContexts()[1]->localDeclarations()[1]->uses().count());
    QCOMPARE(top->childContexts()[1]->localDeclarations()[1]->uses().begin()->first().castToSimpleRange().textRange(), RangeInRevision(1, 75, 1, 80).castToSimpleRange().textRange());
    QVERIFY(top->childContexts()[1]->localDeclarations()[2]->uses().count());
    QCOMPARE(top->childContexts()[1]->localDeclarations()[2]->uses().begin()->first(), RangeInRevision(1, 29, 1, 36));
    QVERIFY(top->childContexts()[1]->localDeclarations()[3]->uses().count());
    QCOMPARE(top->childContexts()[1]->localDeclarations()[3]->uses().begin()->first(), RangeInRevision(2, 28, 2, 35));

    QCOMPARE(top->localDeclarations()[0]->uses().count(), 1);
    QCOMPARE(top->localDeclarations()[0]->uses().begin()->count(), 4);

  }
  {
    QByteArray text("class QObject { void connect(QObject* from, const char* signal, QObject* to, const char* slot); void connect(QObject* from, const char* signal, const char* slot); }; struct AA : QObject { __qt_signals__: void signal1(int); void signal2(); };struct T{operator AA*() const; };class A : AA { public __qt_slots__: void slot1(); void slot2(); __qt_signals__: void signal1();public: void test() {T t;connect(t, __qt_signal__(signal2()), this, __qt_slot__(slot2()));connect(this, __qt_signal__(signal1(int)), __qt_slot__(slot1())); } }; ");

    LockedTopDUContext top = parse(text, DumpNone);

    QCOMPARE(top->localDeclarations().count(), 4);
    QCOMPARE(top->childContexts().count(), 4);
    QCOMPARE(top->childContexts()[3]->localDeclarations().count(), 4);
    QVERIFY(top->childContexts()[3]->localDeclarations()[0]->uses().count());
    QVERIFY(top->childContexts()[3]->localDeclarations()[1]->uses().count());
    QVERIFY(!top->childContexts()[3]->localDeclarations()[2]->uses().count()); //signal1() is not used

    QCOMPARE(top->childContexts()[1]->localDeclarations().count(), 2);
    ClassDeclaration* classAA = dynamic_cast<ClassDeclaration*>(top->localDeclarations()[1]);
    QVERIFY(classAA);
    QCOMPARE(classAA->baseClassesSize(), 1u);
    QCOMPARE(classAA->baseClasses()[0].access, Declaration::Public);
    ClassDeclaration* classA = dynamic_cast<ClassDeclaration*>(top->localDeclarations()[3]);
    QVERIFY(classA);
    QCOMPARE(classA->baseClassesSize(), 1u);
    QCOMPARE(classA->baseClasses()[0].access, Declaration::Private);

    QVERIFY(top->childContexts()[1]->localDeclarations()[0]->uses().count());
    QVERIFY(top->childContexts()[1]->localDeclarations()[1]->uses().count());

  }
  {
    // test signals without full signal signature specification
    QByteArray text("class QObject { void connect(QObject* from, const char* signal, QObject* to, const char* slot);\n"
                    "  void connect(QObject* from, const char* signal, const char* slot); };\n"
                    "struct AA : QObject { __qt_signals__: void signal1(bool arg1 = false); };\n"
                    "class A : AA { public __qt_slots__: void slot1();\n"
                    "  public: void test() { connect(this, __qt_signal__(signal1()), this, __qt_slot__(slot1()));} };");
    LockedTopDUContext top = parse(text, DumpNone);

    QVERIFY(top->problems().isEmpty());

    QCOMPARE(top->localDeclarations().count(), 3);
    QCOMPARE(top->childContexts().count(), 3);
    QCOMPARE(top->childContexts().at(1)->localDeclarations().size(), 1);
    ClassFunctionDeclaration* sig = dynamic_cast<ClassFunctionDeclaration*>(top->childContexts().at(1)->localDeclarations().first());
    QVERIFY(sig);
    QVERIFY(sig->identifier() == Identifier("signal1"));
    QVERIFY(sig->isSignal());
    QCOMPARE(sig->uses().size(), 1);
    QCOMPARE(sig->uses().begin()->count(), 1);
    QCOMPARE(sig->uses().begin()->first(), RangeInRevision(4, 52, 4, 59));
  }
  {
    QByteArray text("int main() { const char* signal; signal = __qt_signal__(someSignal()); }");

    LockedTopDUContext top = parse(text, DumpNone);

    QCOMPARE(top->localDeclarations().count(), 1);
    QCOMPARE(top->childContexts().count(), 2);
    QCOMPARE(top->childContexts().at(1)->localDeclarations().size(), 1);
    Declaration* sig =
        dynamic_cast<Declaration*>(top->childContexts().at(1)->localDeclarations().first());
    QVERIFY(sig);
    QVERIFY(sig->identifier() == Identifier("signal"));
    QCOMPARE(sig->uses().size(), 1);
    QCOMPARE(sig->uses().begin()->count(), 1);
    QCOMPARE(sig->uses().begin()->first(), RangeInRevision(0, 33, 0, 39));
  }
}

void TestDUChain::testFunctionDefinition() {
  //               0         1         2         3         4         5         6         7
  //               01234567890123456789012345678901234567890123456789012345678901234567890123456789
  QByteArray text("class B{}; class A { char at(B* b); A(); ~A(); }; \n char A::at(B* b) {B* b; at(b); }; A::A() : i(3) {}; A::~A() {}; ");

  LockedTopDUContext top = parse(text, DumpNone);

  QCOMPARE(top->childContexts().count(), 8);
  QCOMPARE(top->childContexts()[1]->childContexts().count(), 3);
  QCOMPARE(top->childContexts()[1]->localDeclarations().count(), 3);

  QCOMPARE(top->childContexts()[4]->type(), DUContext::Function);

  Declaration* atInA = top->childContexts()[1]->localDeclarations()[0];

  QVERIFY(dynamic_cast<AbstractFunctionDeclaration*>(atInA));

  QVERIFY(atInA->internalContext());
  QCOMPARE(atInA->internalContext()->range(), RangeInRevision(0, 29, 0, 33));
  
  QCOMPARE(top->localDeclarations().count(), 5);

  QVERIFY(top->localDeclarations()[1]->logicalInternalContext(top));
  QVERIFY(!top->childContexts()[1]->localDeclarations()[0]->isDefinition());
  QVERIFY(!top->childContexts()[1]->localDeclarations()[1]->isDefinition());
  QVERIFY(!top->childContexts()[1]->localDeclarations()[2]->isDefinition());

  QVERIFY(top->localDeclarations()[2]->isDefinition());
  QVERIFY(top->localDeclarations()[3]->isDefinition());
  QVERIFY(top->localDeclarations()[4]->isDefinition());

  QVERIFY(top->localDeclarations()[2]->internalContext());
  QVERIFY(top->localDeclarations()[3]->internalContext());
  QVERIFY(top->localDeclarations()[4]->internalContext());

  QCOMPARE(top->localDeclarations()[2]->internalContext()->owner(), top->localDeclarations()[2]);
  QCOMPARE(top->localDeclarations()[3]->internalContext()->owner(), top->localDeclarations()[3]);
  QCOMPARE(top->localDeclarations()[4]->internalContext()->owner(), top->localDeclarations()[4]);

  QVERIFY(top->localDeclarations()[1]->logicalInternalContext(top));

  QVERIFY(dynamic_cast<FunctionDefinition*>(top->localDeclarations()[2]));
  QCOMPARE(static_cast<FunctionDefinition*>(top->localDeclarations()[2])->declaration(), top->childContexts()[1]->localDeclarations()[0]);
  QCOMPARE(top->localDeclarations()[2], FunctionDefinition::definition(top->childContexts()[1]->localDeclarations()[0]));

  QVERIFY(dynamic_cast<FunctionDefinition*>(top->localDeclarations()[3]));
  QCOMPARE(static_cast<FunctionDefinition*>(top->localDeclarations()[3])->declaration(), top->childContexts()[1]->localDeclarations()[1]);
  QCOMPARE(top->localDeclarations()[3], FunctionDefinition::definition(top->childContexts()[1]->localDeclarations()[1]));
  QCOMPARE(top->childContexts()[5]->owner(), top->localDeclarations()[3]);
  QVERIFY(!top->childContexts()[5]->localScopeIdentifier().isEmpty());

  QVERIFY(top->localDeclarations()[1]->logicalInternalContext(top));
  QVERIFY(dynamic_cast<FunctionDefinition*>(top->localDeclarations()[4]));
  QCOMPARE(static_cast<FunctionDefinition*>(top->localDeclarations()[4])->declaration(), top->childContexts()[1]->localDeclarations()[2]);
  QCOMPARE(top->localDeclarations()[4], FunctionDefinition::definition(top->childContexts()[1]->localDeclarations()[2]));

  QVERIFY(top->localDeclarations()[1]->logicalInternalContext(top));

  QCOMPARE(top->childContexts()[3]->owner(), top->localDeclarations()[2]);
  QCOMPARE(top->childContexts()[3]->importedParentContexts().count(), 1);
  QCOMPARE(top->childContexts()[3]->importedParentContexts()[0].context(0), top->childContexts()[2]);

  QCOMPARE(top->childContexts()[2]->importedParentContexts().count(), 1);
  QCOMPARE(top->childContexts()[2]->importedParentContexts()[0].context(0), top->childContexts()[1]);


  QCOMPARE(findDeclaration(top, QualifiedIdentifier("at")), noDef);

  QVERIFY(top->localDeclarations()[2]->internalContext());
  QCOMPARE(top->localDeclarations()[2]->internalContext()->localDeclarations().count(), 1);

}

Declaration* declaration(Declaration* decl, TopDUContext* top = 0) {
  FunctionDefinition* def = dynamic_cast<FunctionDefinition*>(decl);
  if(!def)
    return 0;
  return def->declaration(top);
}

void TestDUChain::testFunctionDefinition2() {
  {
    QByteArray text("//????\nclass B{B();}; B::B() {} "); //the ???? tests whether the column-numbers are resistant to special characters

    LockedTopDUContext top = parse(text, DumpNone);

    QCOMPARE(top->childContexts().count(), 3);

    QCOMPARE(top->childContexts()[0]->localDeclarations().count(), 1);
    QCOMPARE(top->localDeclarations().count(), 2);

    QCOMPARE(top->childContexts()[0]->localDeclarations()[0], declaration(top->localDeclarations()[1], top->topContext()));

    QCOMPARE(top->childContexts()[1]->type(), DUContext::Function);
    QCOMPARE(top->childContexts()[1]->range().start.column, 20);
    QCOMPARE(top->childContexts()[1]->range().end.column, 20);
    //Many parts of kdevelop assume that the compound parens are included in the range, so it has to stay like that
    QCOMPARE(top->childContexts()[0]->range(), RangeInRevision(1, 7, 1, 13));
    QCOMPARE(top->childContexts()[2]->range(), RangeInRevision(1, 22, 1, 24));

    QVERIFY(!top->childContexts()[2]->inSymbolTable());

  }
  {
    QByteArray text("void test(int a, int cc);"); //the ???? tests whether the column-numbers are resistant to special characters

    LockedTopDUContext top = parse(text, DumpNone);

    QCOMPARE(top->childContexts().count(), 1);

    QCOMPARE(top->childContexts()[0]->localDeclarations().count(), 2);

    QCOMPARE(top->childContexts()[0]->range().start.column, 10);
    QCOMPARE(top->childContexts()[0]->range().end.column, 23);

    QCOMPARE(top->childContexts()[0]->localDeclarations()[1]->range().start.column, 21);
    QCOMPARE(top->childContexts()[0]->localDeclarations()[1]->range().end.column, 23);

    QCOMPARE(top->childContexts()[0]->localDeclarations()[0]->range().start.column, 14);
    QCOMPARE(top->childContexts()[0]->localDeclarations()[0]->range().end.column, 15);

  }

  {
    QByteArray text("void test(int, int&);");

    LockedTopDUContext top = parse(text, DumpNone);

    QCOMPARE(top->childContexts().count(), 1);

    QCOMPARE(top->childContexts()[0]->localDeclarations().count(), 2);

  }

}

void TestDUChain::testFunctionDefinition4() {
  QByteArray text("class B{ B(); }; namespace A{class B{B();};} namespace A{ B::B() {} } ");

  LockedTopDUContext top = parse(text, DumpNone);

  QCOMPARE(top->childContexts().count(), 3);

  QCOMPARE(top->childContexts()[1]->localDeclarations().count(), 1);
  QCOMPARE(top->childContexts()[1]->childContexts().count(), 1);
  QCOMPARE(top->childContexts()[1]->childContexts()[0]->localDeclarations().count(), 1);
  QCOMPARE(top->childContexts()[2]->localDeclarations().count(), 1);

  QVERIFY(top->childContexts()[2]->localDeclarations()[0]->isDefinition());
  QCOMPARE(declaration(top->childContexts()[2]->localDeclarations()[0]), top->childContexts()[1]->childContexts()[0]->localDeclarations()[0]);
  //Verify that the function-definition context also imports the correct class context
  QVERIFY(top->childContexts()[2]->localDeclarations()[0]->internalContext()->imports(top->childContexts()[1]->childContexts()[0]));
}

void TestDUChain::testFunctionDefinition3() {
  QByteArray text("class B{template<class T> void test(T t); B(int i); int test(int a); int test(char a); template<class T2, class T3> void test(T2 t, T3 t3); int test(Unknown k); int test(Unknown2 k); }; template<class T> void B::test(T t) {}; B::B(int) {}; int B::test(int a){}; int B::test(char a){}; template<class T2, class T3> void B::test(T2 t, T3 t3) {}; int B::test(Unknown k){}; int B::test( Unknown2 k) {}; ");

  LockedTopDUContext top = parse(text, DumpNone);

  QCOMPARE(top->childContexts().count(), 17);

  QCOMPARE(top->childContexts()[0]->localDeclarations().count(), 7);
  QCOMPARE(top->localDeclarations().count(), 8);

  QVERIFY(top->localDeclarations()[0]->isDefinition()); //Class-declarations are considered definitions too.
  QVERIFY(top->localDeclarations()[1]->isDefinition());
  QVERIFY(top->localDeclarations()[2]->isDefinition());
  QVERIFY(top->localDeclarations()[3]->isDefinition());
  QVERIFY(top->localDeclarations()[4]->isDefinition());
  QVERIFY(top->localDeclarations()[5]->isDefinition());
  QVERIFY(top->localDeclarations()[6]->isDefinition());

  kDebug() << top->childContexts()[0]->localDeclarations()[0]->toString();
  kDebug() << declaration(top->localDeclarations()[1], top->topContext())->toString();

  QCOMPARE(top->childContexts()[0]->localDeclarations()[0], declaration(top->localDeclarations()[1], top->topContext()));
  QCOMPARE(top->childContexts()[0]->localDeclarations()[1], declaration(top->localDeclarations()[2], top->topContext()));
  QCOMPARE(top->childContexts()[0]->localDeclarations()[2], declaration(top->localDeclarations()[3], top->topContext()));
  QCOMPARE(top->childContexts()[0]->localDeclarations()[3], declaration(top->localDeclarations()[4], top->topContext()));
  QCOMPARE(top->childContexts()[0]->localDeclarations()[4], declaration(top->localDeclarations()[5], top->topContext()));
  QCOMPARE(top->childContexts()[0]->localDeclarations()[5], declaration(top->localDeclarations()[6], top->topContext()));

}

void TestDUChain::testFunctionDefinition5() {
  QByteArray text("class Class {typedef Class ClassDef;void test(ClassDef);Class();}; void Class::test(ClassDef i) {Class c;}");
  LockedTopDUContext top = parse(text, DumpNone);

  QCOMPARE(top->childContexts().count(), 3);
  QCOMPARE(top->childContexts()[0]->localDeclarations().count(), 3);
  QCOMPARE(top->childContexts()[0]->localDeclarations()[0]->uses().count(), 1); //Used from 1 file
  QCOMPARE(top->childContexts()[0]->localDeclarations()[0]->uses().begin()->count(), 2); //Used 2 times
  QCOMPARE(top->localDeclarations().count(), 2);
  QCOMPARE(top->childContexts()[2]->localDeclarations().count(), 1);
}

void TestDUChain::testFunctionDefinition6() {
  QByteArray text("class Class {Class(); void test();}; void Class::test(Class c) {int i;}");
  LockedTopDUContext top = parse(text, DumpNone);

  //Here we do an update, since there was a bug where updating caused problems here
  parse(text, DumpNone, top);

  QCOMPARE(top->childContexts().count(), 3);
  QCOMPARE(top->childContexts()[0]->localDeclarations().count(), 2);
  QCOMPARE(top->localDeclarations().count(), 2);
  QCOMPARE(top->childContexts()[1]->localDeclarations().count(), 1);
  QList<Declaration*> decls = top->findDeclarations(QualifiedIdentifier("Class"));
  QCOMPARE(decls.size(), 1);
  kDebug() << "qualified identifier:" << top->childContexts()[0]->localDeclarations()[0]->qualifiedIdentifier();
  QVERIFY(!dynamic_cast<FunctionDefinition*>(top->childContexts()[0]->localDeclarations()[0]));
  QVERIFY(dynamic_cast<ClassFunctionDeclaration*>(top->childContexts()[0]->localDeclarations()[0]));
  QVERIFY(static_cast<ClassFunctionDeclaration*>(top->childContexts()[0]->localDeclarations()[0])->isConstructor());
  kDebug() << top->childContexts()[1]->localDeclarations()[0]->abstractType()->toString();
  QCOMPARE(top->localDeclarations()[1], top->childContexts()[2]->owner());
  QCOMPARE(Cpp::localClassFromCodeContext(top->childContexts()[2]), top->localDeclarations()[0]);
  QCOMPARE(Cpp::localClassFromCodeContext(top->childContexts()[1]), top->localDeclarations()[0]);
  QVERIFY(top->childContexts()[1]->importers().contains(top->childContexts()[2]));
  QCOMPARE(top->childContexts()[1]->localDeclarations()[0]->abstractType()->indexed(), top->localDeclarations()[0]->abstractType()->indexed());
}

void TestDUChain::testFunctionDefinition7() {
  QByteArray text("class ClassA {};\n\
template<typename E_T1>\n\
class ClassE\n\
{\n\
public:\n\
  template<typename E_A_T1>\n\
  void E_FuncA(E_A_T1)\n\
  {\n\
  }\n\
};\n\
template<typename E_T1>\n\
ClassE<E_T1>::~ClassE() = default;\n\
template<>\n\
template<>\n\
void ClassE<ClassA>::E_FuncA<ClassA>(ClassA);\n\
template<>\n\
template<>\n\
void ClassE<ClassA>::E_FuncA<ClassA>(ClassA)\n\
{\n\
}");
  LockedTopDUContext top = parse(text, DumpNone);
  QCOMPARE(top->localDeclarations().count(), 5);
  QVERIFY(dynamic_cast<FunctionDefinition*>(top->localDeclarations()[2]));
  QVERIFY(!dynamic_cast<FunctionDefinition*>(top->localDeclarations()[3]));
  QVERIFY(dynamic_cast<FunctionDefinition*>(top->localDeclarations()[4]));
}

void TestDUChain::testLoopNamespaceImport() {
  QByteArray text("namespace A {int i;} namespace B { using namespace A; } namespace A{ using namespace B; }; using namespace B; void test() { i += 5; }");
  LockedTopDUContext top = parse(text, DumpNone);

  QCOMPARE(top->childContexts().count(), 5);
  QCOMPARE(top->childContexts()[0]->localDeclarations().count(), 1);
  QVERIFY(!top->childContexts()[0]->localDeclarations()[0]->uses().isEmpty());

}

void TestDUChain::testConstructorUses()
{
  {
    QByteArray text = "struct A { A(A); A(A,A); }; void test() { A w; A a(A(w), A(w, w), w); }";
    LockedTopDUContext top = parse(text, DumpAll);
    QCOMPARE(top->childContexts().size(), 3);
    QCOMPARE(top->childContexts()[2]->localDeclarations().size(), 2);
    QCOMPARE(top->childContexts()[2]->localDeclarations()[0]->uses().size(), 1);
    QCOMPARE(top->childContexts()[2]->localDeclarations()[0]->uses().begin()->size(), 4);

    QCOMPARE(top->childContexts()[0]->localDeclarations().size(), 2);

    ///@todo Make these work! (ExpressionVisitor::buildParametersFromDeclaration)
    #if 0
    QCOMPARE(top->childContexts()[0]->localDeclarations()[0].uses().size(), 1);
    QCOMPARE(top->childContexts()[0]->localDeclarations()[1].uses().size(), 1);
    #endif

  }
  {
    // NOTE: This test is currently broken because only the 2nd case is reported.
    QByteArray text;
    text += "class Q {\n";
    text += "public:\n";
    text += "  Q(int var) { }\n";
    text += "  Q() { }\n";
    text += "};\n";
    text += "class B : public Q {\n";
    text += "public:\n";
    text += "  B(int var) : Q(var) { }\n";
    text += "  B() : Q() { }\n";
    text += "};\n";
    text += "int main(int argc, char* argv[]) {\n";
    text += "  Q  a1(123);\n";
    text += "  Q  a2 = Q(123);\n";
    text += "  Q *a3 = new Q(123);\n";
    text += "  Q  a4(argc);\n";
    text += "  Q  a12();\n";
    text += "  Q  a22 = Q();\n";
    text += "  Q *a32 = new Q();\n";
    text += "}\n";

    LockedTopDUContext top = parse(text, DumpNone);

    QCOMPARE(top->childContexts().size(), 4);
    QCOMPARE(top->childContexts()[0]->localDeclarations().size(), 2);

    // Q(int var)
    Declaration *ctorDecl = top->childContexts()[0]->localDeclarations()[0];
    QCOMPARE(ctorDecl->uses().size(), 1);
    QList<RangeInRevision> uses = ctorDecl->uses().values().first();

    QCOMPARE(uses.size(), 5);
    QCOMPARE(uses[0], RangeInRevision(7, 16, 7, 17));
    QCOMPARE(uses[1], RangeInRevision(11, 7, 11, 8));
    QCOMPARE(uses[2], RangeInRevision(12, 11, 12, 12));
    QCOMPARE(uses[3], RangeInRevision(13, 15, 13, 16));
    QCOMPARE(uses[4], RangeInRevision(14, 7, 14, 8));

    // Q()
    ctorDecl = top->childContexts()[0]->localDeclarations()[1];
    QCOMPARE(ctorDecl->uses().size(), 1);
    uses = ctorDecl->uses().values().first();

    QCOMPARE(uses.size(), 4);
    QCOMPARE(uses[0], RangeInRevision(8, 9, 8, 10));
    QCOMPARE(uses[1], RangeInRevision(15, 8, 15, 9));
    QCOMPARE(uses[2], RangeInRevision(16, 12, 16, 13));
    QCOMPARE(uses[3], RangeInRevision(17, 16, 17, 17));

  }
  {
    QByteArray text;
    text += "template<typename T>\n";
    text += "class Q {\n";
    text += "public:\n";
    text += "  Q(T var) { }\n";
    text += "  Q() { }\n";
    text += "};\n";
    text += "template<typename T>\n";
    text += "class B : public Q<T> {\n";
    text += "public:\n";
    text += "  B(T var) : Q<T>(var) { }\n";
    text += "  B() : Q<T>() { }\n";
    text += "};\n";
    text += "int main(int argc, char* argv[]) {\n";
    text += "  Q<int>  a1(123);\n";
    text += "  Q<int>  a2 = Q<int>(123);\n";
    text += "  Q<int> *a3 = new Q<int>(123);\n";
    text += "  Q<int>  a4(argc);\n";
    text += "  Q<int>  a12();\n";
    text += "  Q<int>  a22 = Q<int>();\n";
    text += "  Q<int> *a32 = new Q<int>();\n";
    text += "}\n";

    LockedTopDUContext top = parse(text, DumpNone);

    QCOMPARE(top->childContexts().size(), 6);
    // first one is the template context
    QCOMPARE(top->childContexts()[1]->type(), DUContext::Class);
    QCOMPARE(top->childContexts()[1]->localDeclarations().size(), 2);

    // Q(T var)
    Declaration *ctorDecl = top->childContexts()[1]->localDeclarations()[0];
    QEXPECT_FAIL("", "no uses get reported for ctors of template classes", Abort);
    QCOMPARE(ctorDecl->uses().size(), 1);
    ///TODO
    /*
    QList<RangeInRevision> uses = ctorDecl->uses().values().first();

    QCOMPARE(uses.size(), 5);
    QCOMPARE(uses[0], RangeInRevision(7, 16, 7, 17));
    QCOMPARE(uses[1], RangeInRevision(11, 7, 11, 8));
    QCOMPARE(uses[2], RangeInRevision(12, 11, 12, 12));
    QCOMPARE(uses[3], RangeInRevision(13, 15, 13, 16));
    QCOMPARE(uses[4], RangeInRevision(14, 7, 14, 8));

    // Q()
    ctorDecl = top->childContexts()[1]->localDeclarations()[1];
    QCOMPARE(ctorDecl->uses().size(), 1);
    uses = ctorDecl->uses().values().first();

    QCOMPARE(uses.size(), 4);
    QCOMPARE(uses[0], RangeInRevision(8, 9, 8, 10));
    QCOMPARE(uses[1], RangeInRevision(15, 8, 15, 9));
    QCOMPARE(uses[2], RangeInRevision(16, 12, 16, 13));
    QCOMPARE(uses[3], RangeInRevision(17, 16, 17, 17));
    */
  }
}

void TestDUChain::testCodeModel() {
  QByteArray text("class C{}; void test() {}; ");
  LockedTopDUContext top = parse(text, DumpNone);

  uint itemCount;
  const CodeModelItem* items;
  CodeModel::self().items( top->url(), itemCount, items );

  uint validCount = 0;
  for(uint a = 0; a < itemCount; ++a) {
    if(items[a].id.isValid()) {
      if(items[a].id == QualifiedIdentifier("C"))
        QVERIFY(items[a].kind == CodeModelItem::Class);
      if(items[a].id == QualifiedIdentifier("test"))
        QVERIFY(items[a].kind == CodeModelItem::Function);
      ++validCount;
    }
  }

}

void TestDUChain::testDoWhile() {
  QByteArray text("void test() { int i; do { i = 2; i -= 3; } while(1); ");
  LockedTopDUContext top = parse(text, DumpNone);

  QCOMPARE(top->childContexts().count(), 2);
  QCOMPARE(top->childContexts()[1]->childContexts().count(), 2);
  kDebug() << top->childContexts()[1]->childContexts()[0] << top->childContexts()[1] << top;
  QCOMPARE(top->childContexts()[1]->childContexts()[0]->usesCount(), 2);

}

void TestDUChain::testEnumOverride() {
  QByteArray text("class B{class BA{};};class A{enum {B}; B::BA ba; };");
  LockedTopDUContext top = parse(text, DumpNone);

  QCOMPARE(top->childContexts().size(), 2);
  QCOMPARE(top->childContexts()[0]->localDeclarations().size(), 1);
  QCOMPARE(top->childContexts()[1]->localDeclarations().size(), 2);
  QCOMPARE(top->childContexts()[0]->localDeclarations()[0]->indexedType(), top->childContexts()[1]->localDeclarations()[1]->indexedType());

}

//Makes sure constructores cannot shadow the class itself
void TestDUChain::testDeclareSubClass() {
  QByteArray text("class Enclosing { class Class {Class(); class SubClass; class Frog; }; class Beach; }; class Enclosing::Class::SubClass { Class c; Frog f; Beach b; };");
  LockedTopDUContext top = parse(text, DumpNone);

  QCOMPARE(top->childContexts().count(), 2);
  QCOMPARE(top->localDeclarations().count(), 1);
  QCOMPARE(top->childContexts()[0]->localDeclarations().count(), 2);
  QCOMPARE(top->childContexts()[0]->childContexts().count(), 1);
  QCOMPARE(top->childContexts()[0]->childContexts()[0]->localDeclarations().count(), 3);
  QCOMPARE(top->childContexts()[1]->localDeclarations().count(), 1);
  QCOMPARE(top->childContexts()[1]->childContexts().count(), 1);
  QCOMPARE(top->childContexts()[1]->childContexts()[0]->localDeclarations().count(), 3); //A virtual context is placed around SubClass

  QCOMPARE(top->childContexts()[0]->childContexts()[0]->scopeIdentifier(true), QualifiedIdentifier("Enclosing::Class"));
  QVERIFY(top->childContexts()[0]->childContexts()[0]->inSymbolTable());

  //Verify that "Class c" is matched correctly
  QVERIFY(top->childContexts()[1]->childContexts()[0]->localDeclarations()[0]->abstractType().unsafeData());
  QVERIFY(!top->childContexts()[1]->childContexts()[0]->localDeclarations()[0]->type<DelayedType>().unsafeData());
  QCOMPARE(top->childContexts()[1]->childContexts()[0]->localDeclarations()[0]->abstractType()->indexed(), top->childContexts()[0]->localDeclarations()[0]->abstractType()->indexed());

  //Verify that Frog is found
  QVERIFY(top->childContexts()[1]->childContexts()[0]->localDeclarations()[1]->abstractType().unsafeData());
  QVERIFY(!top->childContexts()[1]->childContexts()[0]->localDeclarations()[1]->type<DelayedType>().unsafeData());
  QCOMPARE(top->childContexts()[1]->childContexts()[0]->localDeclarations()[1]->abstractType()->indexed(), top->childContexts()[0]->childContexts()[0]->localDeclarations()[2]->abstractType()->indexed());

  //Make sure Beach is found
  QVERIFY(top->childContexts()[1]->childContexts()[0]->localDeclarations()[2]->abstractType().unsafeData());
  QVERIFY(!top->childContexts()[1]->childContexts()[0]->localDeclarations()[2]->type<DelayedType>().unsafeData());
  QCOMPARE(top->childContexts()[1]->childContexts()[0]->localDeclarations()[2]->abstractType()->indexed(), top->childContexts()[0]->localDeclarations()[1]->abstractType()->indexed());

}

void TestDUChain::testBaseClasses() {
  QByteArray text("class A{int aValue; }; class B{int bValue;}; class C : public A{int cValue;}; class D : public A, B {int dValue;}; template<class Base> class F : public Base { int fValue;};");

  LockedTopDUContext top = parse(text, DumpNone);

  QCOMPARE(top->localDeclarations().count(), 5);
  Declaration* defClassA = top->localDeclarations().first();
  QCOMPARE(defClassA->identifier(), Identifier("A"));
  QVERIFY(defClassA->type<CppClassType>());

  Declaration* defClassB = top->localDeclarations()[1];
  QCOMPARE(defClassB->identifier(), Identifier("B"));
  QVERIFY(defClassB->type<CppClassType>());

  ClassDeclaration* defClassC = dynamic_cast<ClassDeclaration*>(top->localDeclarations()[2]);
  QVERIFY(defClassC);
  QCOMPARE(defClassC->identifier(), Identifier("C"));
  QVERIFY(defClassC->type<CppClassType>());
  QCOMPARE( defClassC->baseClassesSize(), 1u );

  ClassDeclaration* defClassD = dynamic_cast<ClassDeclaration*>(top->localDeclarations()[3]);
  QVERIFY(defClassD);
  QCOMPARE(defClassD->identifier(), Identifier("D"));
  QVERIFY(defClassD->type<CppClassType>());
  QCOMPARE( defClassD->baseClassesSize(), 2u );

  QVERIFY( findDeclaration( defClassD->internalContext(), Identifier("dValue") ) );
  QVERIFY( !findDeclaration( defClassD->internalContext(), Identifier("cValue") ) );
  QVERIFY( findDeclaration( defClassD->internalContext(), Identifier("aValue") ) );
  QVERIFY( findDeclaration( defClassD->internalContext(), Identifier("bValue") ) );

  QVERIFY( !findDeclaration( defClassC->internalContext(), Identifier("dValue") ) );
  QVERIFY( findDeclaration( defClassC->internalContext(), Identifier("cValue") ) );
  QVERIFY( !findDeclaration( defClassC->internalContext(), Identifier("bValue") ) );
  QVERIFY( findDeclaration( defClassC->internalContext(), Identifier("aValue") ) );

  QVERIFY( !findDeclaration( defClassB->internalContext(), Identifier("dValue") ) );
  QVERIFY( !findDeclaration( defClassB->internalContext(), Identifier("cValue") ) );
  QVERIFY( findDeclaration( defClassB->internalContext(), Identifier("bValue") ) );
  QVERIFY( !findDeclaration( defClassB->internalContext(), Identifier("aValue") ) );

  QVERIFY( !findDeclaration( defClassA->internalContext(), Identifier("dValue") ) );
  QVERIFY( !findDeclaration( defClassA->internalContext(), Identifier("cValue") ) );
  QVERIFY( !findDeclaration( defClassA->internalContext(), Identifier("bValue") ) );
  QVERIFY( findDeclaration( defClassA->internalContext(), Identifier("aValue") ) );

  ///Now test a template-class as base-class
  ClassDeclaration* defClassF = dynamic_cast<ClassDeclaration*>(top->localDeclarations()[4]);
  QVERIFY(defClassF);
  QCOMPARE(defClassF->identifier(), Identifier("F"));
  QVERIFY(defClassF->type<CppClassType>());
  QCOMPARE( defClassF->baseClassesSize(), 1u );
  QVERIFY( defClassF->baseClasses()[0].baseClass.type<DelayedType>().unsafeData() );

  Declaration* FDDecl = findDeclaration(top, QualifiedIdentifier("F<D>") );
  QVERIFY(FDDecl);
  QVERIFY(FDDecl->internalContext() != defClassF->internalContext());

  QVERIFY( findDeclaration( FDDecl->internalContext(), Identifier("dValue") ) );
  QVERIFY( !findDeclaration( FDDecl->internalContext(), Identifier("cValue") ) );
  QVERIFY( findDeclaration( FDDecl->internalContext(), Identifier("aValue") ) );
  QVERIFY( findDeclaration( FDDecl->internalContext(), Identifier("bValue") ) );
  QVERIFY( findDeclaration( FDDecl->internalContext(), Identifier("fValue") ) );

}

void TestDUChain::testTypedefUnsignedInt() {
  QByteArray method("typedef long unsigned int MyInt; MyInt v;");

  LockedTopDUContext top = parse(method, DumpNone);

  QCOMPARE(top->localDeclarations().count(), 2);
  QVERIFY(top->localDeclarations()[0]->abstractType());
  QVERIFY(top->localDeclarations()[1]->abstractType());
  QCOMPARE(top->localDeclarations()[0]->abstractType()->toString(), QString("MyInt"));
  QCOMPARE(top->localDeclarations()[1]->abstractType()->toString(), QString("MyInt"));
  QCOMPARE(unAliasedType(top->localDeclarations()[0]->abstractType())->toString(), QString("long unsigned int"));
  QCOMPARE(unAliasedType(top->localDeclarations()[1]->abstractType())->toString(), QString("long unsigned int"));
}

void TestDUChain::testTypedef() {
  QByteArray method("/*This is A translation-unit*/ \n/*This is class A*/class A { }; \ntypedef A B;//This is a typedef\nvoid test() { };\nconst B c;");

  LockedTopDUContext top = parse(method, DumpNone);

  QCOMPARE(top->localDeclarations().count(), 4);

  Declaration* defClassA = top->localDeclarations().first();
  QCOMPARE(defClassA->identifier(), Identifier("A"));
  QVERIFY(defClassA->type<CppClassType>());
  QCOMPARE(QString::fromUtf8(defClassA->comment()), QString("This is class A"));

  DUContext* classA = top->childContexts().first();
  QVERIFY(classA->parentContext());
  QCOMPARE(classA->importedParentContexts().count(), 0);
  QCOMPARE(classA->localScopeIdentifier(), QualifiedIdentifier("A"));

  Declaration* defB = findDeclaration(top,  Identifier("B"));
  QVERIFY(defB->indexedType() != defClassA->indexedType());
  QVERIFY(defB->isTypeAlias());
  TypeAliasType::Ptr aliasType = defB->type<TypeAliasType>();
  QVERIFY(aliasType);
  QVERIFY(aliasType->type());
  QCOMPARE(aliasType->type()->indexed(),  defClassA->indexedType());
  QCOMPARE(aliasType->declaration(top), defB);
  QCOMPARE(defB->kind(), Declaration::Type);
  QCOMPARE(QString::fromUtf8(defB->comment()), QString("This is a typedef"));

  QCOMPARE(defB->logicalInternalContext(top), defClassA->logicalInternalContext(top));

  Declaration* defC = findDeclaration(top, QualifiedIdentifier("c"));
  QVERIFY(defC);
  //The "const" has to be moved into the pointed-to type so it is correctly respected during type-conversions and such
  QVERIFY(TypeUtils::unAliasedType(defC->abstractType()));
  QVERIFY(TypeUtils::unAliasedType(defC->abstractType())->modifiers() & AbstractType::ConstModifier);
  QVERIFY(defC->abstractType()->modifiers() & AbstractType::ConstModifier);

}

void TestDUChain::testTypedefFuncptr()
{
  QByteArray method("typedef int (*func)(char c); func f('c');");

  LockedTopDUContext top = parse(method, DumpAll);

  QCOMPARE(top->localDeclarations().count(), 2);
  QVERIFY(top->localDeclarations()[0]->abstractType());
  QVERIFY(top->localDeclarations()[1]->abstractType());
  QCOMPARE(top->localDeclarations()[0]->abstractType()->toString(), QString("func"));
  QCOMPARE(top->localDeclarations()[1]->abstractType()->toString(), QString("func"));
  QCOMPARE(unAliasedType(top->localDeclarations()[0]->abstractType())->toString(), QString("function int (char)"));
  QCOMPARE(unAliasedType(top->localDeclarations()[1]->abstractType())->toString(), QString("function int (char)"));

  AbstractType::Ptr target = TypeUtils::targetTypeKeepAliases( top->localDeclarations()[1]->abstractType(), top);
  const IdentifiedType* idType = dynamic_cast<const IdentifiedType*>( target.unsafeData() );
  QVERIFY(idType);
  QVERIFY(idType->declaration(top));

  QCOMPARE(top->childContexts().at(0)->localDeclarations().count(), 1);
  Declaration* dec = top->childContexts().at(0)->localDeclarations().first();
  QCOMPARE(dec->toString(), QString("char c"));
}

void TestDUChain::testContextAssignment() {
  QByteArray text("template<class A>class Class { enum{ Bla = A::a }; }; ");
  LockedTopDUContext top = parse(text, DumpNone);

  QCOMPARE(top->localDeclarations().count(), 1);

  QCOMPARE(top->childContexts().count(), 2);
  QCOMPARE(top->childContexts()[1]->owner(), top->localDeclarations()[0]);

  QCOMPARE(top->childContexts()[1]->localDeclarations().count(), 1);
  QCOMPARE(top->childContexts()[1]->childContexts().count(), 1);

  QCOMPARE((void*)top->childContexts()[0]->owner(), (void*)0);
  QVERIFY((void*)top->childContexts()[1]->localDeclarations()[0]->internalContext());
  QCOMPARE((void*)top->childContexts()[1]->localDeclarations()[0]->internalContext(), top->childContexts()[1]->childContexts()[0]);

}

void TestDUChain::testSpecializedTemplates() {
  {
    QByteArray text("struct C{}; template<class T>class AsPointer {typedef T* Ptr;}; template<class T>class AsPointer<T*> {typedef T* Ptr;}; template<class T>class AsPointer<const T*> {typedef T* Ptr2;}; template<class T>class AsPointer<const T> {typedef T* Ptr2;};");
    LockedTopDUContext top = parse(text, DumpNone);

    QCOMPARE(top->localDeclarations().count(), 5);
    TemplateDeclaration* base = dynamic_cast<TemplateDeclaration*>(top->localDeclarations()[1]);
    QVERIFY(base);
    QCOMPARE(base->specializationsSize(), 3u);

    TemplateDeclaration* sp3AsTemplate = dynamic_cast<TemplateDeclaration*>(top->localDeclarations()[3]);
    //Must be const T*
    QVERIFY(sp3AsTemplate);
    QCOMPARE(sp3AsTemplate->specializedWith().information().templateParametersSize(), 1u);
    kDebug() << "specialized with" << sp3AsTemplate->specializedWith().information().templateParameters()[0].abstractType()->toString();
    QVERIFY(sp3AsTemplate->specializedWith().information().templateParameters()[0].abstractType());
    QVERIFY(sp3AsTemplate->specializedWith().information().templateParameters()[0].type<PointerType>());
    QVERIFY(! (sp3AsTemplate->specializedWith().information().templateParameters()[0].abstractType()->modifiers() & AbstractType::ConstModifier) );
    QVERIFY(sp3AsTemplate->specializedWith().information().templateParameters()[0].type<PointerType>()->baseType());
    QVERIFY(sp3AsTemplate->specializedWith().information().templateParameters()[0].type<PointerType>()->baseType().cast<DelayedType>());
    QVERIFY(sp3AsTemplate->specializedWith().information().templateParameters()[0].type<PointerType>()->baseType().cast<DelayedType>()->identifier().isConstant());



    Declaration* decl2 = findDeclaration(top, QualifiedIdentifier("AsPointer<const C>::Ptr2"));
    Declaration* decl1 = findDeclaration(top, QualifiedIdentifier("AsPointer<C>::Ptr"));
    Declaration* decl3 = findDeclaration(top, QualifiedIdentifier("AsPointer<C*>::Ptr"));
    Declaration* decl4 = findDeclaration(top, QualifiedIdentifier("AsPointer<const C*>::Ptr2"));

    QVERIFY(decl1);
    QVERIFY(decl2);
    QVERIFY(decl3);
    QVERIFY(decl4);

    QVERIFY(unAliasedType(decl1->abstractType()).cast<PointerType>());
    QCOMPARE(unAliasedType(decl1->abstractType())->indexed(), unAliasedType(decl2->abstractType())->indexed());
    QCOMPARE(unAliasedType(decl1->abstractType())->indexed(), unAliasedType(decl3->abstractType())->indexed());
    QCOMPARE(unAliasedType(decl1->abstractType())->indexed(), unAliasedType(decl4->abstractType())->indexed());

  }
  {
    QByteArray text("class A{}; class B{}; class C{}; template<class T,class T2> class E{typedef A Type1;}; template<class T2> class E<A,T2> { typedef B Type2; typedef T2 NotA; }; template<class T2> class E<T2,A> { typedef C Type3; typedef T2 NotA; };");
    LockedTopDUContext top = parse(text, DumpNone);

    QCOMPARE(top->localDeclarations().count(), 6);

    Declaration* EDecl = top->localDeclarations()[3];
    Declaration* E1Decl = top->localDeclarations()[4];
    Declaration* E2Decl = top->localDeclarations()[5];

    QVERIFY(EDecl->internalContext());
    QVERIFY(EDecl->internalContext()->importedParentContexts().count());
    QVERIFY(EDecl->internalContext()->importedParentContexts()[0].context(top)->type() == DUContext::Template);
    QCOMPARE(EDecl->internalContext()->importedParentContexts()[0].context(top)->localDeclarations().count(), 2);

    QVERIFY(E1Decl->internalContext());
    QCOMPARE(E1Decl->internalContext()->importedParentContexts().count(), 1);
    QCOMPARE(E1Decl->internalContext()->importedParentContexts()[0].context(top)->type(), DUContext::Template);
    QCOMPARE(E1Decl->internalContext()->importedParentContexts()[0].context(top)->localDeclarations().count(), 1);
    QCOMPARE(E1Decl->internalContext()->localDeclarations().count(), 2);
    QCOMPARE(E1Decl->identifier().templateIdentifiersCount(), 2u);
    QVERIFY(E2Decl->internalContext());
    QCOMPARE(E2Decl->internalContext()->importedParentContexts().count(), 1);
    QCOMPARE(E2Decl->internalContext()->importedParentContexts()[0].context(top)->type(), DUContext::Template);
    QCOMPARE(E2Decl->internalContext()->importedParentContexts()[0].context(top)->localDeclarations().count(), 1);
    QCOMPARE(E2Decl->identifier().templateIdentifiersCount(), 2u);

    TemplateDeclaration* templateEDecl = dynamic_cast<TemplateDeclaration*>(EDecl);
    TemplateDeclaration* templateE1Decl = dynamic_cast<TemplateDeclaration*>(E1Decl);
    TemplateDeclaration* templateE2Decl = dynamic_cast<TemplateDeclaration*>(E2Decl);
    kDebug() << E1Decl->identifier().toString();
    QVERIFY(templateEDecl);
    QVERIFY(templateE1Decl);
    QVERIFY(templateE2Decl);
    QCOMPARE(templateE1Decl->specializedWith().information().templateParametersSize(), 2u);
    QCOMPARE(templateE2Decl->specializedWith().information().templateParametersSize(), 2u);
    QVERIFY(!templateE1Decl->specializedWith().information().templateParameters()[0].type<DelayedType>());
    kDebug() << typeid(*templateE1Decl->specializedWith().information().templateParameters()[1].abstractType()).name();
    QVERIFY(templateE1Decl->specializedWith().information().templateParameters()[1].type<DelayedType>());
    QVERIFY(templateE2Decl->specializedWith().information().templateParameters()[0].type<DelayedType>());
    QVERIFY(!templateE2Decl->specializedWith().information().templateParameters()[1].type<DelayedType>());

    QCOMPARE(dynamic_cast<TemplateDeclaration*>(templateE1Decl->specializedFrom().data()), templateEDecl);
    QCOMPARE(dynamic_cast<TemplateDeclaration*>(templateE2Decl->specializedFrom().data()), templateEDecl);

    Declaration* foundE1Specialization = findDeclaration(top, QualifiedIdentifier("E<A,C>::Type2"));
    QVERIFY(foundE1Specialization);
    Declaration* foundE1Specialization2 = findDeclaration(top, QualifiedIdentifier("E<A,C>::NotA"));
    QVERIFY(foundE1Specialization2);
    QCOMPARE(unAliasedType(foundE1Specialization2->abstractType())->indexed(), top->localDeclarations()[2]->indexedType());

    Declaration* foundE2Specialization = findDeclaration(top, QualifiedIdentifier("E<C,A>::Type3"));
    QVERIFY(foundE2Specialization);
    Declaration* foundE2Specialization2 = findDeclaration(top, QualifiedIdentifier("E<C,A>::NotA"));
    QVERIFY(foundE2Specialization2);
    QCOMPARE(unAliasedType(foundE2Specialization2->abstractType())->indexed(), top->localDeclarations()[2]->indexedType());

    QVERIFY(findDeclaration(top, QualifiedIdentifier("E<C,A>")));
    QCOMPARE(findDeclaration(top, QualifiedIdentifier("E<C,A>"))->identifier(), Identifier("E<C,A>"));

  }
  {
    //                 0         1         2         3         4         5
    //                 012345678901234567890123456789012345678901234567890123456789
    QByteArray text("template<class T>\n"
                    "class A { void foo(T arg); };\n"
                    "template<class T> void A<T>::foo(T arg) {}");
    LockedTopDUContext top = parse(text, DumpNone);

    QCOMPARE(top->localDeclarations().count(), 2);
    TemplateDeclaration* base = dynamic_cast<TemplateDeclaration*>(top->localDeclarations()[0]);
    QVERIFY(base);
    QCOMPARE(base->specializationsSize(), 0u);
    QCOMPARE(base->instantiations().size(), 1);
    QCOMPARE(base->instantiations().begin().value()->specializationsSize(), 0u);
    // use of class T in A<T>
    QCOMPARE(top->childContexts().size(), 5);
    QCOMPARE(top->childContexts().at(2)->type(), DUContext::Template);
    QCOMPARE(top->childContexts().at(2)->localDeclarations().size(), 1);
    QEXPECT_FAIL("", "The uses of T are not reported when we define the default implementation outside the class body", Abort);
    QCOMPARE(top->childContexts().at(2)->localDeclarations().first()->uses().size(), 1);
    QCOMPARE(top->childContexts().at(2)->localDeclarations().first()->uses().begin()->size(), 2);
    QCOMPARE(top->childContexts().at(2)->localDeclarations().first()->uses().begin()->at(0), RangeInRevision(2, 22, 2, 23));
    QCOMPARE(top->childContexts().at(2)->localDeclarations().first()->uses().begin()->at(1), RangeInRevision(2, 31, 2, 32));
  }
}

int value( const AbstractType::Ptr& type ) {
  const ConstantIntegralType* integral = dynamic_cast<const ConstantIntegralType*>(type.unsafeData());
  if( integral )
    return (int)integral->value<qint64>();
  else
    return 0;
}

void TestDUChain::testTemplateRecursiveInstantiation()
{
  {
    QByteArray text("template<bool b> class A { public: bool member; enum { SizeWithFalse = sizeof(A<false>) }; };");
    LockedTopDUContext top = parse(text, DumpNone);

    Declaration* aTrueDecl = findDeclaration(top, Identifier("A<true>"));
    Declaration* aFalseDecl = findDeclaration(top, Identifier("A<false>"));
    QVERIFY(aTrueDecl);
    QVERIFY(aFalseDecl);
    QVERIFY(aTrueDecl->internalContext());
    QVERIFY(aFalseDecl->internalContext());

    QCOMPARE(aFalseDecl->internalContext()->localDeclarations(top).count(), 2);
    QCOMPARE(aTrueDecl->internalContext()->localDeclarations(top).count(), 2);

  }
}

void TestDUChain::testTemplateEnums()
{
  {
    QByteArray text("template<bool num> struct No {};  No<true> n;");
    LockedTopDUContext top = parse(text, DumpNone);

    QCOMPARE(top->localDeclarations().count(), 2);
    QVERIFY(top->localDeclarations()[1]->abstractType());
    QCOMPARE(top->localDeclarations()[1]->abstractType()->toString(), QString("No< true >"));

  }
  {
    QByteArray text("template<int num=5> struct No {};  No<> n;");
    LockedTopDUContext top = parse(text, DumpNone);

    QCOMPARE(top->localDeclarations().count(), 2);
    QVERIFY(top->localDeclarations()[1]->abstractType());
    QCOMPARE(top->localDeclarations()[1]->abstractType()->toString(), QString("No< 5 >"));
    QCOMPARE(top->childContexts().count(), 2);
    QCOMPARE(top->childContexts()[0]->localDeclarations().count(), 1);
    QCOMPARE(top->childContexts()[0]->localDeclarations()[0]->kind(), Declaration::Instance);


    QCOMPARE(top->usesCount(), 1);
    Declaration* used = top->usedDeclarationForIndex(top->uses()[0].m_declarationIndex);
    QVERIFY(used);
    QVERIFY(used->abstractType());
    QCOMPARE(used->abstractType()->toString(), QString("No< 5 >"));
  }
  {
    QByteArray text("template<int num> struct No {};  No<9> n;");
    LockedTopDUContext top = parse(text, DumpNone);

    QCOMPARE(top->localDeclarations().count(), 2);
    QVERIFY(top->localDeclarations()[1]->abstractType());
    QCOMPARE(top->localDeclarations()[1]->abstractType()->toString(), QString("No< 9 >"));

    QCOMPARE(top->usesCount(), 1);
    Declaration* used = top->usedDeclarationForIndex(top->uses()[0].m_declarationIndex);
    QVERIFY(used);
    QVERIFY(used->abstractType());
    QCOMPARE(used->abstractType()->toString(), QString("No< 9 >"));
  }
  {
    QByteArray text("class A {enum { Val = 5}; }; class B { enum{ Val = 7 }; }; template<class C, int i> class Test { enum { TempVal = C::Val, Num = i, Sum = TempVal + i }; };");
    LockedTopDUContext top = parse(text, DumpNone);

    QCOMPARE(top->localDeclarations().count(), 3);
    Declaration* testDecl = top->localDeclarations()[2];

    TemplateDeclaration* templateTestDecl = dynamic_cast<TemplateDeclaration*>(testDecl);
    QVERIFY(templateTestDecl);

    Declaration* tempDecl = findDeclaration( top, QualifiedIdentifier("Test<A, 3>::TempVal") );
    QVERIFY(tempDecl);
    AbstractType::Ptr t = tempDecl->abstractType();
    QVERIFY(!DelayedType::Ptr::dynamicCast(t));
    QVERIFY(ConstantIntegralType::Ptr::dynamicCast(t));
    QCOMPARE(value(tempDecl->abstractType()), 5);

    tempDecl = findDeclaration( top, QualifiedIdentifier("Test<A, 3>::Num") );
    QVERIFY(tempDecl);
    QCOMPARE(value(tempDecl->abstractType()), 3);

    tempDecl = findDeclaration( top, QualifiedIdentifier("Test<A, 3>::Sum") );
    QVERIFY(tempDecl->abstractType());
    QCOMPARE(value(tempDecl->abstractType()), 8);

    tempDecl = findDeclaration( top, QualifiedIdentifier("Test<B, 9>::TempVal") );
    QVERIFY(tempDecl->abstractType());
    QCOMPARE(value(tempDecl->abstractType()), 7);

    tempDecl = findDeclaration( top, QualifiedIdentifier("Test<B, 9>::Num") );
    QVERIFY(tempDecl->abstractType());
    t = tempDecl->abstractType();
    kDebug() << "id" << typeid(*t).name();
    kDebug() << "text:" << tempDecl->abstractType()->toString() << tempDecl->toString();
    QCOMPARE(value(tempDecl->abstractType()), 9);

    tempDecl = findDeclaration( top, QualifiedIdentifier("Test<B, 9>::Sum") );
    QVERIFY(tempDecl->abstractType());
    QCOMPARE(value(tempDecl->abstractType()), 16);

  }
}

void TestDUChain::testIntegralTemplates()
{
  QByteArray text("template<class T> class A { T i; }; ");
  LockedTopDUContext top = parse(text, DumpNone);

  QCOMPARE(top->localDeclarations().count(), 1);
  QCOMPARE(top->childContexts().count(), 2);

  QCOMPARE(top->childContexts()[1]->localDeclarations().count(), 1);
  Declaration* dec = findDeclaration( top, QualifiedIdentifier( "A<int>::i") );
  QVERIFY(dec);
  AbstractType::Ptr t = dec->abstractType();
  IntegralType* integral = dynamic_cast<IntegralType*>( t.unsafeData() );
  QVERIFY( integral );
  QCOMPARE( integral->dataType(), (uint)IntegralType::TypeInt );

  QCOMPARE(top->childContexts()[1]->localDeclarations().count(), 1);
  dec = findDeclaration( top, QualifiedIdentifier( "A<unsigned int>::i") );
  t = dec->abstractType();
  integral = dynamic_cast<IntegralType*>( t.unsafeData() );
  QVERIFY( integral );
  QCOMPARE( integral->dataType(), (uint)IntegralType::TypeInt );
  QCOMPARE( integral->modifiers(), (unsigned long long)AbstractType::UnsignedModifier );

  QCOMPARE(top->childContexts()[1]->localDeclarations().count(), 1);
  dec = findDeclaration( top, QualifiedIdentifier( "A<long double>::i") );
  t = dec->abstractType();
  integral = dynamic_cast<IntegralType*>( t.unsafeData() );
  QVERIFY( integral );
  QCOMPARE( integral->dataType(), (uint)IntegralType::TypeDouble );
  QCOMPARE( integral->modifiers(), (unsigned long long)AbstractType::LongModifier );

}

void TestDUChain::testFunctionTemplates() {
  QByteArray method("template<class T> T test(const T& t) {};");

  LockedTopDUContext top = parse(method, DumpNone);

  QCOMPARE(top->childContexts().size(), 3);
  Declaration* defTest = top->localDeclarations()[0];
  QVERIFY(top->childContexts()[0]->type() == DUContext::Template);
  QCOMPARE(top->childContexts()[0]->importers().size(), 1);
  kDebug() << top->childContexts()[0]->importers()[0] << top->childContexts()[1] << top->childContexts()[2];
  QCOMPARE(top->childContexts()[0]->importers()[0], top->childContexts()[1]);
  QCOMPARE(defTest->identifier(), Identifier("test"));
  QVERIFY(defTest->type<FunctionType>());
  QVERIFY( isTemplateDeclaration(defTest) );
  QVERIFY(defTest->internalContext());
  QCOMPARE(defTest->internalContext()->importedParentContexts().size(), 1);
  KDevelop::DUContext* tempCtx = getTemplateContext(defTest);
  QVERIFY(tempCtx);

  QCOMPARE( defTest->type<FunctionType>()->arguments().count(), 1 );
  QVERIFY( realType(defTest->type<FunctionType>()->arguments()[0], 0).cast<DelayedType>() );

}

void TestDUChain::testTemplateFunctions() {
  QByteArray method("class A {}; template<class T> T a(T& q) {};template<class T> struct TC { void test(const T&); };");

  LockedTopDUContext top = parse(method, DumpNone);
  parse(method, DumpNone, top);

  QCOMPARE(top->localDeclarations().count(), 3);
  Declaration* d = findDeclaration(top, QualifiedIdentifier("a<A>"));
  QVERIFY(d);
  FunctionType::Ptr cppFunction = d->type<FunctionType>();
  QVERIFY(cppFunction);
  QCOMPARE(cppFunction->arguments().count(), 1);
  QCOMPARE(cppFunction->returnType()->indexed(), top->localDeclarations()[0]->abstractType()->indexed());
  QCOMPARE(cppFunction->arguments()[0]->toString(), QString("A&"));
  QVERIFY(d->internalContext());
  QVERIFY(d->internalContext()->type() == DUContext::Other);
  QCOMPARE(d->internalContext()->importedParentContexts().count(), 1);
  QCOMPARE(d->internalContext()->importedParentContexts()[0].context(0)->type(), DUContext::Function);
  QCOMPARE(d->internalContext()->importedParentContexts()[0].context(0)->importedParentContexts().count(), 1);
  QCOMPARE(d->internalContext()->importedParentContexts()[0].context(0)->importedParentContexts().count(), 1);
  QCOMPARE(d->internalContext()->importedParentContexts()[0].context(0)->importedParentContexts()[0].context(0)->type(), DUContext::Template);

  QList<QPair<Declaration*, int> > visibleDecls = d->internalContext()->allDeclarations(d->internalContext()->range().end, top, false);
  for(int a = 0; a < visibleDecls.size(); ++a) {
    kDebug() << "decl:" << visibleDecls[a].first->toString();
  }
  QCOMPARE(visibleDecls.size(), 2); //Must be q and T
  QCOMPARE(visibleDecls[0].first->identifier().toString(), QString("q"));
  QVERIFY(visibleDecls[0].first->abstractType());
  QCOMPARE(visibleDecls[0].first->abstractType()->toString(), QString("A&"));
  QVERIFY(visibleDecls[1].first->abstractType());
  QCOMPARE(visibleDecls[1].first->abstractType()->toString(), QString("A"));

  Declaration* found = findDeclaration(d->internalContext(), Identifier("q"));
  QVERIFY(found);
  QVERIFY(found->abstractType());
  QCOMPARE(found->abstractType()->toString(), QString("A&"));

  Declaration* instTC = findDeclaration(top, QualifiedIdentifier("TC<int>"));
  QVERIFY(instTC);
  QVERIFY(instTC->internalContext());
  QList<Declaration*> decls = instTC->internalContext()->findLocalDeclarations(Identifier("test"));
  QCOMPARE(decls.count(), 1);
  Declaration* testDecl = decls.first();
  QVERIFY(testDecl);
  QVERIFY(testDecl->abstractType());
  QVERIFY(testDecl->internalContext());
  QVERIFY(testDecl->type<KDevelop::FunctionType>());
  QCOMPARE(testDecl->internalContext()->localDeclarations(top).count(), 1);
  kDebug() << testDecl->abstractType()->toString();
  QCOMPARE(testDecl->type<KDevelop::FunctionType>()->arguments().count(), 1);

  DUContext* argContext = KDevelop::DUChainUtils::getArgumentContext(testDecl);
  QVERIFY(argContext);
  QCOMPARE(argContext->type(), DUContext::Function);
  QCOMPARE(argContext->localDeclarations(top).count(), 1);


}

void TestDUChain::testTemplateDependentClass() {
  QByteArray method("class A {}; template<class T> class B { class Q{ typedef T Type; }; }; B<A>::Q::Type t;");

  LockedTopDUContext top = parse(method, DumpNone);

  Declaration* d = findDeclaration(top, QualifiedIdentifier("t"));
  QVERIFY(d);
  kDebug() << d->toString();
  QCOMPARE(unAliasedType(d->abstractType())->indexed(), top->localDeclarations()[0]->abstractType()->indexed());

}

void TestDUChain::testMetaProgramming() {
  QByteArray method("template<int value> class Factorial{ enum { Value = value * Factorial<value-1>::Value };}; template<> class Factorial<0> { enum { Value = 1 };};");

  LockedTopDUContext top = parse(method, DumpNone);

  QCOMPARE(top->localDeclarations().count(), 2);
  TemplateDeclaration* templateBase = dynamic_cast<TemplateDeclaration*>(top->localDeclarations()[0]);
  TemplateDeclaration* templateSpecialization = dynamic_cast<TemplateDeclaration*>(top->localDeclarations()[1]);
  QVERIFY(templateBase);
  QVERIFY(templateSpecialization);
  QVERIFY(templateBase->specializationsSize() == 1);
  QCOMPARE(templateSpecialization->specializedFrom().data(), top->localDeclarations()[0]);
  QCOMPARE(templateSpecialization->specializedWith().information().templateParametersSize(), 1u);
  QVERIFY(templateSpecialization->specializedWith().information().templateParameters()[0].abstractType());
  QVERIFY(templateSpecialization->specializedWith().information().templateParameters()[0].type<ConstantIntegralType>());
  QCOMPARE(templateSpecialization->specializedWith().information().templateParameters()[0].type<ConstantIntegralType>()->value<int>(), 0);
  kDebug() << "searching";
  Declaration* factorial0Container = findDeclaration(top, QualifiedIdentifier("Factorial<0>"));
  QCOMPARE(factorial0Container, top->localDeclarations()[1]);
  QVERIFY(factorial0Container);
  QCOMPARE(factorial0Container->internalContext()->childContexts().count(), 1);
  QCOMPARE(factorial0Container->internalContext()->childContexts()[0]->localDeclarations().count(), 1);
  QVERIFY(factorial0Container->internalContext()->childContexts()[0]->localDeclarations()[0]->type<ConstantIntegralType>());

  Declaration* factorial0 = findDeclaration(top, QualifiedIdentifier("Factorial<0>::Value"));
  QVERIFY(factorial0);
  QVERIFY(factorial0->type<ConstantIntegralType>());
  QCOMPARE(factorial0->type<ConstantIntegralType>()->value<int>(), 1);

  Declaration* factorial2 = findDeclaration(top, QualifiedIdentifier("Factorial<2>::Value"));
  QVERIFY(factorial2);
  QVERIFY(factorial2->type<ConstantIntegralType>());
  QCOMPARE(factorial2->type<ConstantIntegralType>()->value<int>(), 2);

  Declaration* factorial3 = findDeclaration(top, QualifiedIdentifier("Factorial<3>::Value"));
  QVERIFY(factorial3);
  QVERIFY(factorial3->type<ConstantIntegralType>());
  QCOMPARE(factorial3->type<ConstantIntegralType>()->value<int>(), 6);

  Declaration* factorial4 = findDeclaration(top, QualifiedIdentifier("Factorial<4>::Value"));
  QVERIFY(factorial4);
  QVERIFY(factorial4->type<ConstantIntegralType>());
  QCOMPARE(factorial4->type<ConstantIntegralType>()->value<int>(), 24);

}

void TestDUChain::testMetaProgramming3() {
  QByteArray method("template<int value, int than>class bigger_than {enum {Result = ((value > than) ? 2 : ((value == than) ? 0 : -2))};};");

  LockedTopDUContext top = parse(method, DumpNone);

  QCOMPARE(top->localDeclarations().count(), 1);

  kDebug() << "test 1";
  Declaration* decl = findDeclaration(top, QualifiedIdentifier("bigger_than<5, 3>::Result"));
  QVERIFY(decl);
  QVERIFY(decl->type<ConstantIntegralType>());
  QCOMPARE(decl->type<ConstantIntegralType>()->value<int>(), 2);
  kDebug() << "test 2";
  decl = findDeclaration(top, QualifiedIdentifier("bigger_than<5, 5>::Result"));
  QVERIFY(decl);
  QVERIFY(decl->type<ConstantIntegralType>());
  QCOMPARE(decl->type<ConstantIntegralType>()->value<int>(), 0);

  decl = findDeclaration(top, QualifiedIdentifier("bigger_than<5, 6>::Result"));
  QVERIFY(decl);
  QVERIFY(decl->type<ConstantIntegralType>());
  QCOMPARE(decl->type<ConstantIntegralType>()->value<int>(), -2);

}


void TestDUChain::testMetaProgramming2() {
  QByteArray method("template<int N, int R>class Permutations {public:enum { value = N*(Permutations<N-1,R-1>::value) };};template<int N>class Permutations<N, 0> {public:enum { value = 1 };};");

  LockedTopDUContext top = parse(method, DumpNone);

  QCOMPARE(top->localDeclarations().count(), 2);
  TemplateDeclaration* templateBase = dynamic_cast<TemplateDeclaration*>(top->localDeclarations()[0]);
  TemplateDeclaration* templateSpecialization = dynamic_cast<TemplateDeclaration*>(top->localDeclarations()[1]);
  QVERIFY(templateBase);
  QVERIFY(templateSpecialization);
  QVERIFY(templateBase->specializationsSize() == 1);
  QCOMPARE(templateSpecialization->specializedFrom().data(), top->localDeclarations()[0]);
  QCOMPARE(templateSpecialization->specializedWith().information().templateParametersSize(), 2u);
  QVERIFY(templateSpecialization->specializedWith().information().templateParameters()[1].abstractType());
  QVERIFY(templateSpecialization->specializedWith().information().templateParameters()[1].type<ConstantIntegralType>());
  QCOMPARE(templateSpecialization->specializedWith().information().templateParameters()[1].type<ConstantIntegralType>()->value<int>(), 0);

  Declaration* permutations0 = findDeclaration(top, QualifiedIdentifier("Permutations<5, 0>::value"));
  QVERIFY(permutations0);
  QVERIFY(permutations0->type<ConstantIntegralType>());
  QCOMPARE(permutations0->type<ConstantIntegralType>()->value<int>(), 1);

  Declaration* permutations2 = findDeclaration(top, QualifiedIdentifier("Permutations<2, 1>::value"));
  QVERIFY(permutations2);
  QVERIFY(permutations2->type<ConstantIntegralType>());
  QCOMPARE(permutations2->type<ConstantIntegralType>()->value<int>(), 2);

  Declaration* permutations3 = findDeclaration(top, QualifiedIdentifier("Permutations<4, 2>::value"));
  QVERIFY(permutations3);
  QVERIFY(permutations3->type<ConstantIntegralType>());
  QCOMPARE(permutations3->type<ConstantIntegralType>()->value<int>(), 12);

  Declaration* permutations4 = findDeclaration(top, QualifiedIdentifier("Permutations<10, 5>::value"));
  QVERIFY(permutations4);
  QVERIFY(permutations4->type<ConstantIntegralType>());
  kDebug() << permutations4->abstractType()->toString();
  QCOMPARE(permutations4->type<ConstantIntegralType>()->value<int>(), 30240);

}
void TestDUChain::testTemplateInternalSearch() {
  QByteArray method("class A {}; template<class T> class B { B mem(); const B mem2;}; ");

  LockedTopDUContext top = parse(method, DumpNone);

  QCOMPARE(top->childContexts().count(), 3);
  QCOMPARE(top->childContexts()[2]->localDeclarations().count(), 2);
  QVERIFY(top->childContexts()[2]->localDeclarations()[1]->type<DelayedType>());
  QVERIFY(top->childContexts()[2]->localDeclarations()[0]->type<FunctionType>());
  QVERIFY(top->childContexts()[2]->localDeclarations()[0]->type<FunctionType>()->returnType().cast<DelayedType>());

  Declaration* d = findDeclaration(top, QualifiedIdentifier("B<A>::mem"));
  QVERIFY(d);
  kDebug() << d->toString();
  FunctionType::Ptr fType = d->type<FunctionType>();
  QVERIFY(fType);
  QVERIFY(fType->returnType());
  kDebug() << fType->toString();
  QCOMPARE(fType->returnType()->toString(), QString("B< A >"));

  d = findDeclaration(top, QualifiedIdentifier("B<A>::mem2"));
  QVERIFY(d);
  QCOMPARE(d->abstractType()->toString(), QString("const B< A >"));

}

void TestDUChain::testTemplateImplicitInstantiations()
{
  {
  QByteArray method("class A { template<typename T> static void foo(T){} };\n"
                    "void test() { A::foo(5); A::foo('x'); A::foo(\"asdfasdfadf\");\n }");

  LockedTopDUContext top = parse(method, DumpNone);

  QCOMPARE(top->childContexts().first()->localDeclarations().size(), 1);
  QCOMPARE(top->localDeclarations().size(), 2);
  QCOMPARE(top->childContexts().first()->localDeclarations().size(), 1);
  TemplateDeclaration* tpl = dynamic_cast<TemplateDeclaration*>(top->childContexts().first()->localDeclarations().first());
  QVERIFY(tpl);
  QCOMPARE(tpl->instantiations().size(), 3);
  }
  {
  QByteArray method("template<typename T> void foo(T){}\n"
                    "void test() { foo(5); foo('x'); foo(\"asdfasdfadf\"); }\n");

  LockedTopDUContext top = parse(method, DumpNone);

  QCOMPARE(top->localDeclarations().size(), 2);
  TemplateDeclaration* tpl = dynamic_cast<TemplateDeclaration*>(top->localDeclarations().first());
  QVERIFY(tpl);
  QCOMPARE(tpl->instantiations().size(), 3);
  }
}

void TestDUChain::testSourceCodeInsertion()
{
  {
    QByteArray method("namespace A {\nclass B {};\n}\n");

    LockedTopDUContext top = parse(method, DumpNone);

    InsertArtificialCodeRepresentation repr(top->url(), QString::fromUtf8(method));

    QCOMPARE(top->childContexts().count(), 1);
    QCOMPARE(top->childContexts()[0]->localDeclarations().count(), 1);

    QCOMPARE(repr.text().trimmed().split('\n').count(), 3);
    {
      Cpp::SourceCodeInsertion ins(top);
      ins.insertForwardDeclaration(top->childContexts()[0]->localDeclarations()[0]);

      ins.changes().setReplacementPolicy(KDevelop::DocumentChangeSet::StopOnFailedChange);
      DocumentChangeSet::ChangeResult result = ins.changes().applyAllChanges();
      QVERIFY(result);
      kDebug() << repr.text();
//       QVERIFY(repr.text().trimmed().remove(' ').remove('\n').contains(QString("int testVar;").remove(' ')));

      //Only one newline should be added
      QCOMPARE(repr.text().trimmed().split('\n').count(), 4);
    }

    top = parse(repr.text().toUtf8(), DumpNone, top);

    QCOMPARE(top->childContexts().count(), 1);
    QCOMPARE(top->childContexts()[0]->localDeclarations().count(), 2);

  }

  {
    QByteArray method("");

    LockedTopDUContext top = parse(method, DumpNone);

    InsertArtificialCodeRepresentation repr(top->url(), QString::fromUtf8(method));

    {
      Cpp::SourceCodeInsertion ins(top);
      ins.insertFunctionDeclaration(Identifier("test"), AbstractType::Ptr(new IntegralType(IntegralType::TypeVoid)), QList<Cpp::SourceCodeInsertion::SignatureItem>(), false, "{ this is the body; }");
      ins.changes().setReplacementPolicy(KDevelop::DocumentChangeSet::StopOnFailedChange);
      DocumentChangeSet::ChangeResult result = ins.changes().applyAllChanges();
      kDebug() << result.m_failureReason;
      QVERIFY(result);
      kDebug() << repr.text();
      QVERIFY(repr.text().trimmed().remove(' ').remove('\n').contains(QString("void test() { this is the body; }").remove(' ')));

      //Only one newline should be added
      QCOMPARE(repr.text().split('\n').count(), 2);
    }

    top = parse(repr.text().toUtf8(), DumpNone, top);

    QCOMPARE(top->localDeclarations().count(), 1);

    {
      Cpp::SourceCodeInsertion ins(top);
      ins.insertVariableDeclaration(Identifier("testVar"), AbstractType::Ptr(new IntegralType(IntegralType::TypeInt)));
      ins.changes().setReplacementPolicy(KDevelop::DocumentChangeSet::StopOnFailedChange);
      DocumentChangeSet::ChangeResult result = ins.changes().applyAllChanges();
      QVERIFY(result);
      kDebug() << repr.text();
      QVERIFY(repr.text().trimmed().remove(' ').remove('\n').contains(QString("int testVar;").remove(' ')));

      //Only one newline should be added
      QCOMPARE(repr.text().split('\n').count(), 3);
    }

    top = parse(repr.text().toUtf8(), DumpNone, top);

    QCOMPARE(top->localDeclarations().count(), 2);
    QCOMPARE(top->localDeclarations()[0]->identifier(), Identifier("test"));
    QCOMPARE(top->localDeclarations()[1]->identifier(), Identifier("testVar"));

    {
      Cpp::SourceCodeInsertion ins(top);
      ins.setInsertBefore(top->localDeclarations()[1]->range().start.castToSimpleCursor());
      ins.insertForwardDeclaration(top->localDeclarations()[1]);
      ins.changes().setReplacementPolicy(KDevelop::DocumentChangeSet::StopOnFailedChange);
      DocumentChangeSet::ChangeResult result = ins.changes().applyAllChanges();
      QVERIFY(result);
      kDebug() << repr.text();
//       QVERIFY(repr.text().trimmed().remove(' ').remove('\n').contains(QString("int testVar;").remove(' ')));

      //Only one newline should be added
      QCOMPARE(repr.text().trimmed().split('\n').count(), 3);
    }

    top = parse(repr.text().toUtf8(), DumpNone, top);

    QCOMPARE(top->localDeclarations().count(), 3);
    ///@todo Wrong order (Minor issue when updating without smart-ranges)
    QCOMPARE(top->localDeclarations()[0]->identifier(), Identifier("test"));
    QCOMPARE(top->localDeclarations()[1]->identifier(), Identifier("testVar"));
    QCOMPARE(top->localDeclarations()[2]->identifier(), Identifier("testVar"));

  }
}

void TestDUChain::testSimplifiedTypeString()
{
  {
    QByteArray method("namespace A { struct B { B(); }; };");
    LockedTopDUContext top = parse(method, DumpNone);

    QCOMPARE(top->childContexts().size(), 1);
    QCOMPARE(top->childContexts()[0]->childContexts().size(), 1);
    QCOMPARE(top->childContexts()[0]->childContexts()[0]->localDeclarations().size(), 1);

    QualifiedIdentifier constructorId = top->childContexts()[0]->childContexts()[0]->localDeclarations()[0]->qualifiedIdentifier();
    QCOMPARE(constructorId.toString(), QString("A::B::B"));
    QCOMPARE(stripPrefixes(top->childContexts()[0], constructorId).toString(), QString("B::B"));
    QCOMPARE(stripPrefixes(top, constructorId).toString(), QString("A::B::B"));

  }
  {
    QByteArray method("namespace A { namespace B { struct C {}; C* foo(const C& ref, const C value); } };");
    LockedTopDUContext top = parse(method, DumpNone);

    QList<Declaration*> decls = top->findDeclarations(QualifiedIdentifier("A::B::foo"));
    QCOMPARE(decls.size(), 1);
    FunctionDeclaration* fooDecl = dynamic_cast<FunctionDeclaration*>(decls.first());
    QVERIFY(fooDecl);

    FunctionType::Ptr fooType = fooDecl->type<FunctionType>();
    QVERIFY(fooType);
    QCOMPARE(fooType->arguments().size(), 2);

    QCOMPARE(Cpp::shortenedTypeString(fooType->returnType(), top), QString("A::B::C*"));
    QCOMPARE(Cpp::shortenedTypeString(fooType->returnType(), top->childContexts()[0]), QString("B::C*"));
    QCOMPARE(Cpp::shortenedTypeString(fooType->returnType(), top->childContexts()[0]->childContexts()[0]), QString("C*"));

    // test stripping of const-ref
    AbstractType::Ptr refType = fooType->arguments().at(0);
    QVERIFY(refType.cast<ReferenceType>());
    QVERIFY(refType.cast<ReferenceType>()->baseType());
    QVERIFY(refType.cast<ReferenceType>()->baseType()->modifiers() & AbstractType::ConstModifier);

    QCOMPARE(Cpp::shortenedTypeString(refType, top), QString("const A::B::C&"));
    QCOMPARE(Cpp::shortenedTypeString(refType, top->childContexts()[0]), QString("const B::C&"));
    QCOMPARE(Cpp::shortenedTypeString(refType, top->childContexts()[0]->childContexts()[0]), QString("const C&"));

    // test stripping of const value
    AbstractType::Ptr valType = fooType->arguments().at(1);
    QVERIFY(valType->modifiers() & AbstractType::ConstModifier);
    
    QCOMPARE(Cpp::shortenedTypeString(valType, top), QString("const A::B::C"));
    QCOMPARE(Cpp::shortenedTypeString(valType, top->childContexts()[0]), QString("const B::C"));
    QCOMPARE(Cpp::shortenedTypeString(valType, top->childContexts()[0]->childContexts()[0]), QString("const C"));
  }
  {
    // a bit artificial, but similar to what you could reach with #include
    QByteArray method("namespace A { namespace B { namespace C { struct D {}; D* foo(); } } }\nnamespace A { using namespace B::C; };");
    LockedTopDUContext top = parse(method, DumpNone);

    QList<Declaration*> decls = top->findDeclarations(QualifiedIdentifier("A::B::C::foo"));
    QCOMPARE(decls.size(), 1);
    FunctionDeclaration* fooDecl = dynamic_cast<FunctionDeclaration*>(decls.first());
    QVERIFY(fooDecl);

    FunctionType::Ptr fooType = fooDecl->type<FunctionType>();
    QVERIFY(fooType);

    QCOMPARE(Cpp::shortenedTypeString(fooType->returnType(), top), QString("A::B::C::D*"));
    QCOMPARE(Cpp::shortenedTypeString(fooType->returnType(), top->childContexts()[0]), QString("B::C::D*"));
    QCOMPARE(Cpp::shortenedTypeString(fooType->returnType(), top->childContexts()[0]->childContexts()[0]), QString("C::D*"));
    QCOMPARE(Cpp::shortenedTypeString(fooType->returnType(), top->childContexts()[0]->childContexts()[0]->childContexts()[0]), QString("D*"));

    // now the interesting part: the namespace with the "using namespace B::C"
    QCOMPARE(Cpp::shortenedTypeString(fooType->returnType(), top->childContexts()[1]), QString("D*"));
  }
  {
    QByteArray method("typedef int *honk, **honk2; honk k;");
    LockedTopDUContext top = parse(method, DumpNone);

    QCOMPARE(top->localDeclarations().count(), 3);

    QVERIFY(top->localDeclarations()[0]->abstractType().cast<TypeAliasType>());
    QVERIFY(top->localDeclarations()[1]->abstractType().cast<TypeAliasType>());
    QVERIFY(top->localDeclarations()[2]->abstractType().cast<TypeAliasType>());

    QCOMPARE(top->localDeclarations()[0]->abstractType().cast<TypeAliasType>()->qualifiedIdentifier(), QualifiedIdentifier("honk"));
    QCOMPARE(top->localDeclarations()[0]->abstractType().cast<TypeAliasType>()->type()->toString(), QString("int*"));

    QCOMPARE(top->localDeclarations()[1]->abstractType().cast<TypeAliasType>()->qualifiedIdentifier(), QualifiedIdentifier("honk2"));
    ///@todo Make this work as well, the init-declarators need to have separate types
//     QCOMPARE(top->localDeclarations()[1]->abstractType().cast<TypeAliasType>()->type()->toString(), QString("int**"));

    QCOMPARE(Cpp::simplifiedTypeString(top->localDeclarations()[2]->abstractType(), top).remove(' '), QString("honk").remove(' '));
  }
  {
    QByteArray method("typedef int const * const honkolo; honkolo k;");
    LockedTopDUContext top = parse(method, DumpNone);

    QCOMPARE(top->localDeclarations().count(), 2);

    QVERIFY(top->localDeclarations()[0]->abstractType().cast<TypeAliasType>());
    QCOMPARE(Cpp::simplifiedTypeString(top->localDeclarations()[0]->abstractType().cast<TypeAliasType>()->type(), top).remove(' '), QString("const int *const").remove(' '));
  }
  {
    QByteArray method("class C; typedef C* honk; honk k;");
    LockedTopDUContext top = parse(method, DumpNone);

    QCOMPARE(top->localDeclarations().count(), 3);

    QCOMPARE(Cpp::simplifiedTypeString(top->localDeclarations()[2]->abstractType(), top).remove(' '), QString("honk").remove(' '));
  }
  {
    QByteArray method("const int i;\n");

    LockedTopDUContext top = parse(method, DumpNone);

    QCOMPARE(top->localDeclarations().count(), 1);

    QCOMPARE(Cpp::simplifiedTypeString(top->localDeclarations()[0]->abstractType(), top).remove(' '), QString("const int").remove(' '));
  }

  {
    QByteArray method("template<class T> class Template { class Member; Member mem; }; Template< Template< int >* >::Member q;\n");

    LockedTopDUContext top = parse(method, DumpNone);

    InsertArtificialCodeRepresentation repr(top->url(), QString::fromUtf8(method));

    QCOMPARE(top->localDeclarations().count(), 2);

    QCOMPARE(Cpp::simplifiedTypeString(top->localDeclarations()[1]->abstractType(), top).remove(' '), QString("Template<Template<int>*>::Member").remove(' '));
  }
  {
  ///@todo Add more tests for this
    QByteArray method("template<typename T> struct F; template<class T> class Tc; Tc<const F<int*>*> t; const Tc<const F<int*>*>**const*& Test1; Tc<F<int*>*>* test();\n");

    LockedTopDUContext top = parse(method, DumpNone);

    InsertArtificialCodeRepresentation repr(top->url(), QString::fromUtf8(method));

    QCOMPARE(top->localDeclarations().count(), 5);
    QCOMPARE(Cpp::simplifiedTypeString(top->localDeclarations()[2]->abstractType(), top).remove(' '), QString("Tc<const F<int*>*>").remove(' '));
    QCOMPARE(Cpp::simplifiedTypeString(top->localDeclarations()[3]->abstractType(), top).remove(' '), QString("constTc<const F<int*>*>**const*&").remove(' '));
    FunctionType::Ptr funType = top->localDeclarations()[4]->abstractType().cast<FunctionType>();
    QVERIFY(funType);
    QVERIFY(funType->returnType());

    //For loop is needed to test the updating, as there was a problem with that
    for(int a = 0; a < 3; ++a) {
      kDebug() << "run" << a;
      top.m_writeLock.unlock();
      parse(method, DumpNone, top);
      top.m_writeLock.lock();
      repr.setText(QString::fromUtf8(method));
      Cpp::SourceCodeInsertion ins(top);
      ins.insertFunctionDeclaration(Identifier("test"), funType->returnType(), QList<Cpp::SourceCodeInsertion::SignatureItem>(), false, "{ this is the body; }");
      ins.changes().setReplacementPolicy(KDevelop::DocumentChangeSet::StopOnFailedChange);
      DocumentChangeSet::ChangeResult result = ins.changes().applyAllChanges();
      kDebug() << result.m_failureReason;
      QVERIFY(result);
      kDebug() << repr.text();
      QVERIFY(repr.text().trimmed().remove(' ').remove('\n').contains(QString("Tc< F< int* >* >* test() { this is the body; }").remove(' ')));
      top.m_writeLock.unlock();
      parse(repr.text().toUtf8(), DumpNone, top);
      top.m_writeLock.lock();
      QVERIFY(top->localDeclarations().count() == 6);

      FunctionType::Ptr funType2 = top->localDeclarations()[5]->abstractType().cast<FunctionType>();
      QVERIFY(funType2);
      QVERIFY(funType2->returnType());
      QVERIFY(funType2->returnType()->equals(funType->returnType().unsafeData()));
      QCOMPARE(Cpp::simplifiedTypeString(funType2->returnType(), top).remove(' '), QString("Tc< F< int* >* >*").remove(' '));
    }

  }
}

void TestDUChain::testTemplateReference() {
  QByteArray method("class A; template<class T> class CC; void test(CC<const A*>& item); const A& a;const A*** b;CC<const A>  cca;");

  LockedTopDUContext top = parse(method, DumpNone);

  QCOMPARE(top->localDeclarations().count(), 6);
  QVERIFY(top->localDeclarations()[2]->abstractType());
  QCOMPARE(top->childContexts().count(), 2);
  QCOMPARE(top->childContexts()[1]->localDeclarations().count(), 1);
  AbstractType::Ptr argType = top->childContexts()[1]->localDeclarations()[0]->abstractType();
  QVERIFY(argType.cast<ReferenceType>());
  QCOMPARE(argType->toString().remove(' '), QString("CC<constA*>&"));
  {
//     QWidget* navigationWidget = top->childContexts()[1]->createNavigationWidget(top->childContexts()[1]->localDeclarations()[0]);
//     QVERIFY(navigationWidget);
//     KDevelop::AbstractNavigationWidget* nWidget = dynamic_cast<KDevelop::AbstractNavigationWidget*>(navigationWidget);
//     QVERIFY(nWidget);
//     QVERIFY(nWidget->context());
//     QString html = nWidget->context()->html();
//     kDebug() << "html:" << html;
  }
  QCOMPARE(Cpp::simplifiedTypeString(top->childContexts()[1]->localDeclarations()[0]->abstractType(), top).remove(' '), QString("CC<constA*>&"));
  QVERIFY(top->localDeclarations()[3]->abstractType());
  QCOMPARE(Cpp::simplifiedTypeString(top->localDeclarations()[3]->abstractType(), top).remove(' '), QString("constA&"));
  QCOMPARE(Cpp::simplifiedTypeString(top->localDeclarations()[4]->abstractType(), top).remove(' '), QString("constA***"));
  AbstractType::Ptr type = top->localDeclarations()[5]->abstractType();
  QVERIFY(type);
  QCOMPARE(type->toString().remove(' '), QString("CC<constA>"));
  QCOMPARE(Cpp::simplifiedTypeString(top->localDeclarations()[5]->abstractType(), top).remove(' '), QString("CC<constA>"));
}

typedef QList<QList<Declaration*> > ClassInstantiations;
struct DeclarationTestData
{
  DeclarationTestData() : useCount(0), specializedFrom(0) {};

  //Declaration
  int useCount;

  //TemplateDeclaration
  ClassInstantiations instantiations;
  QList<DeclarationTestData> instantiationsTestData;
  Declaration* specializedFrom;
  QList<Declaration*> specializations;
};
InstantiationInformation instantiationInfoForDeclarations(const QList<Declaration*> &templateParams)
{
  InstantiationInformation info;
  int paramCount = templateParams.size();
  for(int i = 0; i < paramCount; ++i)
  {
    if (templateParams[i])
      info.addTemplateParameter(templateParams[i]->abstractType());
    else
    {
      //Null param signifies the end of the template declarations for a given scope
      InstantiationInformation topInfo = instantiationInfoForDeclarations(templateParams.mid(i+1));
      topInfo.previousInstantiationInformation = info.indexed();
      return topInfo;
    }
  }
  return info;
}
bool validDeclaration(Declaration *decl, DeclarationTestData testData)
{
  qDebug() << "Validating Declaration:" << decl->toString();
  bool ret = true;
  if (decl->uses().size() != testData.useCount)
  {
    qDebug() << "Declaration use count doesn't match test data";
    qDebug() << "Actual:" << decl->uses().size() << "| Test data:" << testData.useCount;
    ret = false;
  }

  if (TemplateDeclaration *templateDecl = dynamic_cast<TemplateDeclaration*>(decl))
  {
    if (templateDecl->specializedFrom().data() != testData.specializedFrom)
    {
      qDebug() << "Declaration's specializedFrom doesn't match test data";
      qDebug() << "The declaration" << decl->toString();
      if (templateDecl->specializedFrom().declaration())
        qDebug() << "specializedFrom" <<  templateDecl->specializedFrom().declaration()->toString();
      qDebug() << "Actual:" << templateDecl->specializedFrom().data() << "| Test data:" << testData.specializedFrom;
      ret = false;
    }

    if (templateDecl->specializationsSize() != (uint)testData.specializations.size())
    {
      qDebug() << "Declaration's number of specializations doesn't match test data";
      qDebug() << "Actual:" << templateDecl->specializationsSize() << "| Test data:" << testData.specializations.size();
      ret = false;
    }
    for (uint i = 0; i < templateDecl->specializationsSize(); ++i)
    {
      if (!testData.specializations.contains(templateDecl->specializations()[i].data()))
      {
        qDebug() << "Declaration had specialization not found in test data";
        qDebug() << "Specialization not found:" << templateDecl->specializations()[i].data();
        ret = false;
      }
    }

    TemplateDeclaration::InstantiationsHash actualInstantiations = templateDecl->instantiations();
    if (actualInstantiations.size() != testData.instantiations.size())
    {
      qDebug() << "Declaration's number of instantiations doesn't match test data";
      qDebug() << "Actual:" << actualInstantiations.size() << "| Test data:" << testData.instantiations.size();
      ret = false;
    }
    for(int i = 0; i < testData.instantiations.size(); ++i)
    {
      IndexedInstantiationInformation testInfo = instantiationInfoForDeclarations(testData.instantiations[i]).indexed();
      if (!actualInstantiations.contains(testInfo))
      {
        qDebug() << "Declaration did not have an instantiation found in test data";
        qDebug() << "Instantiation not found in declaration:" << testInfo.information().toString();
        ret = false;
      }
      TemplateDeclaration *instantiation = actualInstantiations[testInfo];
      if (!instantiation)
      {
        qDebug() << "Invalid declaration for instantiation:" << testInfo.information().toString();
        ret = false;
      }
      else if (testData.instantiationsTestData.size())
      {
        if (!validDeclaration(dynamic_cast<Declaration*>(instantiation), testData.instantiationsTestData[i]))
        {
          qDebug() << "Instantiated declaration did not pass validation";
          qDebug() << "Invalid declaration:" << instantiation;
          ret = false;
        }
      }
    }
  }
  return ret;
}

void TestDUChain::testTemplatesSuper()
{
  QByteArray test = "\
class ClassA {}; //Decl 0, Ctxt 0\n\
class ClassB {};\n\
class ClassC {};\n\
class ClassD {};\n\
template<typename E_T1, typename E_T2>\n\
class ClassE\n\
{\n\
public:\n\
  template<typename E_A_T1, typename E_A_T2>\n\
  void E_FuncA(E_A_T1, E_A_T2)\n\
  {\n\
  }\n\
  void E_FuncB(E_T1, E_T2)\n\
  {\n\
  }\n\
};\n\
template<>\n\
template<>\n\
void ClassE<ClassA, ClassB>::E_FuncA<ClassA, ClassA>(ClassA, ClassA);\n\
template<>\n\
template<>\n\
void ClassE<ClassA, ClassB>::E_FuncA<ClassA, ClassA>(ClassA, ClassA)\n\
{\n\
}\n\
template<>\n\
void ClassE<ClassA, ClassB>::E_FuncB(ClassA, ClassB);\n\
template<>\n\
void ClassE<ClassA, ClassB>::E_FuncB(ClassA, ClassB)\n\
{\n\
}\n\
int main()\n\
{\n\
  ClassE<ClassA, ClassB> foo;\n\
  foo.E_FuncA(ClassA(), ClassA());\n\
  foo.E_FuncB(ClassA(), ClassB());\n\
  ClassE<ClassC, ClassD> foo2;\n\
  foo2.E_FuncA(ClassA(), ClassA());\n\
  foo2.E_FuncB(ClassC(), ClassD());\n\
}";
  LockedTopDUContext top = parse(test, DumpNone);
  int currentTopDecl = 0;
  //First gather all the visible declarations
  Declaration *ClassA = top->localDeclarations()[currentTopDecl++];
  Q_ASSERT(dynamic_cast<ClassDeclaration*>(ClassA));
  Declaration *ClassB = top->localDeclarations()[currentTopDecl++];
  Q_ASSERT(dynamic_cast<ClassDeclaration*>(ClassB));
  Declaration *ClassC = top->localDeclarations()[currentTopDecl++];
  Q_ASSERT(dynamic_cast<ClassDeclaration*>(ClassC));
  Declaration *ClassD = top->localDeclarations()[currentTopDecl++];
  Q_ASSERT(dynamic_cast<ClassDeclaration*>(ClassD));
  Declaration *ClassE = top->localDeclarations()[currentTopDecl++];
  Q_ASSERT(dynamic_cast<ClassDeclaration*>(ClassE));
  Q_ASSERT(dynamic_cast<TemplateDeclaration*>(ClassE));
    //Declarations in ClassE context
    int currentClassEDecl = 0;
    Declaration *E_FuncA = ClassE->internalContext()->localDeclarations()[currentClassEDecl++];
    Q_ASSERT(dynamic_cast<TemplateDeclaration*>(E_FuncA));
    Q_ASSERT(dynamic_cast<ClassFunctionDeclaration*>(E_FuncA));
    Declaration *E_FuncB = ClassE->internalContext()->localDeclarations()[currentClassEDecl++];
    Q_ASSERT(dynamic_cast<TemplateDeclaration*>(E_FuncB));
    Q_ASSERT(dynamic_cast<ClassFunctionDeclaration*>(E_FuncB));
  Declaration *E_A_B_FuncA_A_A_Decl = top->localDeclarations()[currentTopDecl++];
  Q_ASSERT(dynamic_cast<TemplateDeclaration*>(E_A_B_FuncA_A_A_Decl));
  Q_ASSERT(dynamic_cast<FunctionDeclaration*>(E_A_B_FuncA_A_A_Decl));
  Declaration *E_A_B_FuncA_A_A = top->localDeclarations()[currentTopDecl++];
  Q_ASSERT(dynamic_cast<TemplateDeclaration*>(E_A_B_FuncA_A_A));
  Q_ASSERT(dynamic_cast<FunctionDeclaration*>(E_A_B_FuncA_A_A));
  Q_ASSERT(dynamic_cast<FunctionDefinition*>(E_A_B_FuncA_A_A));
  Declaration *E_A_B_FuncBDecl = top->localDeclarations()[currentTopDecl++];
  Q_ASSERT(dynamic_cast<TemplateDeclaration*>(E_A_B_FuncBDecl));
  Declaration *E_A_B_FuncB = top->localDeclarations()[currentTopDecl++];
  Q_ASSERT(dynamic_cast<TemplateDeclaration*>(E_A_B_FuncB));

  Declaration *FuncMain = top->localDeclarations()[currentTopDecl++];
  QVERIFY(FuncMain);


  //Test for ClassE DUChain correctness
  DeclarationTestData ClassE_A_B_testData; ClassE_A_B_testData.useCount = 1;
  DeclarationTestData ClassE_C_D_testData; ClassE_C_D_testData.useCount = 1;
  DeclarationTestData ClassE_testData;
  ClassE_testData.useCount = 0;
  ClassE_testData.instantiations << (QList<Declaration*>() << ClassA << ClassB)
                                 << (QList<Declaration*>() << ClassC << ClassD);
  ClassE_testData.instantiationsTestData << ClassE_A_B_testData
                                         << ClassE_C_D_testData;
  QVERIFY(validDeclaration(ClassE, ClassE_testData));

  //Test for ClassE<ClassA::ClassB>::E_FuncA<ClassA::ClassA> explicit specialization forward-declaration
  //FIXME: FunctionDeclarations that aren't FunctionDefinitions are actually forward declarations, but aren't treated as such
  //According to the current (incorrect) model this decl should be the Declaration of E_A_B_FuncADef
  //However, it shouldn't be tested, as that's not technically correct anyhow
  //To be correct, E_A_B_FuncA_A_A_Decl should have a function to attempt to resolve it to E_A_B_FuncA_A_A_Def
  //and E_A_B_FuncA_A_A_Def needn't directly know of E_A_B_FuncA_A_A_Decl
  //This is because there could be multiple declarations or even no declarations for E_A_B_FuncA_A_A_Def
  DeclarationTestData E_A_B_FuncA_A_A_Decl_testData;
  QVERIFY(validDeclaration(E_A_B_FuncA_A_A_Decl, E_A_B_FuncA_A_A_Decl_testData));

  //Test for ClassE::E_FuncA
  DeclarationTestData E_A_B_FuncA_A_A_testData;
  E_A_B_FuncA_A_A_testData.useCount = 1;
  E_A_B_FuncA_A_A_testData.specializedFrom = E_FuncA;
  DeclarationTestData E_C_D_FuncA_A_A_testData;
  E_C_D_FuncA_A_A_testData.useCount = 1;
  DeclarationTestData E_C_D_FuncA_testData;
  DeclarationTestData E_A_B_FuncA_testData;
  DeclarationTestData E_FuncA_testData;
  E_FuncA_testData.specializations << E_A_B_FuncA_A_A;
  E_FuncA_testData.instantiations << (QList<Declaration*>() << ClassA << ClassB << 0 << ClassA << ClassA)
                                  << (QList<Declaration*>() << ClassC << ClassD << 0 << ClassA << ClassA)
                                  //These two instantiations shouldn't exist technically
                                  << (QList<Declaration*>() << ClassA << ClassB << 0)
                                  << (QList<Declaration*>() << ClassC << ClassD << 0);
  E_FuncA_testData.instantiationsTestData << E_A_B_FuncA_A_A_testData
                                          << E_C_D_FuncA_A_A_testData
                                          << E_A_B_FuncA_testData
                                          << E_C_D_FuncA_testData;
  QVERIFY(validDeclaration(E_FuncA, E_FuncA_testData));
  //Test for ClassE<ClassA::ClassB>::E_FuncA<ClassA::ClassA> explicit specialization definition specifically
  //even though it is automatically tested above... just because
  QVERIFY(validDeclaration(E_A_B_FuncA_A_A, E_A_B_FuncA_A_A_testData));

  DeclarationTestData E_A_B_FuncBDecl_testData;
  QVERIFY(validDeclaration(E_A_B_FuncBDecl, E_A_B_FuncBDecl_testData));

  //Test for ClassE::FuncA
  DeclarationTestData E_A_B_FuncB_testData;
  E_A_B_FuncB_testData.useCount = 1;
  E_A_B_FuncB_testData.specializedFrom = E_FuncB;
  DeclarationTestData E_C_D_FuncB_testData;
  E_C_D_FuncB_testData.useCount = 1;
  DeclarationTestData E_FuncB_testData;
  E_FuncB_testData.specializations << E_A_B_FuncB;
  E_FuncB_testData.instantiations << (QList<Declaration*>() << ClassA << ClassB << 0)
                                  << (QList<Declaration*>() << ClassC << ClassD << 0);
  E_FuncB_testData.instantiationsTestData << E_A_B_FuncB_testData
                                          << E_C_D_FuncB_testData;
  QVERIFY(validDeclaration(E_FuncB, E_FuncB_testData));
  //Test for ClassE<ClassA::ClassB>::E_FuncB explicit specialization definition specifically
  //even though it is automatically tested above... just because
  QVERIFY(validDeclaration(E_A_B_FuncB, E_A_B_FuncB_testData));
}


void TestDUChain::testTemplates() {
  QByteArray method("template<class T> T test(const T& t) {}; template<class T, class T2> class A {T2 a; typedef T Template1; }; class B{int b;}; class C{int c;}; template<class T>class A<B,T>{};  typedef A<B,C> D;");

  LockedTopDUContext top = parse(method, DumpNone);


  Declaration* defTest = top->localDeclarations()[0];
  QCOMPARE(defTest->identifier(), Identifier("test"));
  QVERIFY(defTest->type<FunctionType>());
  QVERIFY( isTemplateDeclaration(defTest) );

  Declaration* defClassA = top->localDeclarations()[1];
  QCOMPARE(defClassA->identifier(), Identifier("A"));
  QVERIFY(defClassA->type<CppClassType>());
  QVERIFY( isTemplateDeclaration(defClassA) );

  Declaration* defClassB = top->localDeclarations()[2];
  QCOMPARE(defClassB->identifier(), Identifier("B"));
  QVERIFY(defClassB->type<CppClassType>());
  QVERIFY( !isTemplateDeclaration(defClassB) );

  Declaration* defClassC = top->localDeclarations()[3];
  QCOMPARE(defClassC->identifier(), Identifier("C"));
  QVERIFY(defClassC->type<CppClassType>());
  QVERIFY( !isTemplateDeclaration(defClassC) );

  DUContext* classA = defClassA->internalContext();
  QVERIFY(classA);
  QVERIFY(classA->parentContext());
  QCOMPARE(classA->importedParentContexts().count(), 1); //The template-parameter context is imported
  QCOMPARE(classA->localScopeIdentifier(), QualifiedIdentifier("A"));

  DUContext* classB = defClassB->internalContext();
  QVERIFY(classB);
  QVERIFY(classB->parentContext());
  QCOMPARE(classB->importedParentContexts().count(), 0);
  QCOMPARE(classB->localScopeIdentifier(), QualifiedIdentifier("B"));

  DUContext* classC = defClassC->internalContext();
  QVERIFY(classC);
  QVERIFY(classC->parentContext());
  QCOMPARE(classC->importedParentContexts().count(), 0);
  QCOMPARE(classC->localScopeIdentifier(), QualifiedIdentifier("C"));

  ///Test getting the typedef for the unset template
  {
    Declaration* typedefDecl = findDeclaration(classA, Identifier("Template1"));
    QVERIFY(typedefDecl);
    QVERIFY(typedefDecl->isTypeAlias());
    QVERIFY(typedefDecl->abstractType());
    QVERIFY(unAliasedType(typedefDecl->abstractType()));
    DelayedType::Ptr delayed = unAliasedType(typedefDecl->abstractType()).cast<DelayedType>();
    QVERIFY(delayed);
    QCOMPARE(delayed->identifier(), IndexedTypeIdentifier("T"));
  }

  ///Test creating a template instance of class A<B,C>
  {
    Identifier ident("A");
    ident.appendTemplateIdentifier(IndexedTypeIdentifier("B"));
    ident.appendTemplateIdentifier(IndexedTypeIdentifier("C"));
    Declaration* instanceDefClassA = findDeclaration(top, ident);
    Declaration* instanceTypedefD = findDeclaration(top, Identifier("D"));
    QVERIFY(instanceTypedefD);
    QVERIFY(instanceDefClassA);
    QVERIFY(unAliasedType(instanceTypedefD->abstractType()));
    QCOMPARE(unAliasedType(instanceTypedefD->abstractType())->toString(), instanceDefClassA->abstractType()->toString() );
    //QCOMPARE(instanceTypedefD->abstractType().data(), instanceDefClassA->abstractType().data() ); Re-enable once specializations are re-used
    Cpp::TemplateDeclaration* templateDecl = dynamic_cast<Cpp::TemplateDeclaration*>(instanceDefClassA);
    QVERIFY(templateDecl);
    QVERIFY(instanceDefClassA != defClassA);
    QVERIFY(instanceDefClassA->context() == defClassA->context());
    QVERIFY(instanceDefClassA->internalContext() != defClassA->internalContext());
    QCOMPARE(instanceDefClassA->identifier(), Identifier("A<B,C>"));
    QCOMPARE(instanceDefClassA->identifier().toString(), QString("A< B, C >"));
    QVERIFY(instanceDefClassA->abstractType());
    AbstractType::Ptr t = instanceDefClassA->abstractType();
    IdentifiedType* identifiedType = dynamic_cast<IdentifiedType*>(t.unsafeData());
    QVERIFY(identifiedType);
    QVERIFY(identifiedType->declaration(top));
    kDebug() << identifiedType->declaration(top)->toString() << identifiedType->declaration(top)->range().castToSimpleRange().textRange() << instanceDefClassA->toString() << instanceDefClassA->range().castToSimpleRange().textRange();
    QCOMPARE(identifiedType->declaration(top), instanceDefClassA);
    QCOMPARE(identifiedType->qualifiedIdentifier().toString(), Identifier("A<B,C>").toString());
    QVERIFY(instanceDefClassA->internalContext());
    QVERIFY(instanceDefClassA->internalContext() != defClassA->internalContext());
    QVERIFY(instanceDefClassA->context() == defClassA->context());
    QVERIFY(instanceDefClassA->internalContext()->importedParentContexts().size() == 1);
    QVERIFY(defClassA->internalContext()->importedParentContexts().size() == 1);
    QCOMPARE(instanceDefClassA->internalContext()->importedParentContexts().front().context(0)->type(), DUContext::Template);
    QVERIFY(defClassA->internalContext()->importedParentContexts().front().context(0) != instanceDefClassA->internalContext()->importedParentContexts().front().context(0)); //The template-context has been instantiated

    QualifiedIdentifier ident2(ident);
    ident2.push(Identifier("Template1"));

    Declaration* template1InstanceDecl1 = findDeclaration(instanceDefClassA->internalContext(), Identifier("Template1"));
    QVERIFY(!template1InstanceDecl1);

    Declaration* template1InstanceDecl2 = findDeclaration(instanceDefClassA->internalContext(), Identifier("a"));
    QVERIFY(!template1InstanceDecl2);

    Declaration* template1InstanceDecl = findDeclaration(top, ident2);
    QVERIFY(!template1InstanceDecl);
  }

}

void TestDUChain::testTemplateParameters() {
  return;
  QByteArray method("template<class T, class N = T, int q = 5> class A {};");

  LockedTopDUContext top = parse(method, DumpNone);

  QCOMPARE(top->childContexts().count(), 2);
  QCOMPARE(top->childContexts()[0]->type(), DUContext::Template);
  QCOMPARE(top->childContexts()[0]->localDeclarations().count(), 3);

  Declaration* param1 = top->childContexts()[0]->localDeclarations()[0];
  QVERIFY(param1->type<CppTemplateParameterType>());

  Declaration* param2 = top->childContexts()[0]->localDeclarations()[1];
  QVERIFY(param2->type<CppTemplateParameterType>());
  TemplateParameterDeclaration* param2Decl = dynamic_cast<TemplateParameterDeclaration*>(param2);
  QVERIFY(param2Decl);
  QVERIFY(!param2Decl->defaultParameter().isEmpty());

  Declaration* param3 = top->childContexts()[0]->localDeclarations()[2];
  QVERIFY(param3->type<IntegralType>());
  TemplateParameterDeclaration* param3Decl = dynamic_cast<TemplateParameterDeclaration*>(param3);
  QVERIFY(param3Decl);
  QVERIFY(!param3Decl->defaultParameter().isEmpty());

}

void TestDUChain::testTemplateDefaultParameters() {
  QByteArray method("struct S {} ; namespace std { template<class T> class Template1 { }; } template<class _TT, typename TT2 = std::Template1<_TT> > class Template2 { typedef TT2 T1; };");

  LockedTopDUContext top = parse(method, DumpNone);

  kDebug() << "searching";
//  Declaration* memberDecl = findDeclaration(top, QualifiedIdentifier("Template2<S>::T1"));
  Declaration* memberDecl = findDeclaration(top, QualifiedIdentifier("Template2<S>::TT2"));
  QVERIFY(memberDecl);
  QVERIFY(memberDecl->abstractType());
  QVERIFY(!memberDecl->type<DelayedType>());
  QCOMPARE(memberDecl->abstractType()->toString(), QString("std::Template1< S >"));

}

void TestDUChain::testTemplates3() {
  QByteArray method("typedef int quakka; template<class T> struct Test { typedef T Value; const Value cv; const T cv2; ; typedef Value& ValueRef; typedef const ValueRef ConstValueRef; };");

  LockedTopDUContext top = parse(method, DumpNone);

  Declaration* qDecl = findDeclaration(top, QualifiedIdentifier("quakka"));
  QVERIFY(qDecl);
  QCOMPARE(qDecl->abstractType()->toString(), QString("quakka"));

  Declaration* cvDecl = findDeclaration(top, QualifiedIdentifier("Test<quakka>::cv"));
  QVERIFY(cvDecl);
  QVERIFY(cvDecl->abstractType());

  AbstractType::Ptr type = cvDecl->abstractType();
  IdentifiedType* idType = dynamic_cast<IdentifiedType*>(type.unsafeData());
  QVERIFY(idType);
  QVERIFY(idType->declaration(top));

  QVERIFY(cvDecl->abstractType()->modifiers() & AbstractType::ConstModifier);
  QVERIFY(TypeUtils::unAliasedType(cvDecl->abstractType())->modifiers() & AbstractType::ConstModifier);

  QCOMPARE(unAliasedType(cvDecl->abstractType())->toString(), QString("const int"));
  Declaration* cv2Decl = findDeclaration(top, QualifiedIdentifier("Test<quakka>::cv2"));
  QVERIFY(cv2Decl);
  QVERIFY(cv2Decl->abstractType());
  QVERIFY(cv2Decl->abstractType()->modifiers() & AbstractType::ConstModifier);
  QCOMPARE(cv2Decl->abstractType()->toString(), QString("const quakka"));
  QCOMPARE(unAliasedType(cv2Decl->abstractType())->toString(), QString("const int"));
  QVERIFY(TypeUtils::unAliasedType(cv2Decl->abstractType())->modifiers() & AbstractType::ConstModifier);

  {
    Declaration* cvrDecl = findDeclaration(top, QualifiedIdentifier("Test<quakka>::ConstValueRef"));
    QVERIFY(cvrDecl);

    AbstractType::Ptr type = cvrDecl->abstractType();
    IdentifiedType* idType = dynamic_cast<IdentifiedType*>(type.unsafeData());
    QVERIFY(idType);
    QVERIFY(idType->declaration(top));

    QVERIFY(cvrDecl->abstractType());
    QVERIFY(unAliasedType(cvrDecl->abstractType())->modifiers() & AbstractType::ConstModifier);
    QCOMPARE(realType(cvrDecl->abstractType(), 0)->toString(), QString("const int"));
    QCOMPARE(targetType(cvrDecl->abstractType(), 0)->toString(), QString("const int"));
    TypeAliasType::Ptr alias = cvrDecl->abstractType().cast<TypeAliasType>();
    QVERIFY(alias);
    QVERIFY(alias->type());
    QCOMPARE(targetTypeKeepAliases(Cpp::shortenTypeForViewing(cvrDecl->abstractType()), 0, 0)->toString(), QString("const quakka"));
    //When the target is a typedef type, the duchain does not know whether it should write "const" before or behind, so it puts it behind "quakka"
    QCOMPARE(Cpp::shortenTypeForViewing(cvrDecl->abstractType())->toString(), QString("quakka const&"));
    QVERIFY(TypeUtils::unAliasedType(cvrDecl->abstractType())->modifiers() & AbstractType::ConstModifier);
  }
  {
    Declaration* cvrDecl = findDeclaration(top, QualifiedIdentifier("Test<quakka*>::ConstValueRef"));
    QVERIFY(cvrDecl);
    QVERIFY(cvrDecl->abstractType());
    QVERIFY(unAliasedType(cvrDecl->abstractType())->modifiers() & AbstractType::ConstModifier);
    QCOMPARE(realType(cvrDecl->abstractType(), 0)->toString(), QString("quakka* const"));
    TypeAliasType::Ptr alias = cvrDecl->abstractType().cast<TypeAliasType>();
    QVERIFY(alias);
    QVERIFY(alias->type());
    QCOMPARE(Cpp::shortenTypeForViewing(cvrDecl->abstractType())->toString(), QString("quakka* const&"));
    QVERIFY(TypeUtils::unAliasedType(cvrDecl->abstractType())->modifiers() & AbstractType::ConstModifier);

  }
  {
    QByteArray method("template<class T> struct Cnt { typedef T Val; }; struct Item; template<class Value> struct Freqto { struct Item { typedef Value Value2; }; struct Pattern : public Cnt<Item> { }; };");

    LockedTopDUContext top = parse(method, DumpNone);
    QCOMPARE(top->childContexts().count(), 4);
    QCOMPARE(top->childContexts()[3]->childContexts().count(), 2);

    //The import should have been delayed, since it needs 'Item'
    QVERIFY(top->childContexts()[3]->childContexts()[1]->owner());
    ClassDeclaration* classDecl = dynamic_cast<ClassDeclaration*>(top->childContexts()[3]->childContexts()[1]->owner());
    QVERIFY(classDecl);
    QCOMPARE(classDecl->baseClassesSize(), 1u);
    QVERIFY(top->childContexts()[3]->childContexts()[1]->importedParentContexts().isEmpty());
    QVERIFY(classDecl->baseClasses()[0].baseClass.type<DelayedType>());
    kDebug() << classDecl->baseClasses()[0].baseClass.abstractType()->toString();
    Declaration* val2Decl = findDeclaration(top, QualifiedIdentifier("Freqto<int>::Pattern::Val::Value2"));
    QVERIFY(val2Decl);
    QCOMPARE(unAliasedType(val2Decl->abstractType())->toString(), QString("int"));

  }
}

void TestDUChain::testTemplates4()
{
  {
    QByteArray method("template<class A> class Temp { typedef A Mem; }; class B {class A { typedef int AMember; }; }; ");

    LockedTopDUContext top = parse(method, DumpNone);

    QCOMPARE(top->childContexts().count(), 3);
    Declaration* memDecl = findDeclaration(top->childContexts()[2], QualifiedIdentifier("Temp<A>::Mem"));;
    QVERIFY(memDecl);
    QCOMPARE(unAliasedType(memDecl->abstractType())->toString(), QString("B::A"));
    QVERIFY(findDeclaration(top->childContexts()[2], QualifiedIdentifier("Temp<A>::Mem::AMember")));

  }
  {
    QByteArray method("template<class T> struct Cnt { typedef T Val; }; struct Item; template<class Value> struct Freqto { struct Item { typedef Value Value2; }; struct Pattern : public Cnt<Item> { }; };");

    LockedTopDUContext top = parse(method, DumpNone);
    QCOMPARE(top->childContexts().count(), 4);
    QCOMPARE(top->childContexts()[3]->childContexts().count(), 2);

    //The import should have been delayed, since it needs 'Item'
    QVERIFY(top->childContexts()[3]->childContexts()[1]->owner());
    ClassDeclaration* classDecl = dynamic_cast<ClassDeclaration*>(top->childContexts()[3]->childContexts()[1]->owner());
    QVERIFY(classDecl);
    QCOMPARE(classDecl->baseClassesSize(), 1u);
    QVERIFY(top->childContexts()[3]->childContexts()[1]->importedParentContexts().isEmpty());
    QVERIFY(classDecl->baseClasses()[0].baseClass.type<DelayedType>());
    kDebug() << classDecl->baseClasses()[0].baseClass.abstractType()->toString();
    Declaration* val2Decl = findDeclaration(top, QualifiedIdentifier("Freqto<int>::Pattern::Val::Value2"));
    QVERIFY(val2Decl);
    QCOMPARE(unAliasedType(val2Decl->abstractType())->toString(), QString("int"));

  }
}

void TestDUChain::testTemplates2() {
  QByteArray method("struct S {} ; template<class TT> class Base { struct Alloc { typedef TT& referenceType; }; }; template<class T> struct Class : public Base<T> { typedef typename Base<T>::Alloc Alloc; typedef typename Alloc::referenceType reference; reference member; }; Class<S*&> instance;");

  LockedTopDUContext top = parse(method, DumpNone);

  QVERIFY(top->childContexts().count() > 2);
  QCOMPARE(top->childContexts()[1]->localDeclarations().count(), 1);
  QVERIFY(!top->childContexts()[1]->localDeclarations()[0]->type<TypeAliasType>());
  QVERIFY(top->childContexts().count() == 5);
  QVERIFY(top->childContexts()[4]->localDeclarations().count() > 1);

  QVERIFY(top->childContexts()[4]->localDeclarations()[0]->type<TypeAliasType>());
  QVERIFY(top->childContexts()[4]->localDeclarations()[1]->type<TypeAliasType>());
  QVERIFY(top->childContexts()[4]->localDeclarations()[0]->type<TypeAliasType>()->type().cast<DelayedType>());
  QVERIFY(top->childContexts()[4]->localDeclarations()[1]->type<TypeAliasType>()->type().cast<DelayedType>());
  QVERIFY(top->childContexts()[4]->localDeclarations()[2]->type<DelayedType>());

  Declaration* memberDecl;

  kDebug() << "checking member";

  memberDecl = findDeclaration(top, QualifiedIdentifier("Class<S>::member"));
  QVERIFY(memberDecl);
  QVERIFY(unAliasedType(memberDecl->abstractType()));
  QCOMPARE(unAliasedType(memberDecl->abstractType())->toString(), QString("S&"));

  memberDecl = findDeclaration(top, QualifiedIdentifier("instance"));
  QVERIFY(memberDecl);
  QVERIFY(memberDecl->abstractType());
  QCOMPARE(memberDecl->abstractType()->toString(), QString("Class< S*& >"));

//   memberDecl = findDeclaration(top, QualifiedIdentifier("Class<S>::Alloc<S>::referenceType"));
//   QVERIFY(memberDecl);
//   QVERIFY(memberDecl->abstractType());
//   QCOMPARE(memberDecl->abstractType()->toString(), QString("S&"/*));

  memberDecl = findDeclaration(top, QualifiedIdentifier("Class<S*>::member"));
  QVERIFY(memberDecl);
  QVERIFY(unAliasedType(memberDecl->abstractType()));
  QCOMPARE(unAliasedType(memberDecl->abstractType())->toString(), QString("S*&"));

}

void TestDUChain::testSpecializationSelection()
{
  QByteArray method("template<class T1> struct Foo { void normal() {} };\n"
                    "template<class T1> struct Foo<const T1> { void typeIsConst() {} };\n"
                    "template<class T1> struct Foo<T1*> { void typeIsPtr() {} };\n"
                    "template<class T1> struct Foo<T1**> { void typeIsPtrPtr() {} };\n"
                    "template<class T1> struct Foo<const T1*> { void typeIsConstPtr() {} };\n"
                    "template<class T1> struct Foo<const T1**> { void typeIsConstPtrPtr() {} };\n"
                    "template<class T1> struct Foo<T1&&> { void typeIsRValue() {} };\n"
                    "template<class T1> struct Foo<const T1&&> { void typeIsConstRValue() {} };\n"
                    "template<class T1> struct Foo<T1[]> { void typeIsArray() {} };\n"
                    "template<class T1> struct Foo<const T1[]> { void typeIsConstArray() {} };\n"
                    "template<class T1> struct Foo<const T1*&&> { void typeIsConstPtrRValue() {} };\n"
                    "template<class T1> struct Foo<const T1* const &&> { void typeIsConstPtrConstRValue() {} };\n");
  LockedTopDUContext top = parse(method, DumpNone);
  QVERIFY(findDeclaration(top, QualifiedIdentifier("Foo<int>::normal")));
  QVERIFY(findDeclaration(top, QualifiedIdentifier("Foo<const int>::typeIsConst")));
  QVERIFY(findDeclaration(top, QualifiedIdentifier("Foo<int*>::typeIsPtr")));
  QVERIFY(findDeclaration(top, QualifiedIdentifier("Foo<const int*>::typeIsConstPtr")));
  QVERIFY(findDeclaration(top, QualifiedIdentifier("Foo<int&&>::typeIsRValue")));
  QVERIFY(findDeclaration(top, QualifiedIdentifier("Foo<const int&&>::typeIsConstRValue")));
  QVERIFY(findDeclaration(top, QualifiedIdentifier("Foo<const int***>::typeIsPtrPtr")));
  QVERIFY(findDeclaration(top, QualifiedIdentifier("Foo<const int**>::typeIsConstPtrPtr")));
  QVERIFY(findDeclaration(top, QualifiedIdentifier("Foo<int[]>::typeIsArray")));
  QVERIFY(findDeclaration(top, QualifiedIdentifier("Foo<const int[]>::typeIsConstArray")));
  QVERIFY(findDeclaration(top, QualifiedIdentifier("Foo<const int*&&>::typeIsConstPtrRValue")));
  QVERIFY(findDeclaration(top, QualifiedIdentifier("Foo<const int*const&&>::typeIsConstPtrConstRValue")));
  QVERIFY(findDeclaration(top, QualifiedIdentifier("Foo<Foo<int>>::normal")));
}

void TestDUChain::testSpecializationSelection2()
{
  QByteArray method("template<class T1> struct Simple {};\n"
                    "template<class T1> struct Simple<T1&> {};\n"
                    "template<class T1, class T2> struct Foo { void normal() {} };\n"
                    "template<class T1> struct Foo<int, T1> { void normal2() {} };\n"
                    "template<class T1> struct Foo<T1&, int> { void normal3() {} };\n"
                    "template<class T1> struct Foo<Simple<T1>, int> { void normal4() {} };\n"
                    "template<class T1> struct Foo<int, Simple<T1&>> { void normal5() {} };\n");
  LockedTopDUContext top = parse(method, DumpNone);
  QVERIFY(findDeclaration(top, QualifiedIdentifier("Foo<char, int>::normal")));
  QVERIFY(findDeclaration(top, QualifiedIdentifier("Foo<int, int>::normal2")));
  QVERIFY(findDeclaration(top, QualifiedIdentifier("Foo<int&, int>::normal3")));
  QVERIFY(findDeclaration(top, QualifiedIdentifier("Foo<Simple<int>, int>::normal4")));
  QVERIFY(findDeclaration(top, QualifiedIdentifier("Foo<int, Simple<int&>>::normal5")));
}

void TestDUChain::testTemplatesRebind() {
  QByteArray method("struct A {}; struct S {typedef A Value;} ; template<class TT> class Base { template<class T> struct rebind { typedef Base<T> other; }; typedef TT Type; }; template<class T> class Class { typedef Base<T>::rebind<T>::other::Type MemberType; MemberType member; Base<T>::template rebind<T>::other::Type member2; T::Value value; };");

  LockedTopDUContext top = parse(method, DumpNone);

  QCOMPARE(top->childContexts().count(), 6);
  QCOMPARE(top->childContexts()[3]->childContexts().count(), 2);
  QCOMPARE(top->childContexts()[3]->childContexts()[1]->localDeclarations().count(), 1);
  {
  QVERIFY(findDeclaration(top, QualifiedIdentifier("Base<S>")));
  QVERIFY(!findDeclaration(top, QualifiedIdentifier("Base<S>"))->type<DelayedType>());
  QVERIFY(findDeclaration(top, QualifiedIdentifier("Base<S>::rebind<A>")));
  QVERIFY(!findDeclaration(top, QualifiedIdentifier("Base<S>::rebind<A>::other"))->type<DelayedType>());
  QVERIFY(findDeclaration(top, QualifiedIdentifier("Base<S>::rebind<A>::other::Type")));
  QVERIFY(!findDeclaration(top, QualifiedIdentifier("Base<S>::rebind<A>::other::Type"))->type<DelayedType>());

  Declaration* memberDecl = findDeclaration(top, QualifiedIdentifier("Base<S>::rebind<A>::other::Type"));
  QVERIFY(memberDecl);
  QVERIFY(memberDecl->abstractType());
  QVERIFY(memberDecl->abstractType());
  QVERIFY(unAliasedType(memberDecl->abstractType()));
  QCOMPARE(unAliasedType(memberDecl->abstractType())->toString(), QString("A"));
  }

  Declaration* memberDecl = findDeclaration(top, QualifiedIdentifier("Class<S>::member"));
  QVERIFY(memberDecl);
  QVERIFY(memberDecl->abstractType());
  QVERIFY(unAliasedType(memberDecl->abstractType()));
  QCOMPARE(unAliasedType(memberDecl->abstractType())->toString(), QString("S"));

  Declaration* member3Decl = findDeclaration(top, QualifiedIdentifier("Class<S>::value"));
  QVERIFY(member3Decl);
  QVERIFY(member3Decl->abstractType());
  QVERIFY(unAliasedType(member3Decl->abstractType()));
  QCOMPARE(unAliasedType(member3Decl->abstractType())->toString(), QString("A"));

  Declaration* member2Decl = findDeclaration(top, QualifiedIdentifier("Class<S>::member2"));
  QVERIFY(member2Decl);
  QVERIFY(unAliasedType(member2Decl->abstractType()));
  QCOMPARE(unAliasedType(member2Decl->abstractType())->toString(), QString("S"));

}

void TestDUChain::testTemplatesRebind2() {
  QByteArray method("struct A {}; struct S {typedef A Value;} ;template<class T> class Test { Test(); }; template<class T> class Class { typedef typename T::Value Value; typename T::Value value; typedef Test<Value> ValueClass; Test<const Value> ValueClass2;};");

  LockedTopDUContext top = parse(method, DumpNone);

  QList<Declaration*> constructors;
  TypeUtils::getConstructors( top->localDeclarations()[2]->abstractType().cast<CppClassType>(), top, constructors );
  QCOMPARE(constructors.size(), 1);
  OverloadResolver resolution( DUContextPointer(top->localDeclarations()[2]->internalContext()), TopDUContextPointer(top) );
  QVERIFY(resolution.resolveConstructor( OverloadResolver::ParameterList() ));

  QVERIFY(top->childContexts().count() >= 6);
  QCOMPARE(top->childContexts()[5]->localDeclarations().count(), 4);
  AbstractType::Ptr valueType = top->childContexts()[5]->localDeclarations()[0]->abstractType();
  QVERIFY(containsDelayedType(valueType));
  QVERIFY(containsDelayedType(top->childContexts()[5]->localDeclarations()[1]->abstractType()));
  QVERIFY(containsDelayedType(top->childContexts()[5]->localDeclarations()[2]->abstractType()));
  QVERIFY(containsDelayedType(top->childContexts()[5]->localDeclarations()[3]->abstractType()));

  Declaration* valueAliasDecl = findDeclaration(top, QualifiedIdentifier("Class<S>::Value"));
  QVERIFY(valueAliasDecl);
  TypeAliasType::Ptr alias = valueAliasDecl->type<TypeAliasType>();
  QVERIFY(alias);
  QVERIFY(alias->type());
  QVERIFY(!alias->type().cast<DelayedType>());
  QCOMPARE(unAliasedType(alias.cast<AbstractType>())->toString(), QString("A"));
  kDebug() << "aliased type:" << alias->type()->toString();
  kDebug() << "typedef type:" << alias->toString();
  kDebug() << "un-aliased type:" << unAliasedType(alias.cast<AbstractType>())->toString();

  Declaration* member5Decl = findDeclaration(top, QualifiedIdentifier("Class<S>::ValueClass2"));
  QVERIFY(member5Decl);
  AbstractType::Ptr type = unAliasedType(member5Decl->abstractType());
  QVERIFY(type);
  QCOMPARE(type->toString(), QString("Test< S::Value >")); ///@todo This will fail once we parse "const" correctly, change it to "Test< const A >" then

  Declaration* member4Decl = findDeclaration(top, QualifiedIdentifier("Class<S>::ValueClass"));
  QVERIFY(member4Decl);
  QVERIFY(unAliasedType(member4Decl->abstractType()));
  QCOMPARE(unAliasedType(member4Decl->abstractType())->toString(), QString("Test< S::Value >"));

  Declaration* member3Decl = findDeclaration(top, QualifiedIdentifier("Class<S>::value"));
  QVERIFY(member3Decl);
  QVERIFY(unAliasedType(member3Decl->abstractType()));
  QCOMPARE(unAliasedType(member3Decl->abstractType())->toString(), QString("A"));

}

void TestDUChain::testForwardDeclaration()
{
  QByteArray method("class Test; Test t; class Test {int i; class SubTest; }; Test::SubTest t2; class Test::SubTest{ int i;};");

  LockedTopDUContext top = parse(method, DumpNone);

  QVERIFY(top->inSymbolTable());
  QCOMPARE(top->localDeclarations().count(), 4); //Test::SubTest is in a prefix context
  QCOMPARE(top->childContexts().count(), 2); //Test::SubTest is in a prefix context
  QCOMPARE(top->childContexts()[1]->localDeclarations().count(), 1); //Test::SubTest is in a prefix context

  QVERIFY(dynamic_cast<ForwardDeclaration*>(top->localDeclarations()[0]));
  QVERIFY(top->localDeclarations()[0]->inSymbolTable());
  QVERIFY(top->localDeclarations()[1]->inSymbolTable());
  QVERIFY(top->localDeclarations()[2]->inSymbolTable());
  QVERIFY(top->localDeclarations()[3]->inSymbolTable());
  QVERIFY(!top->localDeclarations()[2]->isForwardDeclaration());

  QCOMPARE(top->localDeclarations()[0]->additionalIdentity(), top->localDeclarations()[2]->additionalIdentity());
  QVERIFY(!dynamic_cast<TemplateDeclaration*>(top->localDeclarations()[0]));
  QVERIFY(!dynamic_cast<TemplateDeclaration*>(top->localDeclarations()[2]));

  CppClassType::Ptr type1 = top->localDeclarations()[0]->type<CppClassType>();
  kDebug() << typeid(*top->localDeclarations()[1]->abstractType()).name();
  CppClassType::Ptr type2 = top->localDeclarations()[1]->type<CppClassType>();
  CppClassType::Ptr type3 = top->localDeclarations()[2]->type<CppClassType>();
  CppClassType::Ptr type4 = top->localDeclarations()[3]->type<CppClassType>();
  CppClassType::Ptr type5 = top->childContexts()[1]->localDeclarations()[0]->type<CppClassType>();


  QCOMPARE(top->localDeclarations()[0]->kind(), Declaration::Type);
  QCOMPARE(top->localDeclarations()[1]->kind(), Declaration::Instance);
  QCOMPARE(top->localDeclarations()[2]->kind(), Declaration::Type);
  QCOMPARE(top->localDeclarations()[3]->kind(), Declaration::Instance);
  QCOMPARE(top->childContexts()[1]->localDeclarations()[0]->kind(), Declaration::Type);
  QVERIFY(type1);
  QVERIFY(type2);
  QVERIFY(type3);
  QVERIFY(type4);
  QVERIFY(type5);

  Declaration* TestDecl = top->localDeclarations()[2];
  QVERIFY(TestDecl->internalContext());
  QCOMPARE(TestDecl->internalContext()->localDeclarations().count(), 2);

  CppClassType::Ptr subType = TestDecl->internalContext()->localDeclarations()[1]->type<CppClassType>();
  QVERIFY(subType);

  QCOMPARE(subType->declaration(0)->abstractType()->indexed(), type5->indexed());
  QCOMPARE(type1->indexed(), type2->indexed());
  QCOMPARE(type1->declaration(top), type2->declaration(top));
  QVERIFY(type1->equals(type3.unsafeData()));
  QVERIFY(type3->equals(type1.unsafeData()));
  QCOMPARE(type1->declaration(0)->abstractType()->indexed(), type3->indexed());
  kDebug() << typeid(*type3->declaration(top)).name();
  kDebug() << typeid(*type1->declaration(top)).name();
  QCOMPARE(type1->declaration(top)->logicalInternalContext(0), type3->declaration(top)->internalContext());
  QCOMPARE(type2->declaration(top)->logicalInternalContext(0), type3->declaration(top)->internalContext());

  kDebug() << subType->qualifiedIdentifier().toString(); //declaration(0)->toString();
  kDebug() << type5->qualifiedIdentifier().toString(); //declaration(0)->toString();

}

void TestDUChain::testCaseUse()
{
  QByteArray method("enum Bla { Val }; char* c; int a; void test() { switch(a) { case Val: a += 1; break; } delete c; }   ");

  LockedTopDUContext top = parse(method, DumpNone);

  QCOMPARE(top->localDeclarations().count(), 4);
  QVERIFY(top->localDeclarations()[0]->internalContext());
  QCOMPARE(top->localDeclarations()[0]->internalContext()->localDeclarations().count(), 1);
  QCOMPARE(top->localDeclarations()[0]->internalContext()->localDeclarations()[0]->uses().count(), 1);
  QCOMPARE(top->localDeclarations()[1]->uses().count(), 1);
  QCOMPARE(top->localDeclarations()[0]->internalContext()->localDeclarations()[0]->uses().begin()->count(), 1);
  QCOMPARE(top->localDeclarations()[1]->uses().begin()->count(), 1);

}

void TestDUChain::testSizeofUse()
{
  QByteArray method("class C{}; const unsigned int i = sizeof(C);");

  LockedTopDUContext top = parse(method, DumpNone);

  QCOMPARE(top->localDeclarations().count(), 2);
  QCOMPARE(top->localDeclarations()[0]->uses().count(), 1);

}

void TestDUChain::testDefinitionUse()
{
  QByteArray method("class A{}; class C : public A{ void test(); }; C::test() {} ");

  LockedTopDUContext top = parse(method, DumpNone);

  QCOMPARE(top->localDeclarations().count(), 3);
  QCOMPARE(top->localDeclarations()[0]->uses().count(), 1);
  QCOMPARE(top->localDeclarations()[1]->uses().count(), 1);
}

void TestDUChain::testOperatorUses()
{
  {
    QByteArray method("template<class T> struct Fruk { Fruk<T>& operator[](int); }; Fruk<int> f; void test(){ const int mog; Fruk q (f[mog]); }");

    LockedTopDUContext top = parse(method, DumpAll);

    QCOMPARE(top->childContexts().count(), 4);
    QCOMPARE(top->childContexts()[3]->localDeclarations().size(), 2);
    QCOMPARE(top->childContexts()[3]->localDeclarations()[0]->uses().size(), 1);

  }
  {
    QByteArray method("struct S { bool operator() () const {}  };void test() { S s; s(); S()(); } ");

    LockedTopDUContext top = parse(method, DumpNone);

    QCOMPARE(top->localDeclarations().count(), 2);
    QCOMPARE(top->localDeclarations()[0]->uses().size(), 1);
    QCOMPARE(top->localDeclarations()[0]->uses().begin()->size(), 2);
    QCOMPARE(top->childContexts().count(), 3);
    QCOMPARE(top->childContexts()[0]->localDeclarations().count(), 1);
    QCOMPARE(top->childContexts()[0]->localDeclarations()[0]->uses().size(), 1);
    QCOMPARE(top->childContexts()[0]->localDeclarations()[0]->uses().begin()->size(), 2);

  }
  {
    QByteArray method("struct S { S operator() () const {}; S(int) {};  };void test() { S s(1); s(); S(1)()(); } ");

    LockedTopDUContext top = parse(method, DumpNone);

    QCOMPARE(top->localDeclarations().count(), 2);
    QCOMPARE(top->localDeclarations()[0]->uses().size(), 1);
    QCOMPARE(top->localDeclarations()[0]->uses().begin()->size(), 3);
    QCOMPARE(top->childContexts().count(), 3);
    QCOMPARE(top->childContexts()[0]->localDeclarations().count(), 2);
    QCOMPARE(top->childContexts()[0]->localDeclarations()[0]->uses().size(), 1);
    QCOMPARE(top->childContexts()[0]->localDeclarations()[0]->uses().begin()->size(), 3);
    QCOMPARE(top->childContexts()[0]->localDeclarations()[1]->uses().size(), 1);
    QCOMPARE(top->childContexts()[0]->localDeclarations()[1]->uses().begin()->size(), 2);
    QCOMPARE(top->childContexts()[0]->localDeclarations()[1]->uses().begin()->at(0).castToSimpleRange().textRange(), KTextEditor::Range(0, 68, 0, 69));
    QCOMPARE(top->childContexts()[0]->localDeclarations()[1]->uses().begin()->at(1).castToSimpleRange().textRange(), KTextEditor::Range(0, 79, 0, 80));

  }
  {
    //                 0         1         2         3         4         5
    //                 012345678901234567890123456789012345678901234567890123456789
    QByteArray method("struct foo { bool operator==(const foo&){} };\n"
                      "int main() { foo t1; foo t2;\n"
                      // not valid in global context, hence put it into main
                      "bool b1 = t1 == t2;\n"
                      "bool b2 = t1.operator==(t2); }");

    LockedTopDUContext top = parse(method, DumpAll);
    QCOMPARE(top->localDeclarations().count(), 2);
    QCOMPARE(top->childContexts().first()->localDeclarations().size(), 1);
    QCOMPARE(top->childContexts().first()->localDeclarations().first()->uses().count(), 1);
    QCOMPARE(top->childContexts().first()->localDeclarations().first()->uses().begin()->size(), 2);
    QCOMPARE(top->childContexts().first()->localDeclarations().first()->uses().begin()->at(0), RangeInRevision(2, 13, 2, 15));
    QCOMPARE(top->childContexts().first()->localDeclarations().first()->uses().begin()->at(1), RangeInRevision(3, 13, 3, 23));

  }
  {
    //                 0         1         2         3         4         5
    //                 012345678901234567890123456789012345678901234567890123456789
    QByteArray method("struct foo { foo& operator=(const foo&){} };\n"
                      "int main() { foo t1; foo t2 = t1;\n"
                      // not valid in global context, hence put it into main
                      "t1.operator=(t2); return 0; }");

    LockedTopDUContext top = parse(method, DumpNone);
    QCOMPARE(top->localDeclarations().count(), 2);
    QCOMPARE(top->childContexts().first()->localDeclarations().size(), 1);
    QCOMPARE(top->childContexts().first()->localDeclarations().first()->uses().count(), 1);
    QCOMPARE(top->childContexts().first()->localDeclarations().first()->uses().begin()->size(), 2);
    QCOMPARE(top->childContexts().first()->localDeclarations().first()->uses().begin()->at(0), RangeInRevision(1, 28, 1, 29));
    QCOMPARE(top->childContexts().first()->localDeclarations().first()->uses().begin()->at(1), RangeInRevision(2, 3, 2, 12));

  }
}

void TestDUChain::testForwardDeclaration2()
{
  QByteArray method("class Test; Test t; class Test {int i; class SubTest; }; class Test; Test::SubTest t2; class Test::SubTest{ int i;};");

  LockedTopDUContext top = parse(method, DumpNone);

  QCOMPARE(top->localDeclarations().count(), 5);
  QCOMPARE(top->childContexts().count(), 2);
  QCOMPARE(top->childContexts()[1]->localDeclarations().count(), 1);

  QCOMPARE(top->childContexts()[1]->scopeIdentifier(), QualifiedIdentifier("Test")); //This is the prefix-context around Test::SubTest

  QVERIFY(dynamic_cast<ForwardDeclaration*>(top->localDeclarations()[0]));

  CppClassType::Ptr type1 = top->localDeclarations()[0]->type<CppClassType>();
  CppClassType::Ptr type2 = top->localDeclarations()[1]->type<CppClassType>();
  CppClassType::Ptr type3 = top->localDeclarations()[2]->type<CppClassType>();
  CppClassType::Ptr type4 = top->localDeclarations()[4]->type<CppClassType>();
  CppClassType::Ptr type5 = top->childContexts()[1]->localDeclarations()[0]->type<CppClassType>();
  CppClassType::Ptr type12 = top->localDeclarations()[3]->type<CppClassType>();

  QCOMPARE(top->localDeclarations()[0]->kind(), Declaration::Type);
  QCOMPARE(top->localDeclarations()[1]->kind(), Declaration::Instance);
  QCOMPARE(top->localDeclarations()[2]->kind(), Declaration::Type);
  QCOMPARE(top->localDeclarations()[3]->kind(), Declaration::Type);
  QCOMPARE(top->localDeclarations()[4]->kind(), Declaration::Instance);
  QCOMPARE(top->childContexts()[1]->localDeclarations()[0]->kind(), Declaration::Type);

  QVERIFY(type1);
  QVERIFY(type12);
  QVERIFY(type2);
  QVERIFY(type3);
  QVERIFY(type4);
  QVERIFY(type5);

  Declaration* TestDecl = top->localDeclarations()[2];
  QVERIFY(TestDecl->internalContext());
  QCOMPARE(TestDecl->internalContext()->localDeclarations().count(), 2);

  CppClassType::Ptr subType = TestDecl->internalContext()->localDeclarations()[1]->type<CppClassType>();
  QVERIFY(subType);

  QCOMPARE(type1->declaration(0)->abstractType()->indexed(), type2->declaration(0)->abstractType()->indexed());
  QCOMPARE(type2->declaration(0)->abstractType()->indexed(), type3->indexed());
  QCOMPARE(type1->declaration(0)->abstractType()->indexed(), type12->declaration(0)->abstractType()->indexed());
  kDebug() << type4->qualifiedIdentifier().toString();
  kDebug() << type4->declaration(0)->toString();
  QCOMPARE(type4->declaration(0)->abstractType()->indexed(), type5->indexed());
  QCOMPARE(type3->declaration(top)->internalContext()->scopeIdentifier(true), QualifiedIdentifier("Test"));
  QCOMPARE(type5->declaration(top)->internalContext()->scopeIdentifier(true), QualifiedIdentifier("Test::SubTest"));
  QCOMPARE(type3->declaration(top)->qualifiedIdentifier(), QualifiedIdentifier("Test"));
  QCOMPARE(type5->declaration(top)->qualifiedIdentifier(), QualifiedIdentifier("Test::SubTest"));

  ///@todo think about this
  QCOMPARE(type5->declaration(top)->identifier(), Identifier("SubTest"));
  QVERIFY(subType->equals(type5.unsafeData()));
  QVERIFY(type5->equals(subType.unsafeData()));
  kDebug() << type5->toString() << type4->toString();
  kDebug() << type4->qualifiedIdentifier().toString() << type5->qualifiedIdentifier().toString();
  QVERIFY(type4->equals(type5.unsafeData()));
  QVERIFY(type5->equals(type4.unsafeData()));
  kDebug() << subType->toString();
  QCOMPARE(subType->declaration(0)->abstractType()->indexed(), type5->indexed());

}

void TestDUChain::testForwardDeclaration3()
{
  QByteArray method("namespace B {class Test;} B::Test t; namespace B { class Test {int i; class SubTest; };} B::Test::SubTest t2; namespace B {class Test::SubTest{ int i;};}");

  LockedTopDUContext top = parse(method, DumpNone);

  QCOMPARE(top->localDeclarations().count(), 5);
  QCOMPARE(top->childContexts().count(), 3);

  QVERIFY(dynamic_cast<ForwardDeclaration*>(top->childContexts()[0]->localDeclarations()[0]));

  ForwardDeclaration* forwardDecl = static_cast<ForwardDeclaration*>(top->childContexts()[0]->localDeclarations()[0]);
  kDebug() << forwardDecl->toString();
  QVERIFY(forwardDecl->resolve(0));
  QCOMPARE(forwardDecl->resolve(0), top->childContexts()[1]->localDeclarations()[0]);

  CppClassType::Ptr type1 = top->childContexts()[0]->localDeclarations()[0]->type<CppClassType>();
  CppClassType::Ptr type2 = top->localDeclarations()[1]->type<CppClassType>();
  CppClassType::Ptr type3 = top->childContexts()[1]->localDeclarations()[0]->type<CppClassType>();
  CppClassType::Ptr type4 = top->localDeclarations()[3]->type<CppClassType>();
  CppClassType::Ptr type5 = top->childContexts()[2]->childContexts()[0]->localDeclarations()[0]->type<CppClassType>();

  QCOMPARE(top->childContexts()[2]->localScopeIdentifier(), QualifiedIdentifier("B"));
  QCOMPARE(top->childContexts()[2]->childContexts()[0]->type(), DUContext::Helper);
  QCOMPARE(top->childContexts()[2]->childContexts()[0]->localScopeIdentifier(), QualifiedIdentifier("Test"));



  QVERIFY(type1);
  QVERIFY(type2);
  QVERIFY(type3);
  QVERIFY(type4);
  QVERIFY(type5);

  Declaration* TestDecl = top->childContexts()[1]->localDeclarations()[0];
  QVERIFY(TestDecl->internalContext());
  QCOMPARE(TestDecl->internalContext()->localDeclarations().count(), 2);
  CppClassType::Ptr subType = TestDecl->internalContext()->localDeclarations()[1]->type<CppClassType>();
  QVERIFY(subType);

  QCOMPARE(type1->indexed(), type2->indexed());
  QCOMPARE(type2->declaration(top)->abstractType()->indexed(), type3->indexed());
  QCOMPARE(subType->declaration(top)->abstractType()->indexed(), type4->declaration(top)->abstractType()->indexed());
  kDebug() << type4->declaration(top)->qualifiedIdentifier().toString() << type5->qualifiedIdentifier().toString();
  QCOMPARE(type4->declaration(top)->abstractType()->indexed(), type5->indexed());

}

void TestDUChain::testForwardDeclaration4()
{
  QByteArray method("class Forward;\n"
                    "class Test\n"
                    "{\n"
                    "    virtual Test a(Forward) const=0;\n"
                    "    virtual Forward b(Forward) const=0;\n"
                    "    virtual Forward c(Forward);\n"
                    "    virtual Test d(Forward);\n"
                    "};");

  LockedTopDUContext top = parse(method, DumpNone);

  QCOMPARE(top->localDeclarations().count(), 2);
  QCOMPARE(top->childContexts().count(), 1);

  QVERIFY(dynamic_cast<ForwardDeclaration*>(top->localDeclarations()[0]));

  ForwardDeclaration* forwardDecl = static_cast<ForwardDeclaration*>(top->localDeclarations()[0]);

  QCOMPARE(forwardDecl->uses().size(), 1);
  QCOMPARE(forwardDecl->uses().begin()->size(), 6);
  QCOMPARE(forwardDecl->uses().begin()->at(0), RangeInRevision(3, 19, 3, 26));
  QCOMPARE(forwardDecl->uses().begin()->at(1), RangeInRevision(4, 12, 4, 19));
  QCOMPARE(forwardDecl->uses().begin()->at(2), RangeInRevision(4, 22, 4, 29));
  QCOMPARE(forwardDecl->uses().begin()->at(3), RangeInRevision(5, 12, 5, 19));
  QCOMPARE(forwardDecl->uses().begin()->at(4), RangeInRevision(5, 22, 5, 29));
  QCOMPARE(forwardDecl->uses().begin()->at(5), RangeInRevision(6, 19, 6, 26));

}

void TestDUChain::testTemplateForwardDeclaration()
{
  QByteArray method("class B{}; template<class T = B>class Test; Test<B> t; template<class T = B>class Test {}; ");

  LockedTopDUContext top = parse(method, DumpNone);

  QCOMPARE(top->localDeclarations().count(), 4);

  QVERIFY(top->localDeclarations()[1]->internalContext());

  QVERIFY(dynamic_cast<ForwardDeclaration*>(top->localDeclarations()[1]));

  CppClassType::Ptr type1 = top->localDeclarations()[1]->type<CppClassType>();
  CppClassType::Ptr type2 = top->localDeclarations()[2]->type<CppClassType>();
  CppClassType::Ptr type3 = top->localDeclarations()[3]->type<CppClassType>();

  QVERIFY(type1);
  QVERIFY(type2);
  QVERIFY(type3);

  TemplateDeclaration* temp1Decl = dynamic_cast<TemplateDeclaration*>(type1->declaration(top));
  QVERIFY(temp1Decl);
  TemplateDeclaration* temp2Decl = dynamic_cast<TemplateDeclaration*>(type2->declaration(top));
  QVERIFY(temp2Decl);
  TemplateDeclaration* temp3Decl = dynamic_cast<TemplateDeclaration*>(type3->declaration(top));
  QVERIFY(temp3Decl);

  TemplateDeclaration* temp1DeclResolved = dynamic_cast<TemplateDeclaration*>(type1->declaration(top));
  QVERIFY(temp1DeclResolved);
  TemplateDeclaration* temp2DeclResolved = dynamic_cast<TemplateDeclaration*>(type2->declaration(top));
  QVERIFY(temp2DeclResolved);

  QVERIFY(dynamic_cast<Declaration*>(temp1DeclResolved)->type<CppClassType>());
  QVERIFY(dynamic_cast<Declaration*>(temp2DeclResolved)->type<CppClassType>());

  QCOMPARE(temp2Decl->instantiatedFrom(), temp1Decl);
  QCOMPARE(temp2DeclResolved->instantiatedFrom(), temp1DeclResolved);

  QVERIFY(type2->declaration(0)->abstractType().unsafeData());
  QVERIFY(type2->declaration(0)->type<CppClassType>().unsafeData());
  QCOMPARE(temp2DeclResolved->instantiatedFrom(), temp3Decl);

  QualifiedIdentifier t("Test<>");
  kDebug() << "searching" << t;

  Declaration* decl = findDeclaration(top, QualifiedIdentifier("Test<>"));
  QVERIFY(decl);
  QCOMPARE(decl->abstractType()->toString(), QString("Test< B >"));

}

void TestDUChain::testTemplateForwardDeclaration2()
{
  QByteArray method("class B{}; template<class T = B, class Q = B, class R = B>class Test; Test<B> t; template<class T, class Q, class R>class Test { T a; Q b; R c;}; ");

  LockedTopDUContext top = parse(method, DumpNone);

  QCOMPARE(top->localDeclarations().count(), 4);

  QVERIFY(top->localDeclarations()[1]->internalContext());

  QVERIFY(dynamic_cast<ForwardDeclaration*>(top->localDeclarations()[1]));

  CppClassType::Ptr type1 = top->localDeclarations()[1]->type<CppClassType>();
  CppClassType::Ptr type2 = top->localDeclarations()[2]->type<CppClassType>();
  CppClassType::Ptr type3 = top->localDeclarations()[3]->type<CppClassType>();

  QVERIFY(type1);
  QVERIFY(type2);
  QVERIFY(type3);

  QCOMPARE(type1->declaration(0)->abstractType()->indexed(), type3->indexed());

  TemplateDeclaration* temp1Decl = dynamic_cast<TemplateDeclaration*>(type1->declaration(top));
  QVERIFY(temp1Decl);
  TemplateDeclaration* temp2Decl = dynamic_cast<TemplateDeclaration*>(type2->declaration(top));
  QVERIFY(temp2Decl);
  Declaration* temp2DeclForward = dynamic_cast<Declaration*>(type2->declaration(top));
  QVERIFY(temp2DeclForward);
  TemplateDeclaration* temp3Decl = dynamic_cast<TemplateDeclaration*>(type3->declaration(top));
  QVERIFY(temp3Decl);
  QCOMPARE(temp2Decl->instantiatedFrom(), temp1Decl);
  QCOMPARE(dynamic_cast<TemplateDeclaration*>(temp2DeclForward)->instantiatedFrom(), temp3Decl);

  Declaration* decl = findDeclaration(top, QualifiedIdentifier("Test<>"));
  QVERIFY(decl);
  QVERIFY(decl->internalContext());
  Declaration* aDecl = findDeclaration(decl->logicalInternalContext(0), QualifiedIdentifier("a"));
  QVERIFY(aDecl);
  Declaration* bDecl = findDeclaration(decl->logicalInternalContext(0), QualifiedIdentifier("b"));
  QVERIFY(bDecl);
  Declaration* cDecl = findDeclaration(decl->logicalInternalContext(0), QualifiedIdentifier("c"));
  QVERIFY(cDecl);

}

void TestDUChain::testUses()
{
  QByteArray method(
    "class GenericArgument\n"
    "{\n"
    "  public:\n"
    "    GenericArgument() {}\n"
    "    GenericArgument( const char*, const void* ) {}\n"
    "};\n"
    "\n"
    "template <class T>\n"
    "class Argument : public GenericArgument\n"
    "{\n"
    "  public:\n"
    "    Argument( const char* name, const T &value )\n"
    "      : GenericArgument( name, static_cast<const void*>( &value ) )\n"
    "    {}\n"
    "};\n"
    "\n"
    "class A\n"
    "{\n"
    "  public:\n"
    "    A()\n"
    "    {\n"
    "      A::invokeMethod( this, \"hello\", Argument<bool>( \"test\", true ) );\n"
    "    }\n"
    "\n"
    "    void invokeMethod( A*, const char*, int foo = 0, const GenericArgument &arg = GenericArgument() ) {}\n"
    "    void invokeMethod( A*, const char*, const GenericArgument& ) {}\n"
    "};\n"
  );

  LockedTopDUContext top = parse(method, DumpAll);

  QCOMPARE(top->childContexts().size(), 4);
  QCOMPARE(top->childContexts().at(0)->type(), DUContext::Class);
  QCOMPARE(top->childContexts().at(1)->type(), DUContext::Template);
  QCOMPARE(top->childContexts().at(2)->type(), DUContext::Class);
  QCOMPARE(top->childContexts().at(3)->type(), DUContext::Class);

  QList<Declaration*> decls = top->findDeclarations(QualifiedIdentifier("A::invokeMethod"));
  QCOMPARE(decls.count(), 2);

  // only declaration 2 is used, check this now
  QCOMPARE(decls.at( 0 )->uses().count(), 0);
  QCOMPARE(decls.at( 1 )->uses().count(), 1);

}

void TestDUChain::testCtorTypes()
{
  QByteArray method(
    "class A\n"
    "{\n"
    "  public:\n"
    "    A() {}\n"
    "    A( int ) {}\n"
    "    A( int* ) {}\n"
    "    A( int, int ) {}\n"
    "};\n"
  );
  LockedTopDUContext top = parse(method, DumpAll);

  QVector< Declaration* > ctors = top->childContexts().first()->localDeclarations();

  QList< QPair<IndexedType, IndexedString> > encountered;
  QMap< QPair<IndexedType, IndexedString>, int > encountered2;

  for ( int i = 0; i < ctors.size(); ++i ) {
    for ( int j = i + 1; j < ctors.size(); ++j ) {
      kDebug() << "comparing type of " << ctors[i]->toString() << "with" << ctors[j]->toString();
      QVERIFY(ctors[i]->indexedType() != ctors[j]->indexedType());
    }
    QList< Declaration* > decs = top->childContexts().first()->findLocalDeclarations(
        ctors[i]->identifier(), CursorInRevision::invalid(), 0, ctors[i]->abstractType(), DUContext::OnlyFunctions);
    QCOMPARE(decs.count(), 1);

    QPair<IndexedType, IndexedString> key = qMakePair(ctors[i]->indexedType(), ctors[i]->identifier().identifier());
    QVERIFY(!encountered.contains(key));
    encountered << key;

    // everything works, but this fails:
    QVERIFY(!encountered2.contains(key));
    encountered2.insert(key, 0);
  }
}

void TestDUChain::testConst()
{
  {
    QByteArray method("class A{}; const char* a; const char& b; char* const & c; char* const d; const A e; const A* f; A* const g;");

    LockedTopDUContext top = parse(method, DumpNone);

    QCOMPARE(top->localDeclarations().size(), 8);
    PointerType::Ptr a = top->localDeclarations()[1]->type<PointerType>();
    QVERIFY(a);
    QVERIFY(!(a->modifiers() & AbstractType::ConstModifier));
    IntegralType::Ptr a2 = a->baseType().cast<IntegralType>();
    QVERIFY(a2);
    QVERIFY(a2->modifiers() & AbstractType::ConstModifier);

    ReferenceType::Ptr b = top->localDeclarations()[2]->type<ReferenceType>();
    QVERIFY(b);
    QVERIFY(!(b->modifiers() & AbstractType::ConstModifier));
    IntegralType::Ptr b2 = b->baseType().cast<IntegralType>();
    QVERIFY(b2);
    QVERIFY(b2->modifiers() & AbstractType::ConstModifier);

    ReferenceType::Ptr c = top->localDeclarations()[3]->type<ReferenceType>();
    QVERIFY(c);
    QVERIFY(!(c->modifiers() & AbstractType::ConstModifier));
    PointerType::Ptr c2 = c->baseType().cast<PointerType>();
    QVERIFY(c2);
    QVERIFY(c2->modifiers() & AbstractType::ConstModifier);
    IntegralType::Ptr c3 = c2->baseType().cast<IntegralType>();
    QVERIFY(c3);
    QVERIFY(!(c3->modifiers() & AbstractType::ConstModifier));

    PointerType::Ptr d = top->localDeclarations()[4]->type<PointerType>();
    QVERIFY(d);
    QVERIFY(d->modifiers() & AbstractType::ConstModifier);
    IntegralType::Ptr d2 = d->baseType().cast<IntegralType>();
    QVERIFY(d2);
    QVERIFY(!(d2->modifiers() & AbstractType::ConstModifier));

    CppClassType::Ptr e = top->localDeclarations()[5]->type<CppClassType>();
    QVERIFY(e);
    QVERIFY(e->modifiers() & AbstractType::ConstModifier);

    PointerType::Ptr f = top->localDeclarations()[6]->type<PointerType>();
    QVERIFY(f);
    QVERIFY(!(f->modifiers() & AbstractType::ConstModifier));
    CppClassType::Ptr f2 = f->baseType().cast<CppClassType>();
    QVERIFY(f2);
    QVERIFY(f2->modifiers() & AbstractType::ConstModifier);

    PointerType::Ptr g = top->localDeclarations()[7]->type<PointerType>();
    QVERIFY(g);
    QVERIFY(g->modifiers() & AbstractType::ConstModifier);
    CppClassType::Ptr g2 = g->baseType().cast<CppClassType>();
    QVERIFY(g2);
    QVERIFY(!(g2->modifiers() & AbstractType::ConstModifier));
  }
  {
    QByteArray method("class A; template<class T> class B; B<const A*> ca;B<A* const> cb;");

    LockedTopDUContext top = parse(method, DumpNone);

    QCOMPARE(top->localDeclarations().size(), 4);
    QCOMPARE(top->localDeclarations()[2]->abstractType()->toString().trimmed(), QString("B< const A* >"));
    QCOMPARE(top->localDeclarations()[3]->abstractType()->toString().trimmed(), QString("B< A* const >"));
  }
  {
    QByteArray method("class A; A* a = const_cast<A*>(bla);");

    LockedTopDUContext top = parse(method, DumpNone);

    QCOMPARE(top->localDeclarations().size(), 2);
  }
  {
    QByteArray method("class C;const C& c;");

    LockedTopDUContext top = parse(method, DumpNone);

    QCOMPARE(top->localDeclarations().size(), 2);
    QVERIFY(top->localDeclarations()[1]->type<ReferenceType>());
    QVERIFY(top->localDeclarations()[1]->type<ReferenceType>()->baseType());
    QVERIFY(top->localDeclarations()[1]->type<ReferenceType>()->baseType()->modifiers() & AbstractType::ConstModifier);
    kDebug() << top->localDeclarations()[1]->type<ReferenceType>()->toString();
  }}

void TestDUChain::testDeclarationId()
{
  QByteArray method("template<class T> class C { template<class T2> class C2{}; }; ");

  LockedTopDUContext top = parse(method, DumpNone);

  QVERIFY(top->inSymbolTable());
  QCOMPARE(top->localDeclarations().count(), 1);
  QVERIFY(top->localDeclarations()[0]->internalContext());
  QVERIFY(top->localDeclarations()[0]->inSymbolTable());
  QCOMPARE(top->localDeclarations()[0]->internalContext()->localDeclarations().count(), 1);

  QCOMPARE(top->childContexts().count(), 2);
  QCOMPARE(top->childContexts()[1]->localDeclarations().count(), 1);
  QVERIFY(top->childContexts()[1]->localDeclarations()[0]->inSymbolTable());
  //kDebug() << "pointer of C2:" << top->childContexts()[1]->localDeclarations()[0];
  Declaration* decl = findDeclaration(top, QualifiedIdentifier("C<int>::C2<float>"));
  QVERIFY(decl);
  kDebug() << decl->toString();
  kDebug() << decl->qualifiedIdentifier().toString();
  DeclarationId id = decl->id();
  QVERIFY(top->localDeclarations()[0]->internalContext());
//   kDebug() << "id:" << id.m_direct << id.m_specialization << "indirect:" << id.indirect.m_identifier.index << id.indirect.m_additionalIdentity << "direct:" << *((uint*)(&id.direct)) << *(((uint*)(&id.direct))+1);
  Declaration* declAgain = id.getDeclaration(top);
  QVERIFY(!id.isDirect());
  QVERIFY(declAgain);
  QCOMPARE(declAgain->qualifiedIdentifier().toString(), decl->qualifiedIdentifier().toString());
  QCOMPARE(declAgain, decl);
  //kDebug() << declAgain->qualifiedIdentifier().toString();
  //kDebug() << declAgain->toString();
  QCOMPARE(declAgain, decl);

}

void TestDUChain::testFileParse()
{
  //QSKIP("Unwanted", SkipSingle);

  //QFile file("/opt/kde4/src/kdevelop/languages/cpp/duchain/tests/files/membervariable.cpp");
  QFile file("/opt/kde4/src/kdevelop/languages/csharp/parser/csharp_parser.cpp");
  //QFile file("/opt/kde4/src/kdevelop/plugins/outputviews/makewidget.cpp");
  //QFile file("/opt/kde4/src/kdelibs/kate/part/katecompletionmodel.h");

  //QFile file("/opt/kde4/src/kdevelop/lib/kdevbackgroundparser.cpp");
  //QFile file("/opt/qt-copy/src/gui/kernel/qwidget.cpp");
  QVERIFY( file.open( QIODevice::ReadOnly ) );

  QByteArray fileData = file.readAll();
  file.close();
  QString contents = QString::fromUtf8( fileData.constData() );
  rpp::Preprocessor preprocessor;
  rpp::pp pp(&preprocessor);

  QByteArray preprocessed = stringFromContents(pp.processFile("anonymous", fileData));

  LockedTopDUContext top = parse(preprocessed, DumpNone);

}

void TestDUChain::testAutoTypeIntegral_data()
{
  QTest::addColumn<QString>("code");
  QTest::addColumn<uint>("datatype");
  QTest::addColumn<bool>("constness");
  QTest::addColumn<QString>("string");

  QTest::newRow("int") << "auto x = 1;" << (uint) IntegralType::TypeInt << false << "int";
  QTest::newRow("double") << "auto x = 1.0;" << (uint) IntegralType::TypeDouble << false << "double";
  QTest::newRow("bool") << "auto x = false;" << (uint) IntegralType::TypeBoolean << false << "bool";
  QTest::newRow("const-int-var") << "int a = 1; const auto x = a;" << (uint) IntegralType::TypeInt << true << "const int";
}

void TestDUChain::testAutoTypeIntegral()
{
  QFETCH(QString, code);
  QFETCH(uint, datatype);
  QFETCH(bool, constness);
  QFETCH(QString, string);

  LockedTopDUContext top = parse(code.toLocal8Bit(), DumpAll);
  QVERIFY(top);
  DUChainReadLocker lock;
  QVERIFY(top->problems().isEmpty());

  QVERIFY(top->localDeclarations().count() >= 1);
  Declaration* dec = top->findLocalDeclarations(Identifier("x")).first();
  QVERIFY(dec);
  IntegralType::Ptr type = dec->abstractType().cast<IntegralType>();
  QVERIFY(type);
  QCOMPARE(type->dataType(), datatype);
  QCOMPARE((bool) (type->modifiers() & AbstractType::ConstModifier), constness);
  QCOMPARE(type->toString(), string);
}

void TestDUChain::testAutoTypes()
{
  LockedTopDUContext top = parse("struct Foo{}; int main() {\n"
                                 "  auto v1 = new Foo;"
                                 "  auto v2 = Foo;"
                                 "  int tmp1 = 0; auto v3 = &tmp1;"
// TODO: support this, when including <initializer_list>
//                                  "  auto v4 = {1,2};"
//                                  "  auto v5 = {1.0,2.0};"
                                 "}\n", DumpAll);
  QVERIFY(top);
  DUChainReadLocker lock;
  QVERIFY(top->problems().isEmpty());

  DUContext* ctx = top->childContexts().last();
  {
    Declaration* dec = ctx->findDeclarations(Identifier("v1")).first();
    PointerType::Ptr type = dec->abstractType().cast<PointerType>();
    QVERIFY(type);
    StructureType::Ptr structType = type->baseType().cast<StructureType>();
    QVERIFY(structType);
    QCOMPARE(structType->qualifiedIdentifier().toString(), QString("Foo"));
  }
  {
    Declaration* dec = ctx->findDeclarations(Identifier("v2")).first();
    StructureType::Ptr type = dec->abstractType().cast<StructureType>();
    QEXPECT_FAIL("", "It's a delayed type, not a structure type...", Continue);
    QVERIFY(type);
//TODO:     QCOMPARE(type->qualifiedIdentifier().toString(), QString("Foo"));
  }
  {
    Declaration* dec = ctx->findDeclarations(Identifier("v3")).first();
    PointerType::Ptr type = dec->abstractType().cast<PointerType>();
    QVERIFY(type);
    IntegralType::Ptr intType = type->baseType().cast<IntegralType>();
    QVERIFY(intType);
    QCOMPARE(intType->dataType(), (uint) IntegralType::TypeInt);
  }
}

void TestDUChain::testCommentAfterFunctionCall()
{
  // testcase for bug https://bugs.kde.org/show_bug.cgi?id=241793
  
  LockedTopDUContext top = parse("class View;\n"
                                 "void setView(View* m_view) {\n"
                                 "  setView(0);\n"
                                 "  setView(m_view); //\n"
                                 "}\n", DumpAll);
  QVERIFY(top);
  DUChainReadLocker lock;
  QVERIFY(top->problems().isEmpty());

  QCOMPARE(top->localDeclarations().size(), 2);
  QCOMPARE(top->childContexts().size(), 2);

  QCOMPARE(top->childContexts().first()->localDeclarations().size(), 1);
  Declaration* m_view = top->childContexts().first()->localDeclarations().first();

  QVERIFY(top->childContexts().last()->localDeclarations().isEmpty());
  QCOMPARE(m_view->uses().size(), 1);
}

void TestDUChain::testNestedNamespace()
{
  // see bug: https://bugs.kde.org/show_bug.cgi?id=273658

  //                                        1         2         3
  //                               123456789012345678901234567890
  LockedTopDUContext top = parse( "namespace v8 {\n"
                                  "  struct Isolate { int bar(); };\n"
                                  "  namespace internal {\n"
                                  "    struct Isolate { int foo(); };\n"
                                  "    void function() {\n"
                                  "      Isolate a;\n"   // this should be v8::internal::Isolate, but kdevelop thinks it is v8::Isolate
                                  "      a.foo();\n"
                                  "    }\n"
                                  "  }\n"
                                  "}\n", DumpNone );
  QVERIFY(top);
  DUChainReadLocker lock;
  QVERIFY(top->problems().isEmpty());

  // namespace v8
  QCOMPARE(top->childContexts().size(), 1);
  QCOMPARE(top->localDeclarations().size(), 1);

  DUContext* v8Ctx = top->childContexts().at(0);
  QCOMPARE(v8Ctx->localDeclarations().size(), 2);

  Declaration* v8IsolateDec = v8Ctx->localDeclarations().first();
  QCOMPARE(v8IsolateDec->qualifiedIdentifier().toString(), QString("v8::Isolate"));

  DUContext* v8InternalCtx = v8Ctx->childContexts().last();
  QCOMPARE(v8InternalCtx->localDeclarations().size(), 2);

  Declaration* v8InternalIsolateDec = v8InternalCtx->localDeclarations().first();
  QCOMPARE(v8InternalIsolateDec->qualifiedIdentifier().toString(), QString("v8::internal::Isolate"));

  DUContext* v8InternalFunctionCtx = v8InternalCtx->childContexts().last();
  QCOMPARE(v8InternalFunctionCtx->localDeclarations().size(), 1);

  Declaration* aDec = v8InternalFunctionCtx->localDeclarations().first();
  QVERIFY(aDec->abstractType()->equals(v8InternalIsolateDec->abstractType().constData()));

  QEXPECT_FAIL("", "uses are still associated incorreclty, probably to be fixed in TypeASTVisitor::visitSimpleTypeSpecifier", Abort);
  QVERIFY(v8IsolateDec->uses().isEmpty());
  QVERIFY(!v8InternalIsolateDec->uses().isEmpty());
  QCOMPARE(v8InternalIsolateDec->uses().size(), 1);
  QCOMPARE(v8InternalIsolateDec->uses().begin()->size(), 1);
  QCOMPARE(v8InternalIsolateDec->uses().begin()->first().start.line, 5);
}

void TestDUChain::testPointerToMember()
{
  //                                         1         2         3
  //                                123456789012345678901234567890
  LockedTopDUContext top = parse(  "struct AA {"
                                 "\n  int j;"
                                 "\n};"
                                 "\nstruct BB{"
                                 "\n  int AA::* pj;"
                                 "\n};"
                                 "\nvoid f(int AA::* par){"
                                 "\n  BB b;"
                                 "\n  int AA::* BB::* ppj=&BB::pj;"
                                 "\n  b.*ppj=par;"
                                 "\n}",DumpAll
                           );
  QVERIFY(top);
  DUChainReadLocker lock;
  QVERIFY(top->problems().isEmpty());
  QCOMPARE(top->childContexts().size(),4);
  QCOMPARE(top->localDeclarations().size(),3);

  QCOMPARE(top->localDeclarations().at(0)->uses().begin()->size(),3);
  QCOMPARE(top->localDeclarations().at(1)->uses().begin()->size(),3);

  QCOMPARE(top->localDeclarations().at(0)->uses().begin()->at(0),RangeInRevision(4,6,4,8));
  QCOMPARE(top->localDeclarations().at(0)->uses().begin()->at(1),RangeInRevision(6,11,6,13));
  QCOMPARE(top->localDeclarations().at(0)->uses().begin()->at(2),RangeInRevision(8,6,8,8));

  QCOMPARE(top->localDeclarations().at(1)->uses().begin()->at(0),RangeInRevision(7,2,7,4));
  QCOMPARE(top->localDeclarations().at(1)->uses().begin()->at(1),RangeInRevision(8,12,8,14));
  QCOMPARE(top->localDeclarations().at(1)->uses().begin()->at(2),RangeInRevision(8,23,8,25));

  {
    DUContext* ctx = top->childContexts().at(1);
    Declaration* dec = ctx->localDeclarations().first();
    PtrToMemberType::Ptr type = dec->abstractType().cast<PtrToMemberType>();
    QVERIFY(type);
    StructureType::Ptr structType = type->classType().cast<StructureType>();
    QVERIFY(structType);
    QCOMPARE(structType->qualifiedIdentifier().toString(), QString("AA"));
  }
  {
    DUContext* ctx = top->childContexts().at(3);
    Declaration* dec = ctx->localDeclarations().at(1);
    PtrToMemberType::Ptr type = dec->abstractType().cast<PtrToMemberType>();

    {
      QVERIFY(type);
      StructureType::Ptr structType = type->classType().cast<StructureType>();
      QVERIFY(structType);
      QCOMPARE(structType->qualifiedIdentifier().toString(), QString("BB"));
    }

    PtrToMemberType::Ptr ptype = type->baseType().cast<PtrToMemberType>();
    {
      QVERIFY(ptype);
      StructureType::Ptr structType = ptype->classType().cast<StructureType>();
      QVERIFY(structType);
      QCOMPARE(structType->qualifiedIdentifier().toString(), QString("AA"));
    }
  }

}

void TestDUChain::testMemberPtrCrash()
{
  QByteArray code(
  "template<typename T>\n"
  "class A{};\n"
  "class B{};\n"
  "class C{};\n"
  "A<B C::*> x;\n");
  LockedTopDUContext top = parse(code, DumpNone);
}

void TestDUChain::testDeclarationHasUses()
{
  QByteArray method(
    "int a,b,c,d;\n"
    "void f() {"
    "  if(a) {"
    "    b++;"
    "  }"
    "}"
  );
  LockedTopDUContext top = parse(method, DumpAll);

  QCOMPARE(top->childContexts().first()->findDeclarations(KDevelop::QualifiedIdentifier("a")).first()->hasUses(), true);
  QCOMPARE(top->childContexts().first()->findDeclarations(KDevelop::QualifiedIdentifier("b")).first()->hasUses(), true);
  QCOMPARE(top->childContexts().first()->findDeclarations(KDevelop::QualifiedIdentifier("c")).first()->hasUses(), false);
  QCOMPARE(top->childContexts().first()->findDeclarations(KDevelop::QualifiedIdentifier("d")).first()->hasUses(), false);
}

void TestDUChain::testInitListRegressions()
{
  {
  // as see in /usr/include/c++/4.6.1/bits/stl_bvector.h
    QByteArray code(
      "#define __CHAR_BIT__ 8\n"
      "typedef unsigned long _Bit_type;\n"
      "enum { _S_word_bit = int(__CHAR_BIT__ * sizeof(_Bit_type)) };\n"
    );

    LockedTopDUContext top = parse(code, DumpAll);
    QVERIFY(top);
    QVERIFY(top->problems().isEmpty());
  }
}
void TestDUChain::testBug269352()
{
  // see also: https://bugs.kde.org/show_bug.cgi?id=269352
  QByteArray code(
    "class X {}; class Y {};\n"
    "template <typename> class A;\n"
    "template <typename, typename> struct B;\n"
    "template <typename T1>\n"
    "struct B<T1, Y> : B<A<T1>, X> {};\n"
    // crucial: same typename like class above above
    "template <typename A> struct B<A, X> {};\n"
  );

  LockedTopDUContext top = parse(code, DumpNone);
  QVERIFY(top);
  QVERIFY(top->problems().isEmpty());
  Declaration *structB = top->localDeclarations()[3];
  TemplateDeclaration *structBTemplate = dynamic_cast<TemplateDeclaration*>(structB);
  QVERIFY(structBTemplate);
  QEXPECT_FAIL("", "There should be zero instantiations, only the specializations", Continue);
  QVERIFY(structBTemplate->instantiations().size() == 0);
  //For now, at least there shouldn't be more than 1
  QVERIFY(structBTemplate->instantiations().size() < 2);
  QVERIFY(structBTemplate->specializationsSize() == 2);
  Declaration *structBSpec = top->localDeclarations()[4];
  TemplateDeclaration *structBSpecTemplate = dynamic_cast<TemplateDeclaration*>(structBSpec);
  QVERIFY(structBSpecTemplate);
  QVERIFY(structBSpecTemplate->instantiations().size() == 0);
  QVERIFY(structBSpecTemplate->specializationsSize() == 0);
  Declaration *structBSpec2 = top->localDeclarations()[5];
  TemplateDeclaration *structBSpecTemplate2 = dynamic_cast<TemplateDeclaration*>(structBSpec2);
  QVERIFY(structBSpecTemplate2);
  QVERIFY(structBSpecTemplate2->instantiations().size() == 0);
  QVERIFY(structBSpecTemplate2->specializationsSize() == 0);
}

void TestDUChain::testRenameClass()
{
  QByteArray codeBefore(
    "class A { enum { Foo = 1 }; };"
  );

  TopDUContext* top = parse(codeBefore, DumpDUChain);
  {
    DUChainReadLocker lock;
    QVERIFY(top);
    QVERIFY(top->problems().isEmpty());
  }

  QByteArray codeAfter(
    "class B { enum { Foo = 1 }; };"
  );

  parse(codeAfter, DumpDUChain, top);
  DUChainReadLocker lock;
  QVERIFY(top);
  QVERIFY(top->problems().isEmpty());
  QCOMPARE(top->localDeclarations().size(), 1);
  QCOMPARE(top->localDeclarations().first()->identifier().toString(), QString("B"));
  QCOMPARE(top->childContexts().size(), 1);
  QCOMPARE(top->childContexts().first()->localScopeIdentifier().toString(), QString("B"));
}

#include "test_duchain.moc"<|MERGE_RESOLUTION|>--- conflicted
+++ resolved
@@ -562,10 +562,6 @@
   }
 
   {
-<<<<<<< HEAD
-    QEXPECT_FAIL("", "I have a fix for this but it needs further testing", Abort);
-=======
->>>>>>> 2835a09d
     QByteArray method("struct c { void foo(int x); }; struct f { void func(); }; struct e { f getF(); }; void test() { c* c_; e* e_; c_->foo(e_->getF().func());");
     LockedTopDUContext top = parse(method, DumpNone);
     QCOMPARE(top->childContexts().size(), 5);
