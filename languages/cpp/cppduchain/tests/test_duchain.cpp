--- conflicted
+++ resolved
@@ -397,12 +397,7 @@
   QCOMPARE(cDec->uses().begin()->size(), 1);
   kDebug() << cDec->uses().begin()->first().textRange();
   
-<<<<<<< HEAD
 //   QVERIFY(cDec->uses().begin()->first() == RangeInRevision(0, 28, 0, 29));
-  release(top);
-=======
-//   QVERIFY(cDec->uses().begin()->first() == SimpleRange(0, 28, 0, 29));
->>>>>>> 04ff2913
 #endif
 }
 
@@ -663,12 +658,7 @@
     // the ctor usage
     QCOMPARE(top->childContexts()[0]->childContexts()[0]->localDeclarations()[0]->uses().count(), 1);
     QCOMPARE(top->childContexts()[0]->childContexts()[0]->localDeclarations()[0]->uses().values().first().count(), 1);
-<<<<<<< HEAD
     QCOMPARE(top->childContexts()[0]->childContexts()[0]->localDeclarations()[0]->uses().values().first().first(), RangeInRevision(0, 81, 0, 82));
-    release(top);
-=======
-    QCOMPARE(top->childContexts()[0]->childContexts()[0]->localDeclarations()[0]->uses().values().first().first(), SimpleRange(0, 81, 0, 82));
->>>>>>> 04ff2913
   }
 
   {
@@ -2896,14 +2886,8 @@
     QEXPECT_FAIL("", "The uses of T are not reported when we define the default implementation outside the class body", Abort);
     QCOMPARE(top->childContexts().at(2)->localDeclarations().first()->uses().size(), 1);
     QCOMPARE(top->childContexts().at(2)->localDeclarations().first()->uses().begin()->size(), 2);
-<<<<<<< HEAD
     QCOMPARE(top->childContexts().at(2)->localDeclarations().first()->uses().begin()->at(0), RangeInRevision(2, 22, 2, 23));
     QCOMPARE(top->childContexts().at(2)->localDeclarations().first()->uses().begin()->at(1), RangeInRevision(2, 31, 2, 32));
-    release(top);
-=======
-    QCOMPARE(top->childContexts().at(2)->localDeclarations().first()->uses().begin()->at(0), SimpleRange(2, 22, 2, 23));
-    QCOMPARE(top->childContexts().at(2)->localDeclarations().first()->uses().begin()->at(1), SimpleRange(2, 31, 2, 32));
->>>>>>> 04ff2913
   }
 }
 
