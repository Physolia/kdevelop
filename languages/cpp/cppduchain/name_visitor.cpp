/* This file is part of KDevelop
    Copyright 2002-2005 Roberto Raggi <roberto@kdevelop.org>
    Copyright 2007 David Nolden <david.nolden.kdevelop@art-master.de>

   This library is free software; you can redistribute it and/or
   modify it under the terms of the GNU Library General Public
   License version 2 as published by the Free Software Foundation.

   This library is distributed in the hope that it will be useful,
   but WITHOUT ANY WARRANTY; without even the implied warranty of
   MERCHANTABILITY or FITNESS FOR A PARTICULAR PURPOSE.  See the GNU
   Library General Public License for more details.

   You should have received a copy of the GNU Library General Public License
   along with this library; see the file COPYING.LIB.  If not, write to
   the Free Software Foundation, Inc., 51 Franklin Street, Fifth Floor,
   Boston, MA 02110-1301, USA.
*/

//krazy:excludeall=cpp

#include "name_visitor.h"
#include "name_compiler.h"
#include "type_visitor.h"
#include "lexer.h"
#include "symbol.h"
#include "parsesession.h"
#include "tokens.h"
#include "expressionparser.h"
#include "expressionvisitor.h"
#include "debug.h"
#include <language/duchain/duchainlock.h>


#define LOCKDUCHAIN     DUChainReadLocker lock(DUChain::lock())

using namespace KDevelop;
using namespace Cpp;

NameASTVisitor::NameASTVisitor(ParseSession* session, Cpp::ExpressionVisitor* visitor, const KDevelop::DUContext* context, const KDevelop::TopDUContext* source, const KDevelop::DUContext* localVisibilityContext, const CursorInRevision& position, KDevelop::DUContext::SearchFlags localSearchFlags, bool debug )
: m_session(session), m_visitor(visitor), m_context(context), m_source(source), m_localContext(localVisibilityContext), m_find(m_context, m_source, localSearchFlags, CursorInRevision(position) ), m_debug(debug), m_finalName(0)
{
  m_flags = localSearchFlags;
  m_stopSearch = false;
}

void NameASTVisitor::visitUnqualifiedName(UnqualifiedNameAST *node)
{
  if(m_stopSearch)
    return;
  IndexedString tmp_name;

  if (node->id)
    tmp_name = m_session->token_stream->symbol(node->id);
  if (node->tilde)
    tmp_name = IndexedString(QLatin1String("~") + tmp_name.str());
  if (OperatorFunctionIdAST *op_id = node->operator_id) {
    QString tmpString = QLatin1String("operator");

    if (op_id->op && op_id->op->op)
      tmpString +=  m_session->stringForNode(op_id->op, true);
    else
      tmpString += QLatin1String("{...cast...}");

    tmp_name = IndexedString(tmpString);

    m_typeSpecifier = op_id->type_specifier;
  }
  m_currentIdentifier = Identifier(tmp_name);
  m_find.openIdentifier(m_currentIdentifier);

  if (node->template_arguments) {
    visitNodes(this, node->template_arguments);
  } else if(node->end_token == node->start_token + 3 && node->id == node->start_token
            && m_session->token_stream->kind(node->id+1) == '<')
  {
    ///@todo Represent this nicer in the AST
    ///It's probably a type-specifier with instantiation of the default-parameter, like "Bla<>".
    m_find.openQualifiedIdentifier( ExpressionEvaluationResult() );
    m_find.closeQualifiedIdentifier();
  }

  {
    LOCKDUCHAIN;
    m_find.closeIdentifier(node == m_finalName);
  }
  if( (node->id || node->operator_id) && !m_find.lastDeclarations().isEmpty() ) {
    bool had = false;
    uint start_token;
    uint end_token;
    if ( node->id ) {
      start_token = node->id;
      end_token = node->id + 1;
    } else {
      start_token = node->start_token;
      end_token = node->end_token;
    }
    foreach(const DeclarationPointer &decl, m_find.lastDeclarations()) {
      if(decl && !decl->isForwardDeclaration()) {
        //Prefer registering non forward-declaration uses
        if(m_visitor)
          m_visitor->newUse( node, start_token, end_token, decl );
        had = true;
        break;
      }
    }

    if(!had) //only forward-declarations, register to any.
      if(m_visitor)
        m_visitor->newUse( node, start_token,end_token, m_find.lastDeclarations()[0] );
  } else {
    if(node == m_finalName) {
      if(m_visitor) { //Create a zero use, which will be highlighted as an error
        bool createUse = false;
        {
          LOCKDUCHAIN;
          createUse = !m_foundSomething || !Cpp::isTemplateDependent(m_foundSomething.data());
        }
        if(createUse)
          m_visitor->newUse(node, node->id, node->id+1, DeclarationPointer());
      }

      if( m_debug )
        qCDebug(CPPDUCHAIN) << "failed to find " << m_currentIdentifier << " as part of " << m_session->stringForNode(node) << ", searched in " << m_find.describeLastContext();
    }
  }

  _M_name.push(m_currentIdentifier);

  if(!m_find.lastDeclarations().isEmpty()) {
    m_foundSomething = m_find.lastDeclarations().first();
  }
}

TypeSpecifierAST* NameASTVisitor::lastTypeSpecifier() const {
  if(m_stopSearch)
    return 0;
  return m_typeSpecifier;
}

void NameASTVisitor::visitTemplateArgument(TemplateArgumentAST *node)
{
  if(m_stopSearch)
    return;
  processTemplateArgument(node);
}

ExpressionEvaluationResult NameASTVisitor::processTemplateArgument(TemplateArgumentAST *node)
{
  if(m_stopSearch)
    return ExpressionEvaluationResult();

  ExpressionEvaluationResult res;
  bool opened = false;
  if( node->expression ) {
    bool ownVisitor = false;
    if(!m_visitor) {
      m_visitor = new ExpressionVisitor(m_session, m_source);
      ownVisitor = true;
    }
    if (!node->expression->ducontext) {
      node->expression->ducontext = const_cast<DUContext*>(m_localContext);
    }
    m_visitor->parse( node->expression );

    if( m_visitor->lastType() ) {
      LOCKDUCHAIN;
<<<<<<< HEAD

      res.type = m_visitor->lastType()->indexed();
=======
      
      res.type = IndexedType(m_visitor->lastType());
>>>>>>> ca8d751a
      foreach(const DeclarationPointer &decl, m_visitor->lastDeclarations())
        if(decl)
          res.allDeclarationsList().append(decl->id());

      res.isInstance = m_visitor->lastInstance().isInstance;
      if(m_visitor->lastInstance().declaration)
        res.instanceDeclaration = m_visitor->lastInstance().declaration->id();

      m_find.openQualifiedIdentifier(res);
      opened = true;

    }else if( m_debug ) {
      qCDebug(CPPDUCHAIN) << "Failed to resolve template-argument " << m_session->stringForNode(node->expression);
    }

    if(ownVisitor) {
      delete m_visitor;
      m_visitor = 0;
    }

  } else if( node->type_id )
  {
    TypeASTVisitor v( m_session, m_visitor, m_localContext, m_source, m_localContext, m_debug );
    v.run( node->type_id );

    if(v.stoppedSearch()) {
      m_stopSearch = true;
      return ExpressionEvaluationResult();
    }
<<<<<<< HEAD

    res.type = v.type()->indexed();

=======
    
    res.type = IndexedType(v.type());
    
>>>>>>> ca8d751a
    if( res.type ) {
      LOCKDUCHAIN;
      foreach(const DeclarationPointer &decl, v.declarations())
        if(decl)
          res.allDeclarationsList().append(decl->id());

      m_find.openQualifiedIdentifier(res);
      opened = true;
    }

  }else{
    LOCKDUCHAIN;
    m_find.openQualifiedIdentifier(false);
    m_find.openIdentifier(Identifier(m_session->stringForNode(node)));
    m_find.closeIdentifier(false);
    opened = true;
  }
  LOCKDUCHAIN;
  if(opened)
    m_find.closeQualifiedIdentifier();

  m_currentIdentifier.appendTemplateIdentifier( typeIdentifierFromTemplateArgument(m_session, node) );
  return res;
}

const QualifiedIdentifier& NameASTVisitor::identifier() const
{
  if(m_stopSearch)
  {
    static const QualifiedIdentifier tmpQI;
    return tmpQI;
  }
  return _M_name;
}

void NameASTVisitor::run(UnqualifiedNameAST *node, bool skipThisName)
{
  m_finalName = node;

  m_find.openQualifiedIdentifier(false);
  m_typeSpecifier = 0;
  _M_name.clear();

  if(skipThisName)
    DefaultVisitor::visitUnqualifiedName(node);
  else
    visit(node);

  if(m_stopSearch)
    return;

  LOCKDUCHAIN;
  m_find.closeQualifiedIdentifier();

  if(m_find.lastDeclarations().isEmpty() && (m_flags & DUContext::NoUndefinedTemplateParams)) {
    m_stopSearch = true;
    return;
  }
}

QList<KDevelop::DeclarationPointer> NameASTVisitor::declarations() const
{
  if(m_stopSearch)
    return QList<KDevelop::DeclarationPointer>();
  return m_find.lastDeclarations();
}


void NameASTVisitor::run(NameAST *node, bool skipLastNamePart)
{
  m_find.openQualifiedIdentifier(node->global);
  m_typeSpecifier = 0;

  _M_name.clear();

  m_finalName = node->unqualified_name;

  if(skipLastNamePart)
    visitNodes(this, node->qualified_names); //Skip the unqualified name
  else
    visit(node);

  if(m_stopSearch)
    return;

  _M_name.setExplicitlyGlobal( node->global );
  LOCKDUCHAIN;
  m_find.closeQualifiedIdentifier();
}


DeclarationPointer NameASTVisitor::foundSomething() const
{
  return m_foundSomething;
}<|MERGE_RESOLUTION|>--- conflicted
+++ resolved
@@ -165,13 +165,8 @@
 
     if( m_visitor->lastType() ) {
       LOCKDUCHAIN;
-<<<<<<< HEAD
-
-      res.type = m_visitor->lastType()->indexed();
-=======
-      
+
       res.type = IndexedType(m_visitor->lastType());
->>>>>>> ca8d751a
       foreach(const DeclarationPointer &decl, m_visitor->lastDeclarations())
         if(decl)
           res.allDeclarationsList().append(decl->id());
@@ -201,15 +196,9 @@
       m_stopSearch = true;
       return ExpressionEvaluationResult();
     }
-<<<<<<< HEAD
-
-    res.type = v.type()->indexed();
-
-=======
-    
+
     res.type = IndexedType(v.type());
-    
->>>>>>> ca8d751a
+
     if( res.type ) {
       LOCKDUCHAIN;
       foreach(const DeclarationPointer &decl, v.declarations())
