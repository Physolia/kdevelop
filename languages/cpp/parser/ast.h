/* This file is part of KDevelop
    Copyright 2002-2005 Roberto Raggi <roberto@kdevelop.org>
    Copyright 2007-2008 David Nolden <david.nolden.kdevelop@art-master.de>

   This library is free software; you can redistribute it and/or
   modify it under the terms of the GNU Library General Public
   License version 2 as published by the Free Software Foundation.

   This library is distributed in the hope that it will be useful,
   but WITHOUT ANY WARRANTY; without even the implied warranty of
   MERCHANTABILITY or FITNESS FOR A PARTICULAR PURPOSE.  See the GNU
   Library General Public License for more details.

   You should have received a copy of the GNU Library General Public License
   along with this library; see the file COPYING.LIB.  If not, write to
   the Free Software Foundation, Inc., 51 Franklin Street, Fifth Floor,
   Boston, MA 02110-1301, USA.
*/

#ifndef AST_H
#define AST_H

#include "listnode.h"

#define DECLARE_AST_NODE(k) \
    enum { __node_kind = Kind_##k };

class ParseSession;
namespace KDevelop
{
class DUContext;
}
class AccessSpecifierAST;
class AsmDefinitionAST;
class BaseClauseAST;
class BaseSpecifierAST;
class BinaryExpressionAST;
class CastExpressionAST;
class ClassMemberAccessAST;
class ClassSpecifierAST;
class CompoundStatementAST;
class ConditionAST;
class ConditionalExpressionAST;
class CppCastExpressionAST;
class CtorInitializerAST;
class DeclarationAST;
class DeclarationStatementAST;
class DeclaratorAST;
class DeleteExpressionAST;
class DoStatementAST;
class Elaborated;
class EnumSpecifierAST;
class EnumeratorAST;
class ExceptionSpecificationAST;
class ExpressionAST;
class ExpressionOrDeclarationStatementAST;
class ExpressionStatementAST;
class ForStatementAST;
class ForRangeDeclarationAst;
class FunctionCallAST;
class FunctionDefinitionAST;
class IfStatementAST;
class IncrDecrExpressionAST;
class InitDeclaratorAST;
class InitializerAST;
class InitializerClauseAST;
class LabeledStatementAST;
class LinkageBodyAST;
class LinkageSpecificationAST;
class MemInitializerAST;
class NameAST;
class NamespaceAST;
class NamespaceAliasDefinitionAST;
class NewDeclaratorAST;
class NewExpressionAST;
class NewInitializerAST;
class NewTypeIdAST;
class OperatorAST;
class OperatorFunctionIdAST;
class ParameterDeclarationAST;
class ParameterDeclarationClauseAST;
class PostfixExpressionAST;
class PrimaryExpressionAST;
class PtrOperatorAST;
class PtrToMemberAST;
class ReturnStatementAST;
class SimpleDeclarationAST;
class SimpleTypeSpecifierAST;
class SizeofExpressionAST;
class StatementAST;
class StringLiteralAST;
class SubscriptExpressionAST;
class SwitchStatementAST;
class TemplateArgumentAST;
class TemplateDeclarationAST;
class TemplateParameterAST;
class ThrowExpressionAST;
class TranslationUnitAST;
class TryBlockStatementAST;
class CatchStatementAST;
class TypeIdAST;
class TypeIDOperatorAST;
class TypeIdentificationAST;
class TypeParameterAST;
class TypeSpecifierAST;
class TypedefAST;
class UnaryExpressionAST;
class UnqualifiedNameAST;
class UsingAST;
class UsingDirectiveAST;
class WhileStatementAST;
class WinDeclSpecAST;

class AST
{///@warning When adding new nodes here, also modify the names[] array in dumptree.cpp
public:

  enum NODE_KIND
    {
      Kind_UNKNOWN = 0,

      Kind_AccessSpecifier,                     // 1
      Kind_AsmDefinition,                       // 2
      Kind_BaseClause,                          // 3
      Kind_BaseSpecifier,                       // 4
      Kind_BinaryExpression,                    // 5
      Kind_CastExpression,                      // 6
      Kind_ClassMemberAccess,                   // 7
      Kind_ClassSpecifier,                      // 8
      Kind_CompoundStatement,                   // 9
      Kind_Condition,                           // 10
      Kind_ConditionalExpression,               // 11
      Kind_CppCastExpression,                   // 12
      Kind_CtorInitializer,                     // 13
      Kind_DeclarationStatement,                // 14
      Kind_Declarator,                          // 15
      Kind_DeleteExpression,                    // 16
      Kind_DoStatement,                         // 17
      Kind_ElaboratedTypeSpecifier,             // 18
      Kind_EnumSpecifier,                       // 19
      Kind_Enumerator,                          // 20
      Kind_ExceptionSpecification,              // 21
      Kind_ExpressionOrDeclarationStatement,    // 22
      Kind_ExpressionStatement,                 // 23
      Kind_ForStatement,                        // 24
      Kind_FunctionCall,                        // 25
      Kind_FunctionDefinition,                  // 26
      Kind_IfStatement,                         // 27
      Kind_IncrDecrExpression,                  // 28
      Kind_InitDeclarator,                      // 29
      Kind_Initializer,                         // 30
      Kind_InitializerClause,                   // 31
      Kind_LabeledStatement,                    // 32
      Kind_LinkageBody,                         // 33
      Kind_LinkageSpecification,                // 34
      Kind_MemInitializer,                      // 35
      Kind_Name,                                // 36
      Kind_Namespace,                           // 37
      Kind_NamespaceAliasDefinition,            // 38
      Kind_NewDeclarator,                       // 39
      Kind_NewExpression,                       // 40
      Kind_NewInitializer,                      // 41
      Kind_NewTypeId,                           // 42
      Kind_Operator,                            // 43
      Kind_OperatorFunctionId,                  // 44
      Kind_ParameterDeclaration,                // 45
      Kind_ParameterDeclarationClause,          // 46
      Kind_PostfixExpression,                   // 47
      Kind_PrimaryExpression,                   // 48
      Kind_PtrOperator,                         // 49
      Kind_PtrToMember,                         // 50
      Kind_ReturnStatement,                     // 51
      Kind_SimpleDeclaration,                   // 52
      Kind_SimpleTypeSpecifier,                 // 53
      Kind_SizeofExpression,                    // 54
      Kind_StringLiteral,                       // 55
      Kind_SubscriptExpression,                 // 56
      Kind_SwitchStatement,                     // 57
      Kind_TemplateArgument,                    // 58
      Kind_TemplateDeclaration,                 // 59
      Kind_TemplateParameter,                   // 60
      Kind_ThrowExpression,                     // 61
      Kind_TranslationUnit,                     // 62
      Kind_TryBlockStatement,                   // 63
      Kind_CatchStatement,                      // 64
      Kind_TypeId,                              // 65
      Kind_TypeIdentification,                  // 66
      Kind_TypeParameter,                       // 67
      Kind_Typedef,                             // 68
      Kind_UnaryExpression,                     // 69
      Kind_UnqualifiedName,                     // 70
      Kind_Using,                               // 71
      Kind_UsingDirective,                      // 72
      Kind_WhileStatement,                      // 73
      Kind_WinDeclSpec,                         // 74
      Kind_Comment,                             // 75
      Kind_JumpStatement,                       // 76
      Kind_SignalSlotExpression,                // 77
      Kind_QPropertyDeclaration,                // 78
      Kind_ForRangeDeclaration,                 // 79
<<<<<<< HEAD
      Kind_TypeIDOperator,                      // 80
=======
      Kind_StaticAssert,                        // 80
>>>>>>> 55a7f083
      NODE_KIND_COUNT
    };

  int kind;

  uint start_token;
  uint end_token;

  /** Context opened by this AST
    *This is usually not filled for all AST's, only for those that open a new context
    */
  KDevelop::DUContext* ducontext;
};

class CommentAST
{
public:

  const ListNode<uint> *comments; //A list of comment-tokens
};

class TypeSpecifierAST : public AST
{
public:

  const ListNode<uint> *cv; // const or volatile tokens
};

class StatementAST : public AST
{
public:

};

class ExpressionAST : public AST
{
public:

};

class DeclarationAST : public AST, public CommentAST
{
public:

};

class AccessSpecifierAST : public DeclarationAST
{
public:

  DECLARE_AST_NODE(AccessSpecifier)

  const ListNode<uint> *specs;
};

class AsmDefinitionAST : public DeclarationAST
{
public:

  DECLARE_AST_NODE(AsmDefinition)

  const ListNode<uint> *cv;
};

class BaseClauseAST : public AST // ### kill me
{
public:

  DECLARE_AST_NODE(BaseClause)

  const ListNode<BaseSpecifierAST*> *base_specifiers;
};

class BaseSpecifierAST : public AST
{
public:

  DECLARE_AST_NODE(BaseSpecifier)

  uint virt;
  uint access_specifier;
  NameAST *name;
  bool isVariadic;
};

class BinaryExpressionAST : public ExpressionAST
{
public:

  DECLARE_AST_NODE(BinaryExpression)

  uint op; //Index of the token that describes the operator
  ExpressionAST *left_expression;
  ExpressionAST *right_expression;
};

///An expression used to do more detailed processing of SIGNAL(..) and SLOT(..) specifications
class SignalSlotExpressionAST : public ExpressionAST {
public:

  DECLARE_AST_NODE(SignalSlotExpression)
  //The unqualified name also contains the argument types in its template-arguments
  UnqualifiedNameAST *name;
};

// An node used to do more detailed processing of Q_PROPERTY specifications
class QPropertyDeclarationAST : public DeclarationAST
{
public:

  DECLARE_AST_NODE(QPropertyDeclaration)

  TypeSpecifierAST *type;
  const ListNode<PtrOperatorAST*> *ptr_ops;
  NameAST *name;

  NameAST *getter;
  NameAST *setter;
  NameAST *resetter;
  NameAST *notifier;

  NameAST *designableMethod;
  bool designableValue;

  NameAST *scriptableMethod;
  bool scriptableValue;

  bool stored;
  bool user;
  bool constant;
  bool final;
};

class CastExpressionAST : public ExpressionAST
{
public:

  DECLARE_AST_NODE(CastExpression)

  TypeIdAST *type_id;
  ExpressionAST *expression;
};

class ClassMemberAccessAST : public ExpressionAST
{
public:

  DECLARE_AST_NODE(ClassMemberAccess)

  uint op; //Index of the token that describes the operator
  NameAST *name;
};

class ClassSpecifierAST : public TypeSpecifierAST
{
public:

  DECLARE_AST_NODE(ClassSpecifier)

  WinDeclSpecAST *win_decl_specifiers;
  uint class_key;
  NameAST *name;
  BaseClauseAST *base_clause;
  const ListNode<DeclarationAST*> *member_specs;
};

class CompoundStatementAST : public StatementAST
{
public:

  DECLARE_AST_NODE(CompoundStatement)

  const ListNode<StatementAST*> *statements;
};

class ConditionAST : public AST
{
public:

  DECLARE_AST_NODE(Condition)

  TypeSpecifierAST *type_specifier;
  DeclaratorAST *declarator;
  ExpressionAST *expression;
};

class ConditionalExpressionAST : public ExpressionAST
{
public:

  DECLARE_AST_NODE(ConditionalExpression)

  ExpressionAST *condition;
  ExpressionAST *left_expression;
  ExpressionAST *right_expression;
};

/**
 * type_id is the type that should be casted to
 * expression is the expression casted from
 * sub_expressions is a list of post-fix expressions, see PostfixExpressionAST
 */
class CppCastExpressionAST : public ExpressionAST
{
public:

  DECLARE_AST_NODE(CppCastExpression)

  uint op; //Index of the token that describes the operator
  TypeIdAST *type_id;
  ExpressionAST *expression;
  const ListNode<ExpressionAST*> *sub_expressions;
};

class CtorInitializerAST : public AST
{
public:

  DECLARE_AST_NODE(CtorInitializer)

  uint colon;
  const ListNode<MemInitializerAST*> *member_initializers;
};

class DeclarationStatementAST : public StatementAST
{
public:

  DECLARE_AST_NODE(DeclarationStatement)

  DeclarationAST *declaration;
};

class DeclaratorAST : public AST
{
public:

  DECLARE_AST_NODE(Declarator)

  const ListNode<PtrOperatorAST*> *ptr_ops;
  DeclaratorAST *sub_declarator;
  NameAST *id;
  ExpressionAST *bit_expression;
  const ListNode<ExpressionAST*> *array_dimensions;

  bool parameter_is_initializer; //Used by the declaration-builder to mark a parameter-declaration clause as a mis-parsed initializer
  ParameterDeclarationClauseAST *parameter_declaration_clause;
  const ListNode<uint> *fun_cv;
  ExceptionSpecificationAST *exception_spec;
  bool isVariadic;
};

class DeleteExpressionAST : public ExpressionAST
{
public:

  DECLARE_AST_NODE(DeleteExpression)

  uint scope_token;
  uint delete_token;
  uint lbracket_token;
  uint rbracket_token;
  ExpressionAST *expression;
};

class DoStatementAST : public StatementAST
{
public:

  DECLARE_AST_NODE(DoStatement)

  StatementAST *statement;
  ExpressionAST *expression;
};

class ElaboratedTypeSpecifierAST : public TypeSpecifierAST
{
public:

  DECLARE_AST_NODE(ElaboratedTypeSpecifier)

  uint type;
  NameAST *name;
  bool isDeclaration; //Whether this type-specifier is a forward declaration rather than use use
};

class EnumSpecifierAST : public TypeSpecifierAST
{
public:

  DECLARE_AST_NODE(EnumSpecifier)

  NameAST *name;
  TypeSpecifierAST* type;
  const ListNode<EnumeratorAST*> *enumerators;
  bool isClass : 1;
  bool isOpaque : 1;
};

class EnumeratorAST : public AST, public  CommentAST
{
public:

  DECLARE_AST_NODE(Enumerator)

  uint id;
  ExpressionAST *expression;
};

class ExceptionSpecificationAST : public AST
{
public:

  DECLARE_AST_NODE(ExceptionSpecification)

  // when type_ids _and_ ellipsis is not null,
  // the exception spec is variadic (pack expansion)
  uint ellipsis;
  const ListNode<TypeIdAST*> *type_ids;
};

class ExpressionOrDeclarationStatementAST : public StatementAST
{
public:

  DECLARE_AST_NODE(ExpressionOrDeclarationStatement)

  StatementAST *expression;
  StatementAST *declaration;

  // This was not originally part of the AST - added by the context visitor
  bool expressionChosen;
};

///An expression terminated by a semicolon or similar
class ExpressionStatementAST : public StatementAST
{
public:

  DECLARE_AST_NODE(ExpressionStatement)

  ExpressionAST *expression;
};

class FunctionCallAST : public ExpressionAST
{
public:

  DECLARE_AST_NODE(FunctionCall)

  ExpressionAST *arguments;
  bool isVariadic;
};

class FunctionDefinitionAST : public DeclarationAST
{
public:

  DECLARE_AST_NODE(FunctionDefinition)

  const ListNode<uint> *storage_specifiers;
  const ListNode<uint> *function_specifiers;
  TypeSpecifierAST *type_specifier;
  InitDeclaratorAST *init_declarator;
  StatementAST *function_body;
  WinDeclSpecAST *win_decl_specifiers;
  CtorInitializerAST *constructor_initializers;
};

class ForStatementAST : public StatementAST
{
public:

  DECLARE_AST_NODE(ForStatement)

  // either init_statement == 0 or range_declaration == 0

  // c-style for
  StatementAST *init_statement;
  ConditionAST *condition;

  // range-based for
  ForRangeDeclarationAst *range_declaration;

  // shared between both for
  ExpressionAST *expression;

  // body
  StatementAST *statement;
};

class ForRangeDeclarationAst : public DeclarationAST
{
public:

  DECLARE_AST_NODE(ForRangeDeclaration)

  const ListNode<uint> *storage_specifiers;
  TypeSpecifierAST *type_specifier;
  DeclaratorAST *declarator;
};

class IfStatementAST : public StatementAST
{
public:

  DECLARE_AST_NODE(IfStatement)

  ConditionAST *condition;
  StatementAST *statement;
  StatementAST *else_statement;
};

class IncrDecrExpressionAST : public ExpressionAST
{
public:

  DECLARE_AST_NODE(IncrDecrExpression)

  uint op; //Index of the token that describes the operator
};

class InitDeclaratorAST : public AST
{
public:

  DECLARE_AST_NODE(InitDeclarator)

  DeclaratorAST *declarator;
  InitializerAST *initializer;
};

class InitializerAST : public AST
{
public:

  DECLARE_AST_NODE(Initializer)

  InitializerClauseAST *initializer_clause;
  ExpressionAST *expression;
};

class InitializerClauseAST : public AST
{
public:

  DECLARE_AST_NODE(InitializerClause)

  // either 'expression' or 'initializer_list' or 'defaultDeleted' or neither are used.
  // neither are used when the clause represents the empty initializer "{}"

  // assignment expression
  ExpressionAST *expression;
  // initializer list
  const ListNode<InitializerClauseAST*> *initializer_list;

  // support for = default or = deleted functions
  enum DefaultDeleted {
    NotDefaultOrDeleted,
    Default,
    Deleted
  };
  DefaultDeleted defaultDeleted;
  bool initializer_isVariadic;
};

class LabeledStatementAST : public StatementAST
{
public:

  DECLARE_AST_NODE(LabeledStatement)

  uint label;
  //The constant label expression
  ExpressionAST *expression;
  StatementAST* statement;
};

class LinkageBodyAST : public AST
{
public:

  DECLARE_AST_NODE(LinkageBody)

  const ListNode<DeclarationAST*> *declarations;
};

class LinkageSpecificationAST : public DeclarationAST
{
public:

  DECLARE_AST_NODE(LinkageSpecification)

  uint extern_type;
  LinkageBodyAST *linkage_body;
  DeclarationAST *declaration;
};

class MemInitializerAST : public AST
{
public:

  DECLARE_AST_NODE(MemInitializer)

  NameAST *initializer_id;
  ExpressionAST *expression;
  // : foo(args)...
  bool initializerIsVariadic : 1;
  // : foo(args...)
  bool expressionIsVariadic : 1;;
};

class NameAST : public AST
{
public:

  DECLARE_AST_NODE(Name)

  bool global;
  const ListNode<UnqualifiedNameAST*> *qualified_names;
  UnqualifiedNameAST *unqualified_name;
};

class NamespaceAST : public DeclarationAST
{
public:

  DECLARE_AST_NODE(Namespace)

  uint namespace_name;
  LinkageBodyAST *linkage_body;
};

class NamespaceAliasDefinitionAST : public DeclarationAST
{
public:

  DECLARE_AST_NODE(NamespaceAliasDefinition)

  uint namespace_name;
  NameAST *alias_name;
};

class NewDeclaratorAST : public AST
{
public:

  DECLARE_AST_NODE(NewDeclarator)

  PtrOperatorAST *ptr_op;
  NewDeclaratorAST *sub_declarator;
  const ListNode<ExpressionAST*> *expressions;
};

class NewExpressionAST : public ExpressionAST
{
public:

  DECLARE_AST_NODE(NewExpression)

  uint scope_token;
  uint new_token;
  ExpressionAST *expression;
  TypeIdAST *type_id;
  NewTypeIdAST *new_type_id;
  NewInitializerAST *new_initializer;
};

class NewInitializerAST : public AST
{
public:

  DECLARE_AST_NODE(NewInitializer)

  ExpressionAST *expression;
};

class NewTypeIdAST : public AST
{
public:

  DECLARE_AST_NODE(NewTypeId)

  TypeSpecifierAST *type_specifier;
  NewInitializerAST *new_initializer;
  NewDeclaratorAST *new_declarator;
};

class OperatorAST : public AST
{
public:

  DECLARE_AST_NODE(Operator)

  uint op; //Index of the token that describes the operator
  uint open;
  uint close;
};

class OperatorFunctionIdAST : public AST
{
public:

  DECLARE_AST_NODE(OperatorFunctionId)

  OperatorAST *op;
  TypeSpecifierAST *type_specifier;
  const ListNode<PtrOperatorAST*> *ptr_ops;
};

class ParameterDeclarationAST : public AST
{
public:

  DECLARE_AST_NODE(ParameterDeclaration)

  TypeSpecifierAST *type_specifier;
  DeclaratorAST *declarator;
  ExpressionAST *expression;
};

class ParameterDeclarationClauseAST : public AST
{
public:

  DECLARE_AST_NODE(ParameterDeclarationClause)

  const ListNode<ParameterDeclarationAST*> *parameter_declarations;
  uint ellipsis;
};

/**
 * A post-fix expression is an expression that consists of one primary expression and multiple sub-expressions that are evaluated from
 * left to right, each  sub-expression based on the previous expression.
 *
 *
 * Examples:
 * "a->b"  : "a" is the primary expression, "->b" is a sub-expression
 * "a->b(5,3)" : "a" is the primary expression, "->b" is a sub-expression, and "(5,3)" is a sub-expression
 **/
class PostfixExpressionAST : public ExpressionAST
{
public:

  DECLARE_AST_NODE(PostfixExpression)

  TypeSpecifierAST *type_specifier;
  ExpressionAST *expression;
  const ListNode<ExpressionAST*> *sub_expressions;
};

class PrimaryExpressionAST : public ExpressionAST
{
public:

  DECLARE_AST_NODE(PrimaryExpression)

  StringLiteralAST *literal;
  uint token;
  StatementAST *expression_statement;
  ExpressionAST *sub_expression;
  NameAST *name;
};

class PtrOperatorAST : public AST
{
public:

  DECLARE_AST_NODE(PtrOperator)

  const ListNode<uint> *cv;
  uint op; //Index of the token that describes the operator. Is zero when mem_ptr is non-zero.
  PtrToMemberAST *mem_ptr;
};

class PtrToMemberAST : public AST
{
public:

  DECLARE_AST_NODE(PtrToMember)

  TypeSpecifierAST *class_type;
};

class JumpStatementAST : public StatementAST
{
public:

  DECLARE_AST_NODE(JumpStatement)

  // index of operator token which describes the jump, one of
  // 'break', 'continue' or 'goto.  Return statements are handled by
  // ReturnStatementAST
  uint op;
  // identifier for 'goto' statements
  uint identifier;
};

class ReturnStatementAST : public StatementAST
{
public:

  DECLARE_AST_NODE(ReturnStatement)

  ExpressionAST *expression;
};

class SimpleDeclarationAST : public DeclarationAST
{
public:

  DECLARE_AST_NODE(SimpleDeclaration)

  const ListNode<uint> *storage_specifiers;
  const ListNode<uint> *function_specifiers;
  TypeSpecifierAST *type_specifier;
  const ListNode<InitDeclaratorAST*> *init_declarators;
  WinDeclSpecAST *win_decl_specifiers;
};

class SimpleTypeSpecifierAST : public TypeSpecifierAST
{
public:

  DECLARE_AST_NODE(SimpleTypeSpecifier)

  const ListNode<uint> *integrals;
  uint type_of;
  TypeIdAST *type_id;
  ExpressionAST *expression;
  NameAST *name;
};

class SizeofExpressionAST : public ExpressionAST
{
public:

  DECLARE_AST_NODE(SizeofExpression)

  uint sizeof_token;
  TypeIdAST *type_id;
  ExpressionAST *expression;
  bool isVariadic;
};

class StaticAssertAST : public DeclarationAST
{
public:

  DECLARE_AST_NODE(StaticAssert)

  ExpressionAST *expression;
  StringLiteralAST *string;
};

class StringLiteralAST : public AST
{
public:

  DECLARE_AST_NODE(StringLiteral)

  const ListNode<uint> *literals;
};

/// operator []
class SubscriptExpressionAST : public ExpressionAST
{
public:

  DECLARE_AST_NODE(SubscriptExpression)

  ExpressionAST *subscript;
};

class SwitchStatementAST : public StatementAST
{
public:

  DECLARE_AST_NODE(SwitchStatement)

  ConditionAST *condition;
  StatementAST *statement;
};

class TemplateArgumentAST : public AST
{
public:

  DECLARE_AST_NODE(TemplateArgument)

  TypeIdAST *type_id;
  ExpressionAST *expression;
  bool isVariadic;
};

class TemplateDeclarationAST : public DeclarationAST
{
public:

  DECLARE_AST_NODE(TemplateDeclaration)

  uint exported;
  const ListNode<TemplateParameterAST*> *template_parameters;
  DeclarationAST* declaration;
};

class TemplateParameterAST : public AST
{
public:

  DECLARE_AST_NODE(TemplateParameter)

  TypeParameterAST *type_parameter; //This is used if this is a template-parameter like "class A"
  ParameterDeclarationAST *parameter_declaration; //This is used if this is a template-parameter like "int a"
};

class ThrowExpressionAST : public ExpressionAST
{
public:

  DECLARE_AST_NODE(ThrowExpression)

  uint throw_token;
  ExpressionAST *expression;
};

class TranslationUnitAST : public AST, public CommentAST
{
public:

public:

  DECLARE_AST_NODE(TranslationUnit)

  const ListNode<DeclarationAST*> *declarations;

  ///true if either a '}' was missing at the end, or there was a '}' too much.
  ///This indicates a temporary state where the user is typing, and the document is completely invalid.
  bool hadMissingCompoundTokens;

  // Note: non AST related, saves parsing session...
  ParseSession* session;
};

class TryBlockStatementAST : public StatementAST
{
public:

  DECLARE_AST_NODE(TryBlockStatement)

  StatementAST* try_block;
  const ListNode<CatchStatementAST*> *catch_blocks;
};

class CatchStatementAST : public StatementAST
{
public:

  DECLARE_AST_NODE(CatchStatement)

  ConditionAST* condition;
  StatementAST* statement;
};

class TypeIdAST : public AST
{
public:

  DECLARE_AST_NODE(TypeId)

  TypeSpecifierAST *type_specifier;
  DeclaratorAST *declarator;
};

/// typeid(...)
class TypeIDOperatorAST : public PostfixExpressionAST
{
public:

  DECLARE_AST_NODE(TypeIDOperator)

  TypeIdAST* typeId;
};

///"typename"
class TypeIdentificationAST : public ExpressionAST
{
public:

  DECLARE_AST_NODE(TypeIdentification)

  uint typename_token;
  NameAST *name;
  ExpressionAST *expression;
};

class TypeParameterAST : public AST
{
public:

  DECLARE_AST_NODE(TypeParameter)

  uint type;
  NameAST *name;
  TypeIdAST *type_id;
  const ListNode<TemplateParameterAST*> *template_parameters;
  NameAST *template_name;
  bool isVariadic;
};

class TypedefAST : public DeclarationAST
{
public:

  DECLARE_AST_NODE(Typedef)

  TypeSpecifierAST *type_specifier;
  const ListNode<InitDeclaratorAST*> *init_declarators;
};

class UnaryExpressionAST : public ExpressionAST
{
public:

  DECLARE_AST_NODE(UnaryExpression)

  uint op; //Index of the token that describes the operator
  ExpressionAST *expression;
};

class UnqualifiedNameAST : public AST
{
public:

  DECLARE_AST_NODE(UnqualifiedName)

  uint tilde;
  uint id;
  bool ellipsis;
  OperatorFunctionIdAST *operator_id;
  const ListNode<TemplateArgumentAST*> *template_arguments;
};

class UsingAST : public DeclarationAST
{
public:

  DECLARE_AST_NODE(Using)

  uint type_name;
  NameAST *name;
};

class UsingDirectiveAST : public DeclarationAST
{
public:

  DECLARE_AST_NODE(UsingDirective)

  NameAST *name;
};

class WhileStatementAST : public StatementAST
{
public:

  DECLARE_AST_NODE(WhileStatement)

  ConditionAST *condition;
  StatementAST *statement;
};

class WinDeclSpecAST : public AST
{
public:

  DECLARE_AST_NODE(WinDeclSpec)

  uint specifier;
  uint modifier;
};


template <class _Tp>
_Tp ast_cast(AST *item)
{
  if (item && static_cast<_Tp>(0)->__node_kind == item->kind)
    return static_cast<_Tp>(item);

  return 0;
}

#endif // AST_H
<|MERGE_RESOLUTION|>--- conflicted
+++ resolved
@@ -198,11 +198,8 @@
       Kind_SignalSlotExpression,                // 77
       Kind_QPropertyDeclaration,                // 78
       Kind_ForRangeDeclaration,                 // 79
-<<<<<<< HEAD
       Kind_TypeIDOperator,                      // 80
-=======
-      Kind_StaticAssert,                        // 80
->>>>>>> 55a7f083
+      Kind_StaticAssert,                        // 81
       NODE_KIND_COUNT
     };
 
