/* This file is part of KDevelop
    Copyright 2002-2005 Roberto Raggi <roberto@kdevelop.org>
    Copyright 2006 Hamish Rodda <rodda@kde.org>

   This library is free software; you can redistribute it and/or
   modify it under the terms of the GNU Library General Public
   License version 2 as published by the Free Software Foundation.

   This library is distributed in the hope that it will be useful,
   but WITHOUT ANY WARRANTY; without even the implied warranty of
   MERCHANTABILITY or FITNESS FOR A PARTICULAR PURPOSE.  See the GNU
   Library General Public License for more details.

   You should have received a copy of the GNU Library General Public License
   along with this library; see the file COPYING.LIB.  If not, write to
   the Free Software Foundation, Inc., 51 Franklin Street, Fifth Floor,
   Boston, MA 02110-1301, USA.
*/

#include "dumptree.h"
#include "lexer.h"
#include "parsesession.h"

#include <QtCore/QString>

#include <kdebug.h>
#include "rpp/chartools.h"

char const * const names[] = {
  0,
  "AccessSpecifier",
  "AsmDefinition",
  "BaseClause",
  "BaseSpecifier",
  "BinaryExpression",
  "CastExpression",
  "ClassMemberAccess",
  "ClassSpecifier",
  "CompoundStatement",
  "Condition",
  "ConditionalExpression",
  "CppCastExpression",
  "CtorInitializer",
  "DeclarationStatement",
  "Declarator",
  "DeleteExpression",
  "DoStatement",
  "ElaboratedTypeSpecifier",
  "EnumSpecifier",
  "Enumerator",
  "ExceptionSpecification",
  "ExpressionOrDeclarationStatement",
  "ExpressionStatement",
  "ForStatement",
  "FunctionCall",
  "FunctionDefinition",
  "IfStatement",
  "IncrDecrExpression",
  "InitDeclarator",
  "Initializer",
  "InitializerClause",
  "LabeledStatement",
  "LinkageBody",
  "LinkageSpecification",
  "MemInitializer",
  "Name",
  "Namespace",
  "NamespaceAliasDefinition",
  "NewDeclarator",
  "NewExpression",
  "NewInitializer",
  "NewTypeId",
  "Operator",
  "OperatorFunctionId",
  "ParameterDeclaration",
  "ParameterDeclarationClause",
  "PostfixExpression",
  "PrimaryExpression",
  "PtrOperator",
  "PtrToMember",
  "ReturnStatement",
  "SimpleDeclaration",
  "SimpleTypeSpecifier",
  "SizeofExpression",
  "StringLiteral",
  "SubscriptExpression",
  "SwitchStatement",
  "TemplateArgument",
  "TemplateDeclaration",
  "TemplateParameter",
  "ThrowExpression",
  "TranslationUnit",
  "TryBlockStatement",
  "CatchStatement",
  "TypeId",
  "TypeIdentification",
  "TypeParameter",
  "Typedef",
  "UnaryExpression",
  "UnqualifiedName",
  "Using",
  "UsingDirective",
  "WhileStatement",
  "WinDeclSpec",
  "Kind_Comment",
  "Kind_JumpStatement",
  "Kind_SignalSlotExpression",
  "Kind_QProperty",
<<<<<<< HEAD
  "TypeIDOperator"
=======
  "ForRangeDeclaration",
  "StaticAssert"
>>>>>>> 55a7f083
};

DumpTree::DumpTree()
  : m_tokenStream(0), indent(0)
{
  Q_ASSERT(sizeof(names) / sizeof(char const * const) == AST::NODE_KIND_COUNT);
}

void DumpTree::dump( AST * node, class TokenStream * tokenStream )
{
  m_tokenStream = tokenStream;
  visit(node);
  m_tokenStream = 0;
}

void DumpTree::visit(AST *node)
{
  if (!node) {
    return;
  }

  QString nodeText;
  if( m_tokenStream ) {
    for( std::size_t a = node->start_token; a != node->end_token; a++ ) {
      const Token& tok( m_tokenStream->token((int) a) );
      nodeText += tok.symbolString() + ' ';
    }
  }

  kDebug(9007) << QString(indent * 2, ' ').toLatin1().constData() << names[node->kind]
               <<  "[" << node->start_token << "," << node->end_token << "]" << nodeText << endl;

  ++indent;
  DefaultVisitor::visit(node);
  --indent;

  kDebug(9007) << QString(indent * 2, ' ').toLatin1().constData() << names[node->kind];
}

DumpTree::~ DumpTree( )
{
}
<|MERGE_RESOLUTION|>--- conflicted
+++ resolved
@@ -106,12 +106,9 @@
   "Kind_JumpStatement",
   "Kind_SignalSlotExpression",
   "Kind_QProperty",
-<<<<<<< HEAD
-  "TypeIDOperator"
-=======
   "ForRangeDeclaration",
+  "TypeIDOperator",
   "StaticAssert"
->>>>>>> 55a7f083
 };
 
 DumpTree::DumpTree()
