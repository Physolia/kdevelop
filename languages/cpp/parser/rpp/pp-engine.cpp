--- conflicted
+++ resolved
@@ -374,11 +374,7 @@
         macro->definitionList().append(KDevelop::IndexedString::fromIndex(input.current()));
         ++input;
       } while (!input.atEnd() && input != '"' && input != '\n');
-<<<<<<< HEAD
-      
-=======
-
->>>>>>> 42f75c34
+
       if(!input.atEnd())
       {
         macro->definitionList().append(KDevelop::IndexedString::fromIndex(input.current()));
