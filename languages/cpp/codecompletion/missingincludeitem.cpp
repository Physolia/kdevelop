--- conflicted
+++ resolved
@@ -215,12 +215,9 @@
     QStringList candidateFiles = candidateIncludeFiles(decl.data());
 
     QList<KDevelop::CompletionTreeItemPointer> items;
+    const auto &includePaths = CppUtils::findIncludePaths(fromUrl.toLocalFile());
     foreach(const QString& file, candidateFiles)
-<<<<<<< HEAD
-      items += itemsForFile(QString(), file, CppUtils::findIncludePaths(fromUrl.toLocalFile(), 0), fromUrl, decl, 0, temp);
-=======
-      items += itemsForFile(QString(), file, CppUtils::findIncludePaths(fromUrl), fromUrl, decl, 0, temp);
->>>>>>> 9f88d756
+      items += itemsForFile(QString(), file, includePaths, fromUrl, decl, 0, temp);
 
     qSort<QList<KDevelop::CompletionTreeItemPointer>::iterator, DirectiveShorterThan>(items.begin(), items.end(), DirectiveShorterThan());
     if(!items.isEmpty()) {
