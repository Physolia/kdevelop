--- conflicted
+++ resolved
@@ -19,76 +19,6 @@
      <property name="title">
       <string/>
      </property>
-<<<<<<< HEAD
-     <layout class="QGridLayout" name="gridLayout_2">
-      <item row="1" column="0">
-       <layout class="QHBoxLayout" name="profileLayout">
-        <item>
-         <widget class="QLabel" name="label_2">
-          <property name="text">
-           <string>Profile</string>
-          </property>
-         </widget>
-        </item>
-        <item>
-         <widget class="QComboBox" name="languageStandards">
-          <property name="sizePolicy">
-           <sizepolicy hsizetype="Preferred" vsizetype="Fixed">
-            <horstretch>0</horstretch>
-            <verstretch>0</verstretch>
-           </sizepolicy>
-          </property>
-          <property name="minimumSize">
-           <size>
-            <width>100</width>
-            <height>0</height>
-           </size>
-          </property>
-          <property name="toolTip">
-           <string>&lt;html&gt;&lt;head/&gt;&lt;body&gt;&lt;p&gt;Choose language profile. &lt;/p&gt;&lt;p&gt;Use &amp;quot;Custom&amp;quot; profile to modify parser command-line arguments&lt;/p&gt;&lt;/body&gt;&lt;/html&gt;</string>
-          </property>
-          <item>
-           <property name="text">
-            <string>Custom</string>
-           </property>
-          </item>
-          <item>
-           <property name="text">
-            <string>c99</string>
-           </property>
-          </item>
-          <item>
-           <property name="text">
-            <string>gnu99</string>
-           </property>
-          </item>
-          <item>
-           <property name="text">
-            <string>c11</string>
-           </property>
-          </item>
-          <item>
-           <property name="text">
-            <string>gnu11</string>
-           </property>
-          </item>
-          <item>
-           <property name="text">
-            <string>c++03</string>
-           </property>
-          </item>
-          <item>
-           <property name="text">
-            <string>c++11</string>
-           </property>
-          </item>
-          <item>
-           <property name="text">
-            <string>c++14</string>
-           </property>
-          </item>
-         </widget>
-=======
      <layout class="QFormLayout" name="formLayout">
       <item row="0" column="0">
        <widget class="QLabel" name="label_2">
@@ -146,7 +76,6 @@
          <property name="text">
           <string>c++03</string>
          </property>
->>>>>>> 1323e11f
         </item>
         <item>
          <property name="text">
@@ -160,28 +89,6 @@
         </item>
        </widget>
       </item>
-<<<<<<< HEAD
-      <item row="2" column="0">
-       <layout class="QGridLayout" name="argumentsLayout">
-        <item row="0" column="0" colspan="2">
-         <widget class="QLabel" name="argumentsLabel">
-          <property name="text">
-           <string>Command-line arguments:</string>
-          </property>
-         </widget>
-        </item>
-        <item row="1" column="1">
-         <widget class="QLineEdit" name="parserOptions">
-          <property name="minimumSize">
-           <size>
-            <width>100</width>
-            <height>0</height>
-           </size>
-          </property>
-         </widget>
-        </item>
-       </layout>
-=======
       <item row="1" column="0">
        <widget class="QLabel" name="argumentsLabel">
         <property name="text">
@@ -201,7 +108,6 @@
          </size>
         </property>
        </widget>
->>>>>>> 1323e11f
       </item>
      </layout>
     </widget>
