--- conflicted
+++ resolved
@@ -18,14 +18,9 @@
         batchedit.ui
         includeswidget.ui
         defineswidget.ui
-<<<<<<< HEAD
-        projectpathswidget.ui )
-kconfig_add_kcfg_files( kcm_customdefinesandincludes_SRCS
-=======
         projectpathswidget.ui
         compilerswidget.ui )
-kde4_add_kcfg_files( kcm_customdefinesandincludes_SRCS
->>>>>>> 2f75033d
+kconfig_add_kcfg_files( kcm_customdefinesandincludes_SRCS
         customdefinesandincludes.kcfgc )
 add_library( kcm_kdevcustomdefinesandincludes MODULE
         ${kcm_customdefinesandincludes_SRCS} )
