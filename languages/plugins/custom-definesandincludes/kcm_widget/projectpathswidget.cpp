/************************************************************************
 *                                                                      *
 * Copyright 2010 Andreas Pakulat <apaku@gmx.de>                        *
 * Copyright 2014 Sergey Kalinichev <kalinichev.so.0@gmail.com>         *
 *                                                                      *
 * This program is free software; you can redistribute it and/or modify *
 * it under the terms of the GNU General Public License as published by *
 * the Free Software Foundation; either version 2 of the License, or    *
 * (at your option) any later version.                                  *
 *                                                                      *
 * This program is distributed in the hope that it will be useful, but  *
 * WITHOUT ANY WARRANTY; without even the implied warranty of           *
 * MERCHANTABILITY or FITNESS FOR A PARTICULAR PURPOSE. See the GNU     *
 * General Public License for more details.                             *
 *                                                                      *
 * You should have received a copy of the GNU General Public License    *
 * along with this program; if not, see <http://www.gnu.org/licenses/>. *
 ************************************************************************/

#include "projectpathswidget.h"

#include <kfiledialog.h>
#include <kmessagebox.h>

#include <QRegExp>

#include <util/environmentgrouplist.h>
#include <interfaces/iproject.h>
#include <KLocalizedString>

#include "ui_projectpathswidget.h"
#include "ui_batchedit.h"
#include "projectpathsmodel.h"
#include "debugarea.h"

ProjectPathsWidget::ProjectPathsWidget( QWidget* parent )
    : QWidget(parent),
      ui(new Ui::ProjectPathsWidget),
      pathsModel(new ProjectPathsModel(this))
{
    ui->setupUi( this );

    // Hack to workaround broken setIcon(QIcon) overload in KPushButton, the function does not set the icon at all
<<<<<<< HEAD
    // So need to explicitly use the QIcon overload
    ui->addPath->setIcon(QIcon::fromTheme("list-add"));
    ui->replacePath->setIcon(QIcon::fromTheme("document-edit"));
    ui->removePath->setIcon(QIcon::fromTheme("list-remove"));
=======
    // So need to explicitly use the KIcon overload
    ui->addPath->setIcon(KIcon("list-add"));
    ui->removePath->setIcon(KIcon("list-remove"));
>>>>>>> 10fc1602

    // hack taken from kurlrequester, make the buttons a bit less in height so they better match the url-requester
    ui->addPath->setFixedHeight( ui->projectPaths->sizeHint().height() );
    ui->removePath->setFixedHeight( ui->projectPaths->sizeHint().height() );

    connect( ui->addPath, SIGNAL(clicked(bool)), SLOT(addProjectPath()) );
    connect( ui->removePath, SIGNAL(clicked(bool)), SLOT(deleteProjectPath()) );
    connect( ui->batchEdit, SIGNAL(clicked(bool)), SLOT(batchEdit()) );

    ui->projectPaths->setModel( pathsModel );
    connect( ui->projectPaths, SIGNAL(currentIndexChanged(int)), SLOT(projectPathSelected(int)) );
    connect( pathsModel, SIGNAL(dataChanged(QModelIndex,QModelIndex)), SIGNAL(changed()) );
    connect( pathsModel, SIGNAL(rowsInserted(QModelIndex,int,int)), SIGNAL(changed()) );
    connect( pathsModel, SIGNAL(rowsRemoved(QModelIndex,int,int)), SIGNAL(changed()) );
    connect( ui->compiler, SIGNAL(activated(QString)), SIGNAL(changed()) );

    connect( ui->includesWidget, SIGNAL(includesChanged(QStringList)), SLOT(includesChanged(QStringList)) );
    connect( ui->definesWidget, SIGNAL(definesChanged(Defines)), SLOT(definesChanged(Defines)) );
}

QList<ConfigEntry> ProjectPathsWidget::paths() const
{
    return pathsModel->paths();
}

void ProjectPathsWidget::setPaths( const QList<ConfigEntry>& paths )
{
    bool b = blockSignals( true );
    clear();
    pathsModel->setPaths( paths );
    blockSignals( b );
    ui->projectPaths->setCurrentIndex(0); // at least a project root item is present
    projectPathSelected(0);
    ui->languageParameters->setCurrentIndex(0);
    updateEnablements();
}

void ProjectPathsWidget::definesChanged( const Defines& defines )
{
    definesAndIncludesDebug() << "defines changed";
    updatePathsModel( defines, ProjectPathsModel::DefinesDataRole );
}

void ProjectPathsWidget::includesChanged( const QStringList& includes )
{
    definesAndIncludesDebug() << "includes changed";
    updatePathsModel( includes, ProjectPathsModel::IncludesDataRole );
}

void ProjectPathsWidget::updatePathsModel(const QVariant& newData, int role)
{
    QModelIndex idx = pathsModel->index( ui->projectPaths->currentIndex(), 0, QModelIndex() );
    if( idx.isValid() ) {
        bool b = pathsModel->setData( idx, newData, role );
        if( b ) {
            emit changed();
        }
    }
}

void ProjectPathsWidget::projectPathSelected( int index )
{
    if( index < 0 && pathsModel->rowCount() > 0 ) {
        index = 0;
    }
    Q_ASSERT(index >= 0);
    const QModelIndex midx = pathsModel->index( index, 0 );
    ui->includesWidget->setIncludes( pathsModel->data( midx, ProjectPathsModel::IncludesDataRole ).toStringList() );
    ui->definesWidget->setDefines( pathsModel->data( midx, ProjectPathsModel::DefinesDataRole ).toHash() );
    updateEnablements();
}

void ProjectPathsWidget::clear()
{
    bool sigDisabled = ui->projectPaths->blockSignals( true );
    pathsModel->setPaths( QList<ConfigEntry>() );
    ui->includesWidget->clear();
    ui->definesWidget->clear();
    updateEnablements();
    ui->projectPaths->blockSignals( sigDisabled );
}

void ProjectPathsWidget::addProjectPath()
{
    KFileDialog dlg(pathsModel->data(pathsModel->index(0, 0), ProjectPathsModel::FullUrlDataRole).value<KUrl>(), "", this);
    dlg.setMode( KFile::LocalOnly | KFile::ExistingOnly | KFile::File | KFile::Directory );
    dlg.exec();
    pathsModel->addPath(dlg.selectedUrl());
    ui->projectPaths->setCurrentIndex(pathsModel->rowCount() - 1);
    updateEnablements();
}

void ProjectPathsWidget::deleteProjectPath()
{
    const QModelIndex idx = pathsModel->index( ui->projectPaths->currentIndex(), 0 );
    if( KMessageBox::questionYesNo( this, i18n("Are you sure you want to remove the configuration for the path '%1'?", pathsModel->data( idx, Qt::DisplayRole ).toString() ), "Remove Path Configuration" ) == KMessageBox::Yes ) {
        pathsModel->removeRows( ui->projectPaths->currentIndex(), 1 );
    }
    updateEnablements();
}
void ProjectPathsWidget::setProject(KDevelop::IProject* w_project)
{
    pathsModel->setProject( w_project );
    ui->includesWidget->setProject( w_project );
}

void ProjectPathsWidget::updateEnablements() {
    // Disable removal of the project root entry which is always first in the list
    ui->removePath->setEnabled( ui->projectPaths->currentIndex() > 0 );
}

void ProjectPathsWidget::batchEdit()
{
    Ui::BatchEdit be;
    QDialog dialog(this);
    be.setupUi(&dialog);

    const int index = qMax(ui->projectPaths->currentIndex(), 0);

    const QModelIndex midx = pathsModel->index(index, 0);

    if (!midx.isValid()) {
        return;
    }

    bool includesTab = ui->languageParameters->currentIndex() == 0;
    if (includesTab) {
        auto includes = pathsModel->data(midx, ProjectPathsModel::IncludesDataRole).toStringList();
        be.textEdit->setPlainText(includes.join("\n"));

        dialog.setWindowTitle(i18n("Edit include directories/files"));
    } else {
        auto defines = pathsModel->data(midx, ProjectPathsModel::DefinesDataRole).value<Defines>();

        for (auto it = defines.constBegin(); it != defines.constEnd(); it++) {
            be.textEdit->append(it.key() + "=" + it.value().toString());
        }

        dialog.setWindowTitle(i18n("Edit defined macros"));
    }

    if (dialog.exec() != QDialog::Accepted) {
        return;
    }

    if (includesTab) {
        auto includes = be.textEdit->toPlainText().split('\n', QString::SkipEmptyParts);
        for (auto& s : includes) {
            s = s.trimmed();
        }

        pathsModel->setData(midx, includes, ProjectPathsModel::IncludesDataRole);
    } else {
        auto list = be.textEdit->toPlainText().split('\n', QString::SkipEmptyParts);
        Defines defines;

        for (auto& d : list) {
            //This matches: a=b, a=, a
            QRegExp r("^([^=]+)(=(.*))?$");

            if (!r.exactMatch(d)) {
                continue;
            }
            defines[r.cap(1).trimmed()] = r.cap(3).trimmed();
        }

        pathsModel->setData(midx, defines, ProjectPathsModel::DefinesDataRole);
    }

    projectPathSelected(index);
}

void ProjectPathsWidget::setCurrentCompiler(const QString& name)
{
    for (int i = 0 ; i < ui->compiler->count(); ++i) {
        if(ui->compiler->itemText(i) == name)
        {
            ui->compiler->setCurrentIndex(i);
        }
    }
}

void ProjectPathsWidget::setCompilerPath(const QString& path)
{
    ui->kcfg_compilerPath->setText(path);
}

QString ProjectPathsWidget::currentCompilerName() const
{
    return ui->compiler->currentText();
}

QString ProjectPathsWidget::compilerPath() const
{
    return ui->kcfg_compilerPath->text();
}

void ProjectPathsWidget::setCompilers(const QStringList& compilerNames)
{
    ui->compiler->clear();
    ui->compiler->addItems(compilerNames);
}

#include "projectpathswidget.moc"
<|MERGE_RESOLUTION|>--- conflicted
+++ resolved
@@ -40,17 +40,9 @@
 {
     ui->setupUi( this );
 
-    // Hack to workaround broken setIcon(QIcon) overload in KPushButton, the function does not set the icon at all
-<<<<<<< HEAD
-    // So need to explicitly use the QIcon overload
     ui->addPath->setIcon(QIcon::fromTheme("list-add"));
     ui->replacePath->setIcon(QIcon::fromTheme("document-edit"));
     ui->removePath->setIcon(QIcon::fromTheme("list-remove"));
-=======
-    // So need to explicitly use the KIcon overload
-    ui->addPath->setIcon(KIcon("list-add"));
-    ui->removePath->setIcon(KIcon("list-remove"));
->>>>>>> 10fc1602
 
     // hack taken from kurlrequester, make the buttons a bit less in height so they better match the url-requester
     ui->addPath->setFixedHeight( ui->projectPaths->sizeHint().height() );
