--- conflicted
+++ resolved
@@ -1,9 +1,6 @@
 add_subdirectory(tests)
 add_subdirectory(compilerprovider)
-<<<<<<< HEAD
 add_subdirectory(noprojectincludesanddefines)
-=======
->>>>>>> 615ee15f
 
 set( kdevdefinesandincludesmanager_SRCS
         definesandincludesmanager.cpp
@@ -29,13 +26,6 @@
 )
 kconfig_add_kcfg_files( kdevdefinesandincludesmanager_SRCS kcm_widget/customdefinesandincludes.kcfgc)
 
-add_library(kdevdefinesandincludessettings settingsmanager.cpp compilerprovider/icompiler.cpp)
-target_link_libraries( kdevdefinesandincludessettings LINK_PRIVATE
-        KF5::KDELibs4Support
-        KDev::Project
-        KDev::Util )
-generate_export_header(kdevdefinesandincludessettings EXPORT_FILE_NAME definesandincludessettingsexport.h)
-
 add_library(kdevdefinesandincludesmanager MODULE
         ${kdevdefinesandincludesmanager_SRCS} )
 target_link_libraries( kdevdefinesandincludesmanager LINK_PRIVATE
@@ -43,32 +33,21 @@
         KDev::Project
         KDev::Util
         KDev::Language
-        kdevdefinesandincludessettings
-        kdev4noprojectincludesanddefines )
-generate_export_header(kdevdefinesandincludesmanager EXPORT_FILE_NAME definesandincludesmanagerexport.h)
+        kdevnoprojectincludesanddefines
+        kdevcompilerprovider)
 
 option(BUILD_kdev_includepathsconverter "Build utility to modify include paths of a project from command line." ON)
 if(BUILD_kdev_includepathsconverter)
     add_executable(kdev_includepathsconverter includepathsconverter.cpp)
     target_link_libraries(kdev_includepathsconverter LINK_PRIVATE
         ${KDEVPLATFORM_PROJECT_LIBRARIES}
-<<<<<<< HEAD
-        kdevdefinesandincludessettings
+        kdevcompilerprovider
     )
     install(TARGETS kdev_includepathsconverter ${INSTALL_TARGETS_DEFAULT_ARGS} )
 endif(BUILD_kdev_includepathsconverter)
 
 install( TARGETS kdevdefinesandincludesmanager
          DESTINATION ${PLUGIN_INSTALL_DIR}/kdevplatform/${KDEV_PLUGIN_VERSION} )
-install( TARGETS kdevdefinesandincludessettings ${INSTALL_TARGETS_DEFAULT_ARGS} )
-=======
-        ${KDEVPLATFORM_UTIL_LIBRARIES}
-        ${KDEVPLATFORM_LANGUAGE_LIBRARIES}
-        kdevcompilerprovider )
-
-install( TARGETS kdevdefinesandincludesmanager
-         DESTINATION ${PLUGIN_INSTALL_DIR} )
->>>>>>> 615ee15f
 
 configure_file(kdevdefinesandincludesmanager.desktop.cmake ${CMAKE_CURRENT_BINARY_DIR}/kdevdefinesandincludesmanager.desktop)
 install(FILES ${CMAKE_CURRENT_BINARY_DIR}/kdevdefinesandincludesmanager.desktop DESTINATION ${SERVICES_INSTALL_DIR} )
