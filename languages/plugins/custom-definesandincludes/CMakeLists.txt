--- conflicted
+++ resolved
@@ -22,13 +22,8 @@
         ${KDEVPLATFORM_PROJECT_LIBRARIES}
         ${KDEVPLATFORM_UTIL_LIBRARIES} )
 
-<<<<<<< HEAD
 add_library(kdevdefinesandincludesmanager MODULE
-        ${kdevdefinesandincludesmanager_SRCS})
-=======
-kde4_add_plugin( kdevdefinesandincludesmanager
         ${kdevdefinesandincludesmanager_SRCS} )
->>>>>>> 42f1e7c9
 target_link_libraries( kdevdefinesandincludesmanager LINK_PRIVATE
         ${KDEVPLATFORM_PROJECT_LIBRARIES}
         ${KDEVPLATFORM_UTIL_LIBRARIES}
