--- conflicted
+++ resolved
@@ -10,12 +10,8 @@
         definesandincludesmanager.cpp
         debugarea.cpp
     )
-<<<<<<< HEAD
 
-add_library(kdev4includesdefinessettings settingsmanager.cpp)
-=======
-kde4_add_library(kdev4includesdefinessettings SHARED settingsmanager.cpp compilerprovider/icompiler.cpp)
->>>>>>> 2f75033d
+add_library(kdev4includesdefinessettings settingsmanager.cpp compilerprovider/icompiler.cpp)
 target_link_libraries( kdev4includesdefinessettings LINK_PRIVATE
         ${KDEVPLATFORM_PROJECT_LIBRARIES}
         ${KDEVPLATFORM_UTIL_LIBRARIES} )
