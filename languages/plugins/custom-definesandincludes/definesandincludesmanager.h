--- conflicted
+++ resolved
@@ -58,14 +58,12 @@
 
     virtual bool unregisterProvider( Provider* provider ) override;
 
-<<<<<<< HEAD
     virtual void openConfigurationDialog( const QString& pathToFile ) override;
 
     virtual Path::List includesInBackground( const QString& path ) const override;
-=======
+
     // NOTE: Part of a fix for build failures on <GCC-4.7
     virtual ~DefinesAndIncludesManager() noexcept;
->>>>>>> c6e0be31
 
 private:
     QVector<Provider*> m_providers;
