--- conflicted
+++ resolved
@@ -24,26 +24,19 @@
 #ifndef COMPILERSPROVIDER_H
 #define COMPILERSPROVIDER_H
 
-#include <language/interfaces/idefinesandincludesmanager.h>
 #include "icompilerfactory.h"
-
-#include "compilerproviderexport.h"
 
 #include <QVector>
 
 class SettingsManager;
 
-class KDEVCOMPILERPROVIDER_EXPORT CompilerProvider : public QObject, public KDevelop::IDefinesAndIncludesManager::Provider
+class CompilerProvider : public QObject, public KDevelop::IDefinesAndIncludesManager::Provider
 {
     Q_OBJECT
 
-<<<<<<< HEAD
-    ~CompilerProvider() Q_DECL_NOEXCEPT;
-=======
 public:
     explicit CompilerProvider( SettingsManager* settings, QObject* parent = nullptr );
-    ~CompilerProvider() noexcept;
->>>>>>> 615ee15f
+    ~CompilerProvider() Q_DECL_NOEXCEPT;
 
     KDevelop::Defines defines( KDevelop::ProjectBaseItem* item ) const override;
     KDevelop::Path::List includes( KDevelop::ProjectBaseItem* item ) const override;
