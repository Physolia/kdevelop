/*
 * This file is part of KDevelop
 *
 * Copyright 2014 Sergey Kalinichev <kalinichev.so.0@gmail.com>
 *
 * This program is free software; you can redistribute it and/or
 * modify it under the terms of the GNU General Public License as
 * published by the Free Software Foundation; either version 2 of
 * the License or (at your option) version 3 or any later version
 * accepted by the membership of KDE e.V. (or its successor approved
 * by the membership of KDE e.V.), which shall act as a proxy
 * defined in Section 14 of version 3 of the license.
 *
 * This program is distributed in the hope that it will be useful,
 * but WITHOUT ANY WARRANTY; without even the implied warranty of
 * MERCHANTABILITY or FITNESS FOR A PARTICULAR PURPOSE.  See the
 * GNU General Public License for more details.
 *
 * You should have received a copy of the GNU General Public License
 * along with this program.  If not, see <http://www.gnu.org/licenses/>.
 *
 */

#include "compilerprovider.h"

#include "../debugarea.h"

#include "compilerfactories.h"
#include "settingsmanager.h"

#include <interfaces/icore.h>
#include <interfaces/iproject.h>
#include <interfaces/iprojectcontroller.h>
#include <project/projectmodel.h>

#include <KPluginFactory>
#include <KAboutData>
#include <KLocalizedString>
#include <QStandardPaths>

using namespace KDevelop;

namespace
{
class NoCompiler : public ICompiler
{
public:
    NoCompiler():
        ICompiler(i18n("None"), QString(), QString(), false)
    {}

    virtual QHash< QString, QString > defines() const override
    {
        return {};
    }

    virtual Path::List includes() const override
    {
        return {};
    }
};
}

CompilerProvider::CompilerProvider( SettingsManager* settings, QObject* parent )
    : QObject( parent )
    , m_settings(settings)
{
    m_factories.append(CompilerFactoryPointer(new GccFactory()));
    m_factories.append(CompilerFactoryPointer(new ClangFactory()));
#ifdef _WIN32
    m_factories.append(CompilerFactoryPointer(new MsvcFactory()));
#endif

    if (!KStandardDirs::findExe( "gcc" ).isEmpty()) {
        registerCompiler( m_factories[0]->createCompiler("GCC", "gcc", false) );
    }
    if (!KStandardDirs::findExe( "clang" ).isEmpty()) {
        registerCompiler( m_factories[1]->createCompiler("Clang", "clang", false) );
    }
#ifdef _WIN32
    if (!KStandardDirs::findExe("cl.exe").isEmpty()) {
        registerCompiler(m_factories[2]->createCompiler("MSVC", "cl.exe", false));
    }
#endif

    registerCompiler(CompilerPointer(new NoCompiler()));
    retrieveUserDefinedCompilers();

    connect( ICore::self()->projectController(), SIGNAL( projectAboutToBeOpened( KDevelop::IProject* ) ), SLOT( projectOpened( KDevelop::IProject* ) ) );
    connect( ICore::self()->projectController(), SIGNAL( projectClosed( KDevelop::IProject* ) ), SLOT( projectClosed( KDevelop::IProject* ) ) );

    //Add a provider for files without project
    addPoject( nullptr, checkCompilerExists({}));
    for (auto project : ICore::self()->projectController()->projects()) {
        projectOpened( project );
    }
}

CompilerProvider::~CompilerProvider() noexcept
{
}

CompilerPointer CompilerProvider::compilerForItem(ProjectBaseItem* item) const
{
    auto project = item ? item->project() : nullptr;
    Q_ASSERT(m_projects.contains(project));
    auto compiler = m_projects[project];
    Q_ASSERT(compiler);
    return compiler;
}

QHash<QString, QString> CompilerProvider::defines( ProjectBaseItem* item ) const
{
    return compilerForItem(item)->defines();
}

Path::List CompilerProvider::includes( ProjectBaseItem* item ) const
{
    return compilerForItem(item)->includes();
}

IDefinesAndIncludesManager::Type CompilerProvider::type() const
{
    return IDefinesAndIncludesManager::CompilerSpecific;
}

void CompilerProvider::addPoject( IProject* project, const CompilerPointer& compiler )
{
    Q_ASSERT(compiler);
    m_projects[project] = compiler;
}

void CompilerProvider::removePoject( IProject* project )
{
    m_projects.remove( project );
}

<<<<<<< HEAD
CompilerProvider::~CompilerProvider() Q_DECL_NOEXCEPT
{
    IDefinesAndIncludesManager::manager()->unregisterProvider( this );
}

=======
>>>>>>> 615ee15f
CompilerPointer CompilerProvider::checkCompilerExists( const CompilerPointer& compiler ) const
{
    //This may happen for opened for the first time projects
    if ( !compiler ) {
        for ( auto& compiler : m_compilers ) {
            if ( QStandardPaths::findExecutable( compiler->path() ).isEmpty() ) {
                continue;
            }
            definesAndIncludesDebug() << "Selected compiler: " << compiler->name();
            return compiler;
        }
        qWarning() << "No compiler found. Standard includes/defines won't be provided to the project parser!";
    }else{
        for ( auto it = m_compilers.constBegin(); it != m_compilers.constEnd(); it++ ) {
            if ( (*it)->name() == compiler->name() ) {
                return *it;
            }
        }
    }

    return CompilerPointer(new NoCompiler());
}

void CompilerProvider::setCompiler( IProject* project, const CompilerPointer& compiler )
{
    auto c = checkCompilerExists( compiler );
    Q_ASSERT(c);

    addPoject( project, c );
}

void CompilerProvider::projectOpened( KDevelop::IProject* project )
{
    definesAndIncludesDebug() << "Adding project: " << project->name();
    auto projectConfig =  project->projectConfiguration().data();

    auto compiler = m_settings->currentCompiler( projectConfig, CompilerPointer(new NoCompiler()) );
    auto name = compiler ? compiler->name() : QString();
    compiler = checkCompilerExists( compiler );

    if ( compiler && ( compiler->name() != name ) ) {
        m_settings->writeCurrentCompiler(projectConfig, compiler);
    }
    definesAndIncludesDebug() << " compiler is: " << compiler->name();

    addPoject( project, compiler );
}

void CompilerProvider::projectClosed( KDevelop::IProject* project )
{
    removePoject( project );
<<<<<<< HEAD
    definesAndIncludesDebug() << "Removed project: " << project->name();
}

K_PLUGIN_FACTORY( CompilerProviderFactory, registerPlugin<CompilerProvider>(); )

CompilerProvider::CompilerProvider( QObject* parent, const QVariantList& )
    : IPlugin( "kdevcompilerprovider", parent )
{
    KDEV_USE_EXTENSION_INTERFACE( ICompilerProvider );
    /// FIXME: cleanup the code base here, don't make the provider a plugin but a static library or similar.
    ///        simplify the code in generel, less interfaces/virtuals!
    static_cast<DefinesAndIncludesManager*>( IDefinesAndIncludesManager::manager() )->setProvider(this);

    m_factories.append(CompilerFactoryPointer(new GccFactory()));
    m_factories.append(CompilerFactoryPointer(new ClangFactory()));
#ifdef _WIN32
    m_factories.append(CompilerFactoryPointer(new MsvcFactory()));
#endif

    if (!QStandardPaths::findExecutable( "gcc" ).isEmpty()) {
        registerCompiler( m_factories[0]->createCompiler("GCC", "gcc", false) );
    }
    if (!QStandardPaths::findExecutable( "clang" ).isEmpty()) {
        registerCompiler( m_factories[1]->createCompiler("Clang", "clang", false) );
    }
#ifdef _WIN32
    if (!QStandardPaths::findExecutable("cl.exe").isEmpty()) {
        registerCompiler(m_factories[2]->createCompiler("MSVC", "cl.exe", false));
    }
#endif

    registerCompiler(CompilerPointer(new NoCompiler()));

    ///NOTE: this is required to stop endless recursion
    QMetaObject::invokeMethod(this, "retrieveUserDefinedCompilers", Qt::QueuedConnection);

    IDefinesAndIncludesManager::manager()->registerProvider( this );

    // FIXME: This should be connected to projectAboutToBeOpened, but somehow it won't connect to it (there are no connection errors in console and the same connection works for ProjectFilterProvider, also works with Qt 4.8). Tested with Qt 5.3.1.
    connect( ICore::self()->projectController(), &IProjectController::projectOpened, this, &CompilerProvider::projectOpened );
    connect( ICore::self()->projectController(), &IProjectController::projectClosed, this, &CompilerProvider::projectClosed);

    //Add a provider for files without project
    addPoject( nullptr, checkCompilerExists({}));
    for (auto project : ICore::self()->projectController()->projects()) {
        projectOpened( project );
    }
=======
>>>>>>> 615ee15f
}

QVector< CompilerPointer > CompilerProvider::compilers() const
{
    return m_compilers;
}

CompilerPointer CompilerProvider::currentCompiler(IProject* project) const
{
    Q_ASSERT(m_projects.contains(project));
    return m_projects[project];
}

bool CompilerProvider::registerCompiler(const CompilerPointer& compiler)
{
    if (!compiler) {
        return false;
    }

    for(auto c: m_compilers){
        if (c->name() == compiler->name()) {
            return false;
        }
    }
    m_compilers.append(compiler);
    return true;
}

void CompilerProvider::unregisterCompiler(const CompilerPointer& compiler)
{
    if (!compiler->editable()) {
        return;
    }

    for (auto it = m_projects.constBegin(); it != m_projects.constEnd(); it++) {
        if (it.value() == compiler) {
            //Set empty compiler for opened projects that use the compiler that is being unregistered
            setCompiler(it.key(), CompilerPointer(new NoCompiler()));
        }
    }

    for (int i = 0; i < m_compilers.count(); i++) {
        if (m_compilers[i]->name() == compiler->name()) {
            m_compilers.remove(i);
            break;
        }
    }
}

QVector< CompilerFactoryPointer > CompilerProvider::compilerFactories() const
{
    return m_factories;
}

void CompilerProvider::retrieveUserDefinedCompilers()
{
    auto compilers = m_settings->userDefinedCompilers();
    for (auto c : compilers) {
        registerCompiler(c);
    }
}

#include "compilerprovider.moc"<|MERGE_RESOLUTION|>--- conflicted
+++ resolved
@@ -71,14 +71,14 @@
     m_factories.append(CompilerFactoryPointer(new MsvcFactory()));
 #endif
 
-    if (!KStandardDirs::findExe( "gcc" ).isEmpty()) {
+    if (!QStandardPaths::findExecutable( "gcc" ).isEmpty()) {
         registerCompiler( m_factories[0]->createCompiler("GCC", "gcc", false) );
     }
-    if (!KStandardDirs::findExe( "clang" ).isEmpty()) {
+    if (!QStandardPaths::findExecutable( "clang" ).isEmpty()) {
         registerCompiler( m_factories[1]->createCompiler("Clang", "clang", false) );
     }
 #ifdef _WIN32
-    if (!KStandardDirs::findExe("cl.exe").isEmpty()) {
+    if (!QStandardPaths::findExecutable("cl.exe").isEmpty()) {
         registerCompiler(m_factories[2]->createCompiler("MSVC", "cl.exe", false));
     }
 #endif
@@ -86,8 +86,10 @@
     registerCompiler(CompilerPointer(new NoCompiler()));
     retrieveUserDefinedCompilers();
 
-    connect( ICore::self()->projectController(), SIGNAL( projectAboutToBeOpened( KDevelop::IProject* ) ), SLOT( projectOpened( KDevelop::IProject* ) ) );
-    connect( ICore::self()->projectController(), SIGNAL( projectClosed( KDevelop::IProject* ) ), SLOT( projectClosed( KDevelop::IProject* ) ) );
+    connect( ICore::self()->projectController(), &IProjectController::projectAboutToBeOpened,
+             this, &CompilerProvider::projectOpened );
+    connect( ICore::self()->projectController(), &IProjectController::projectClosed,
+             this, &CompilerProvider::projectClosed);
 
     //Add a provider for files without project
     addPoject( nullptr, checkCompilerExists({}));
@@ -96,7 +98,7 @@
     }
 }
 
-CompilerProvider::~CompilerProvider() noexcept
+CompilerProvider::~CompilerProvider() Q_DECL_NOEXCEPT
 {
 }
 
@@ -135,14 +137,6 @@
     m_projects.remove( project );
 }
 
-<<<<<<< HEAD
-CompilerProvider::~CompilerProvider() Q_DECL_NOEXCEPT
-{
-    IDefinesAndIncludesManager::manager()->unregisterProvider( this );
-}
-
-=======
->>>>>>> 615ee15f
 CompilerPointer CompilerProvider::checkCompilerExists( const CompilerPointer& compiler ) const
 {
     //This may happen for opened for the first time projects
@@ -194,56 +188,6 @@
 void CompilerProvider::projectClosed( KDevelop::IProject* project )
 {
     removePoject( project );
-<<<<<<< HEAD
-    definesAndIncludesDebug() << "Removed project: " << project->name();
-}
-
-K_PLUGIN_FACTORY( CompilerProviderFactory, registerPlugin<CompilerProvider>(); )
-
-CompilerProvider::CompilerProvider( QObject* parent, const QVariantList& )
-    : IPlugin( "kdevcompilerprovider", parent )
-{
-    KDEV_USE_EXTENSION_INTERFACE( ICompilerProvider );
-    /// FIXME: cleanup the code base here, don't make the provider a plugin but a static library or similar.
-    ///        simplify the code in generel, less interfaces/virtuals!
-    static_cast<DefinesAndIncludesManager*>( IDefinesAndIncludesManager::manager() )->setProvider(this);
-
-    m_factories.append(CompilerFactoryPointer(new GccFactory()));
-    m_factories.append(CompilerFactoryPointer(new ClangFactory()));
-#ifdef _WIN32
-    m_factories.append(CompilerFactoryPointer(new MsvcFactory()));
-#endif
-
-    if (!QStandardPaths::findExecutable( "gcc" ).isEmpty()) {
-        registerCompiler( m_factories[0]->createCompiler("GCC", "gcc", false) );
-    }
-    if (!QStandardPaths::findExecutable( "clang" ).isEmpty()) {
-        registerCompiler( m_factories[1]->createCompiler("Clang", "clang", false) );
-    }
-#ifdef _WIN32
-    if (!QStandardPaths::findExecutable("cl.exe").isEmpty()) {
-        registerCompiler(m_factories[2]->createCompiler("MSVC", "cl.exe", false));
-    }
-#endif
-
-    registerCompiler(CompilerPointer(new NoCompiler()));
-
-    ///NOTE: this is required to stop endless recursion
-    QMetaObject::invokeMethod(this, "retrieveUserDefinedCompilers", Qt::QueuedConnection);
-
-    IDefinesAndIncludesManager::manager()->registerProvider( this );
-
-    // FIXME: This should be connected to projectAboutToBeOpened, but somehow it won't connect to it (there are no connection errors in console and the same connection works for ProjectFilterProvider, also works with Qt 4.8). Tested with Qt 5.3.1.
-    connect( ICore::self()->projectController(), &IProjectController::projectOpened, this, &CompilerProvider::projectOpened );
-    connect( ICore::self()->projectController(), &IProjectController::projectClosed, this, &CompilerProvider::projectClosed);
-
-    //Add a provider for files without project
-    addPoject( nullptr, checkCompilerExists({}));
-    for (auto project : ICore::self()->projectController()->projects()) {
-        projectOpened( project );
-    }
-=======
->>>>>>> 615ee15f
 }
 
 QVector< CompilerPointer > CompilerProvider::compilers() const
@@ -304,6 +248,4 @@
     for (auto c : compilers) {
         registerCompiler(c);
     }
-}
-
-#include "compilerprovider.moc"+}