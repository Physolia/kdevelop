--- conflicted
+++ resolved
@@ -14,34 +14,7 @@
         "Id": "kdevvcschangesviewplugin",
         "License": "GPL",
         "Name": "VCS Integration",
-<<<<<<< HEAD
-        "Name[ar]": "تكامل VCS",
-        "Name[bg]": "Интеграция с VCS",
-        "Name[bs]": "VCS Integracija",
-        "Name[ca@valencia]": "Integració de VCS",
-        "Name[ca]": "Integració de VCS",
-        "Name[da]": "VCS-integration",
-        "Name[el]": "VCS ολοκλήρωση",
-        "Name[es]": "Integración de VCS",
-        "Name[et]": "Versioonihalduse lõimimine",
-        "Name[fr]": "Intégration de VCS",
-        "Name[hu]": "VCS integráció",
         "Name[it]": "Integrazione VCS",
-        "Name[kk]": "Нұсқаларын қадағалау жүйесімен біріктіру ",
-        "Name[nb]": "VCS-integrering",
-        "Name[nds]": "VKS-Inbinnen",
-        "Name[nl]": "VCS-integratie",
-        "Name[pt]": "Integração com o SCV",
-        "Name[ru]": "Интеграция VCS",
-        "Name[sv]": "Integrering av VCS",
-        "Name[tr]": "Sürüm Kontrol Sistemi Bütünleşmesi",
-        "Name[ug]": "VCS يۈرۈشلەشتۈرۈلۈشى",
-        "Name[uk]": "Інтеграція з системами керування версіями",
-        "Name[x-test]": "xxVCS Integrationxx",
-        "Name[zh_CN]": "VCS 工程集成",
-        "Name[zh_TW]": "版本控制系統整合",
-=======
->>>>>>> c042c454
         "ServiceTypes": [
             "KDevelop/Plugin"
         ]
