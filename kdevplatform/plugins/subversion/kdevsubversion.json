{
    "KPlugin": {
        "Authors": [
            {
                "Name": "Dukju Ahn"
            }
        ],
        "Category": "Version Control",
        "Description": "This plugin integrates Subversion to KDevelop.",
<<<<<<< HEAD
        "Description[ca@valencia]": "Este connector integra el Subversion en el KDevelop.",
        "Description[ca]": "Aquest connector integra el Subversion en el KDevelop.",
        "Description[cs]": "Tento modul integruje podporu pro subversion v KDevelop",
        "Description[es]": "Este complemento integra Subversion en KDevelop.",
        "Description[fr]": "Ce module intègre Subversion dans KDevelop.",
        "Description[it]": "Questa estensione integra Subversion in KDevelop.",
        "Description[nl]": "Deze plugin integreert Subversion in KDevelop.",
        "Description[pt]": "Este 'plugin' integra o Subversion no KDevelop.",
        "Description[sv]": "Insticksprogrammet integrerar Subversion i KDevelop.",
        "Description[uk]": "Цей додаток інтегрує Subversion із KDevelop.",
        "Description[x-test]": "xxThis plugin integrates Subversion to KDevelop.xx",
=======
>>>>>>> c042c454
        "Icon": "subversion",
        "Id": "kdevsubversion",
        "License": "GPL",
        "Name": "Subversion Support",
<<<<<<< HEAD
        "Name[bg]": "Поддръжка на Subversion",
        "Name[ca@valencia]": "Implementació del Subversion",
        "Name[ca]": "Implementació del Subversion",
        "Name[cs]": "Podpora subversion",
        "Name[da]": "Subversion-understøttelse",
        "Name[el]": "Υποστήριξη Subversion",
        "Name[es]": "Implementación de Subversion",
        "Name[et]": "Subversioni toetus",
        "Name[fr]": "Prise en charge de Subversion",
        "Name[it]": "Supporto per Subversion",
        "Name[kk]": "Subversion қолдауы",
        "Name[nb]": "Støtte for subversion",
        "Name[nds]": "Subversion-Ünnerstütten",
        "Name[nl]": "Ondersteuning van subversion",
        "Name[pa]": "ਸਬਵਰਜਨ ਸਹਿਯੋਗ",
        "Name[pt]": "Suporte para o Subversion",
        "Name[sv]": "Subversion-stöd",
        "Name[ug]": "Subversion قوللىشى",
        "Name[uk]": "Підтримка Subversion",
        "Name[x-test]": "xxSubversion Supportxx",
        "Name[zh_CN]": "Subversion 支持",
        "Name[zh_TW]": "Subversion 支援",
=======
>>>>>>> c042c454
        "ServiceTypes": [
            "KDevelop/Plugin"
        ]
    },
    "X-KDevelop-IRequired": [
        "org.kdevelop.IOutputView"
    ],
    "X-KDevelop-Interfaces": [
        "org.kdevelop.IBasicVersionControl"
    ],
    "X-KDevelop-Mode": "GUI"
}<|MERGE_RESOLUTION|>--- conflicted
+++ resolved
@@ -7,49 +7,12 @@
         ],
         "Category": "Version Control",
         "Description": "This plugin integrates Subversion to KDevelop.",
-<<<<<<< HEAD
-        "Description[ca@valencia]": "Este connector integra el Subversion en el KDevelop.",
-        "Description[ca]": "Aquest connector integra el Subversion en el KDevelop.",
-        "Description[cs]": "Tento modul integruje podporu pro subversion v KDevelop",
-        "Description[es]": "Este complemento integra Subversion en KDevelop.",
-        "Description[fr]": "Ce module intègre Subversion dans KDevelop.",
         "Description[it]": "Questa estensione integra Subversion in KDevelop.",
-        "Description[nl]": "Deze plugin integreert Subversion in KDevelop.",
-        "Description[pt]": "Este 'plugin' integra o Subversion no KDevelop.",
-        "Description[sv]": "Insticksprogrammet integrerar Subversion i KDevelop.",
-        "Description[uk]": "Цей додаток інтегрує Subversion із KDevelop.",
-        "Description[x-test]": "xxThis plugin integrates Subversion to KDevelop.xx",
-=======
->>>>>>> c042c454
         "Icon": "subversion",
         "Id": "kdevsubversion",
         "License": "GPL",
         "Name": "Subversion Support",
-<<<<<<< HEAD
-        "Name[bg]": "Поддръжка на Subversion",
-        "Name[ca@valencia]": "Implementació del Subversion",
-        "Name[ca]": "Implementació del Subversion",
-        "Name[cs]": "Podpora subversion",
-        "Name[da]": "Subversion-understøttelse",
-        "Name[el]": "Υποστήριξη Subversion",
-        "Name[es]": "Implementación de Subversion",
-        "Name[et]": "Subversioni toetus",
-        "Name[fr]": "Prise en charge de Subversion",
         "Name[it]": "Supporto per Subversion",
-        "Name[kk]": "Subversion қолдауы",
-        "Name[nb]": "Støtte for subversion",
-        "Name[nds]": "Subversion-Ünnerstütten",
-        "Name[nl]": "Ondersteuning van subversion",
-        "Name[pa]": "ਸਬਵਰਜਨ ਸਹਿਯੋਗ",
-        "Name[pt]": "Suporte para o Subversion",
-        "Name[sv]": "Subversion-stöd",
-        "Name[ug]": "Subversion قوللىشى",
-        "Name[uk]": "Підтримка Subversion",
-        "Name[x-test]": "xxSubversion Supportxx",
-        "Name[zh_CN]": "Subversion 支持",
-        "Name[zh_TW]": "Subversion 支援",
-=======
->>>>>>> c042c454
         "ServiceTypes": [
             "KDevelop/Plugin"
         ]
