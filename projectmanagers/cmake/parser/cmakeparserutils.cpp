/* KDevelop CMake Support
 *
 * Copyright 2008 Matt Rogers <mattr@kde.org>
 *
 * This program is free software; you can redistribute it and/or
 * modify it under the terms of the GNU General Public License
 * as published by the Free Software Foundation; either version 2
 * of the License, or (at your option) any later version.
 *
 * This program is distributed in the hope that it will be useful,
 * but WITHOUT ANY WARRANTY; without even the implied warranty of
 * MERCHANTABILITY or FITNESS FOR A PARTICULAR PURPOSE.  See the
 * GNU General Public License for more details.
 *
 * You should have received a copy of the GNU General Public License
 * along with this program; if not, write to the Free Software
 * Foundation, Inc., 51 Franklin Street, Fifth Floor, Boston, MA
 * 02110-1301, USA.
 */

#include "cmakeparserutils.h"

#include <QStringList>
#include <qfileinfo.h>
#include <qdir.h>
#include <qtemporarydir.h>
#include <kdebug.h>
#include "variablemap.h"
#include <kprocess.h>
#include <kstandarddirs.h>
#include "cmakeprojectvisitor.h"
#include "cmakeprojectdata.h"
#include "cmakecachereader.h"
#include <util/path.h>
#include <ktempdir.h>

namespace CMakeParserUtils
{
    QList<int> parseVersion(const QString& version, bool* ok)
    {
        QList<int> versionNumList;
        *ok = false;
        QStringList versionStringList = version.split('.', QString::SkipEmptyParts);

        foreach(const QString& part, versionStringList)
        {
            int i = part.toInt(ok);
            if (!*ok)
            {
                versionNumList.clear();
                return versionNumList;
            }
            else
                versionNumList.append(i);
        }
        return versionNumList;
    }

    QString valueFromSystemInfo(const QString& variable, const QString& systeminfo)
    {
        int idx = systeminfo.indexOf( variable );
        if( idx != -1 ) {
            // 2 == ' "'
            idx += variable.count() + 2;
            int end = systeminfo.indexOf( "\"", idx );
            if( end != -1 ) {
                return systeminfo.mid( idx, end-idx );
            }
        }
        return QString();
    }


    QPair<VariableMap,QStringList> initialVariables()
    {
        static QPair<VariableMap, QStringList> ret;
        if (!ret.first.isEmpty()) {
            return ret;
        }
        QString cmakeCmd=KStandardDirs::findExe("cmake");
        
        QString systeminfo=executeProcess(cmakeCmd, QStringList("--system-information"));
        
        VariableMap varsDef;
        QStringList modulePathDef=QStringList(CMakeParserUtils::valueFromSystemInfo( "CMAKE_ROOT", systeminfo ) + "/Modules");
        kDebug(9042) << "found module path is" << modulePathDef;
        varsDef.insertGlobal("CMAKE_BINARY_DIR", QStringList("#[bin_dir]"));
        varsDef.insertGlobal("CMAKE_INSTALL_PREFIX", QStringList("#[install_dir]"));
        varsDef.insertGlobal("CMAKE_COMMAND", QStringList(cmakeCmd));
        varsDef.insertGlobal("CMAKE_MAJOR_VERSION", QStringList(CMakeParserUtils::valueFromSystemInfo("CMAKE_MAJOR_VERSION", systeminfo)));
        varsDef.insertGlobal("CMAKE_MINOR_VERSION", QStringList(CMakeParserUtils::valueFromSystemInfo("CMAKE_MINOR_VERSION", systeminfo)));
        varsDef.insertGlobal("CMAKE_PATCH_VERSION", QStringList(CMakeParserUtils::valueFromSystemInfo("CMAKE_PATCH_VERSION", systeminfo)));
        varsDef.insertGlobal("CMAKE_INCLUDE_CURRENT_DIR", QStringList("OFF"));
        
        QStringList cmakeInitScripts;
        #ifdef Q_OS_WIN
            cmakeInitScripts << "CMakeMinGWFindMake.cmake";
            cmakeInitScripts << "CMakeMSYSFindMake.cmake";
            cmakeInitScripts << "CMakeNMakeFindMake.cmake";
            cmakeInitScripts << "CMakeVS8FindMake.cmake";
        #else
            cmakeInitScripts << "CMakeUnixFindMake.cmake";
        #endif
        cmakeInitScripts << "CMakeDetermineSystem.cmake";
        cmakeInitScripts << "CMakeSystemSpecificInformation.cmake";
        cmakeInitScripts << "CMakeDetermineCCompiler.cmake";
        cmakeInitScripts << "CMakeDetermineCXXCompiler.cmake";
        
        varsDef.insertGlobal("CMAKE_MODULE_PATH", modulePathDef);
        varsDef.insertGlobal("CMAKE_ROOT", QStringList(CMakeParserUtils::valueFromSystemInfo("CMAKE_ROOT", systeminfo)));
        
        //Defines the behaviour that can't be identified on initialization scripts
        #ifdef Q_OS_WIN32
            varsDef.insertGlobal("WIN32", QStringList("1"));
            varsDef.insertGlobal("CMAKE_HOST_WIN32", QStringList("1"));
        #else
            varsDef.insertGlobal("UNIX", QStringList("1"));
            varsDef.insertGlobal("CMAKE_HOST_UNIX", QStringList("1"));
        #endif
        #ifdef Q_OS_MAC
            varsDef.insertGlobal("APPLE", QStringList("1"));
            varsDef.insertGlobal("CMAKE_HOST_APPLE", QStringList("1"));
        #endif

        ret = qMakePair(varsDef, cmakeInitScripts);
        return ret;
    }

    QString executeProcess(const QString& execName, const QStringList& args)
    {
        Q_ASSERT(!execName.isEmpty());
        kDebug(9042) << "Executing:" << execName << "::" << args /*<< "into" << *m_vars*/;
        
        KProcess p;
        p.setOutputChannelMode(KProcess::MergedChannels);
        p.setProgram(execName, args);
        QTemporaryDir tmp("kdevcmakemanager");
        p.setWorkingDirectory( tmp.path() );
        p.start();
        
        if(!p.waitForFinished())
        {
            kDebug() << "failed to execute:" << execName;
        }
        
        QByteArray b = p.readAllStandardOutput();
        QString t;
        t.prepend(b.trimmed());
<<<<<<< HEAD
        kDebug(9042) << "executed" << execName << "<" << t;
=======
        tmp.unlink();
>>>>>>> 2eab04f9
        return t;
    }

    void printSubdirectories(const QList<Subdirectory>& subs)
    {
        Q_FOREACH(const Subdirectory& s, subs) {
            qDebug() << "lala " << s.name;
        }
    }

    QString binaryPath(const QString& sourcedir, const QString& projectSourceDir, const QString projectBinDir)
    {
        QString binDir = projectBinDir;
        // CURRENT_BINARY_DIR must point to the subfolder if any"
        if (sourcedir.startsWith(projectSourceDir)) {
            Q_ASSERT(projectSourceDir.size()==sourcedir.size() || sourcedir.at(projectSourceDir.size()) == '/');
            binDir += sourcedir.mid(projectSourceDir.size());
        }
        return binDir;
    }
    
    KDevelop::ReferencedTopDUContext includeScript(const QString& file, const KDevelop::ReferencedTopDUContext& parent, CMakeProjectData* data, const QString& sourcedir, const QMap<QString, QString>& env)
    {
        kDebug(9042) << "Running cmake script: " << file;

        CMakeFileContent f = CMakeListsParser::readCMakeFile(file);
        data->vm.insertGlobal("CMAKE_CURRENT_LIST_FILE", QStringList(file));
        data->vm.insertGlobal("CMAKE_CURRENT_LIST_DIR", QStringList(QFileInfo(file).dir().absolutePath()));

        const QString projectSourceDir = data->vm.value("CMAKE_SOURCE_DIR").first();
        const QString projectBinDir = data->vm.value("CMAKE_BINARY_DIR").join(QString());

        data->vm.insertGlobal("CMAKE_CURRENT_BINARY_DIR", QStringList(binaryPath(sourcedir, projectSourceDir, projectBinDir)));
        data->vm.insertGlobal("CMAKE_CURRENT_SOURCE_DIR", QStringList(sourcedir));
        
        CMakeProjectVisitor v(file, parent);
        v.setCacheValues(&data->cache);
        v.setVariableMap(&data->vm);
        v.setMacroMap(&data->mm);
        v.setModulePath(data->modulePath);
        v.setEnvironmentProfile(env);
        v.setProperties(data->properties);
        v.setDefinitions(data->definitions);
        v.walk(f, 0, true);
        
        data->projectName=v.projectName();
        data->subdirectories=v.subdirectories();
        data->targets=v.targets();
        data->properties=v.properties();
        data->testSuites=v.testSuites();
        data->targetAlias=v.targetAlias();
        data->definitions=v.definitions();
        
        //printSubdirectories(data->subdirectories);
        
        data->vm.remove("CMAKE_CURRENT_LIST_FILE");
        data->vm.remove("CMAKE_CURRENT_LIST_DIR");
        data->vm.remove("CMAKE_CURRENT_SOURCE_DIR");
        data->vm.remove("CMAKE_CURRENT_BINARY_DIR");
        
        return v.context();
    }
    
    CacheValues readCache(const KDevelop::Path &path)
    {
        QFile file(path.toLocalFile());
        if (!file.open(QIODevice::ReadOnly | QIODevice::Text))
        {
            kDebug() << "error. Could not find the file" << path;
            return CacheValues();
        }

        CacheValues ret;
        QTextStream in(&file);
        kDebug(9042) << "Reading cache:" << path;
        QStringList currentComment;
        while (!in.atEnd())
        {
            QString line = in.readLine().trimmed();
            if(!line.isEmpty() && line[0].isLetter()) //it is a variable
            {
                CacheLine c;
                c.readLine(line);
                if(c.flag().isEmpty()) {
                    ret[c.name()]=CacheEntry(c.value(), currentComment.join("\n"));
                    currentComment.clear();
                }
    //             kDebug(9042) << "Cache line" << line << c.name();
            }
            else if(line.startsWith("//"))
                currentComment += line.right(line.count()-2);
        }
        return ret;
    }

    /**
     * Parse a string which contains definition(s), the thing is that in CMake you can do funky things:
     *
     * add_definitions(-DFOO -DBAR)
     * add_definitions("-DLA=LU -DA=B")
     * set_property( DIRECTORY PROPERTY COMPILE_DEFINITIONS A AV=1 )
     * ...
     *
     * TODO: this probably fails with defines containing spaces...
     */
    static void parseDefinition(const QString& param, const bool expectDashD, const bool remove, CMakeDefinitions* defs)
    {
        int pos = 0;

        while (pos != -1 && pos < param.size()) {
            if (param.at(pos).isSpace()) {
                ++pos;
                continue;
            } else if (expectDashD) {
                if (param.midRef(pos, 2) != QLatin1String("-D")) {
                    pos = param.indexOf(' ', pos);
                    continue;
                }
                pos += 2;
            }
            const int eq = param.indexOf('=', pos);
            const int space = param.indexOf(' ', pos);
            QString key;
            QString value;
            if (eq != -1 && (eq < space || space == -1)) {
                key = param.mid(pos, eq - pos);
                if (!remove) {
                    value = param.mid(eq + 1, space - (eq + 1));
                }
            } else {
                key = param.mid(pos, space - pos);
            }
            if (remove) {
                defs->remove(key);
            } else {
                defs->insert(key, value);
            }
            pos = space;
        }
    }

    void addDefinitions(const QStringList& definitions, CMakeDefinitions* to, const bool expectDashD)
    {
        Q_ASSERT(to);
        foreach(const QString& v, definitions) {
            parseDefinition(v, expectDashD, false, to);
        }
    }

    void removeDefinitions(const QStringList& definitions, CMakeDefinitions* from, const bool expectDashD)
    {
        Q_ASSERT(from);
        foreach(const QString& v, definitions) {
            parseDefinition(v, expectDashD, true, from);
        }
    }
}<|MERGE_RESOLUTION|>--- conflicted
+++ resolved
@@ -146,11 +146,6 @@
         QByteArray b = p.readAllStandardOutput();
         QString t;
         t.prepend(b.trimmed());
-<<<<<<< HEAD
-        kDebug(9042) << "executed" << execName << "<" << t;
-=======
-        tmp.unlink();
->>>>>>> 2eab04f9
         return t;
     }
 
