/* KDevelop CMake Support
 *
 * Copyright 2006 Matt Rogers <mattr@kde.org>
 * Copyright 2007-2008 Aleix Pol <aleixpol@gmail.com>
 *
 * This program is free software; you can redistribute it and/or
 * modify it under the terms of the GNU General Public License
 * as published by the Free Software Foundation; either version 2
 * of the License, or (at your option) any later version.
 *
 * This program is distributed in the hope that it will be useful,
 * but WITHOUT ANY WARRANTY; without even the implied warranty of
 * MERCHANTABILITY or FITNESS FOR A PARTICULAR PURPOSE.  See the
 * GNU General Public License for more details.
 *
 * You should have received a copy of the GNU General Public License
 * along with this program; if not, write to the Free Software
 * Foundation, Inc., 51 Franklin Street, Fifth Floor, Boston, MA
 * 02110-1301, USA.
 */

#include "cmakepreferences.h"

#include <interfaces/icore.h>

#include <kpluginfactory.h>
#include <kpluginloader.h>
#include <KMessageBox>
#include <kio/netaccess.h>
#include <kio/deletejob.h>

#include <QFile>
#include <QDir>
#include <QHeaderView>

#include "ui_cmakebuildsettings.h"
#include "cmakecachedelegate.h"
#include "cmakebuilddirchooser.h"
#include "../debug.h"
#include <cmakeutils.h>
#include <interfaces/iprojectcontroller.h>
#include <interfaces/iproject.h>
#include <project/interfaces/ibuildsystemmanager.h>
#include <project/interfaces/iprojectbuilder.h>
#include <interfaces/iruncontroller.h>
#include <KAboutData>
#include <util/environmentgrouplist.h>
#include <KLocalizedString>

K_PLUGIN_FACTORY(CMakePreferencesFactory, registerPlugin<CMakePreferences>(); )
// K_EXPORT_PLUGIN(CMakePreferencesFactory("kcm_kdevcmake_settings"))


CMakePreferences::CMakePreferences(QWidget* parent, const QVariantList& args)
    : KCModule(KAboutData::pluginData("kcm_kdevcmake_settings"), parent, args), m_currentModel(0)
{
    Q_ASSERT( args.count() > 3 );

    QString projectName = args.at(4).toString();
    m_project = KDevelop::ICore::self()->projectController()->findProjectByName( projectName );

    QVBoxLayout* l = new QVBoxLayout( this );
    QWidget* w = new QWidget;
    m_prefsUi = new Ui::CMakeBuildSettings;
    m_prefsUi->setupUi( w );
    l->addWidget( w );

    m_prefsUi->addBuildDir->setIcon(QIcon::fromTheme( "list-add" ));
    m_prefsUi->removeBuildDir->setIcon(QIcon::fromTheme( "list-remove" ));

    m_prefsUi->addBuildDir->setText(QString());
    m_prefsUi->removeBuildDir->setText(QString());
    m_prefsUi->cacheList->setItemDelegate(new CMakeCacheDelegate(m_prefsUi->cacheList));
    m_prefsUi->cacheList->setSelectionMode(QAbstractItemView::SingleSelection);
    m_prefsUi->cacheList->horizontalHeader()->setStretchLastSection(true);
    m_prefsUi->cacheList->verticalHeader()->hide();

    connect(m_prefsUi->buildDirs, SIGNAL(currentIndexChanged(int)),
            this, SLOT(buildDirChanged(int)));
    connect(m_prefsUi->showInternal, SIGNAL(stateChanged(int)),
            this, SLOT(showInternal(int)));
    connect(m_prefsUi->addBuildDir, SIGNAL(pressed()), this, SLOT(createBuildDir()));
    connect(m_prefsUi->removeBuildDir, SIGNAL(pressed()), this, SLOT(removeBuildDir()));
    connect(m_prefsUi->showAdvanced, SIGNAL(toggled(bool)), this, SLOT(showAdvanced(bool)));
<<<<<<< HEAD
    connect(m_prefsUi->environment, SIGNAL(currentIndexChanged(int)), this, SLOT(changed()));

=======
    connect(m_prefsUi->environment, SIGNAL(currentProfileChanged(QString)), this, SLOT(changed()));
    
>>>>>>> e102fb07
    showInternal(m_prefsUi->showInternal->checkState());
    m_subprojFolder = KDevelop::Path(args[1].toString());

    qCDebug(CMAKE) << "Source folder: " << m_srcFolder << args[1].toString();
//     foreach(const QVariant &v, args)
//     {
//         qCDebug(CMAKE) << "arg: " << v.toString();
//     }

    m_prefsUi->configureEnvironment->setSelectionWidget(m_prefsUi->environment);

    m_prefsUi->showAdvanced->setChecked(false);
    showAdvanced(false);
}

CMakePreferences::~CMakePreferences()
{
    CMake::removeOverrideBuildDirIndex(m_project);
    delete m_prefsUi;
}

void CMakePreferences::load()
{
    KCModule::load();

    qCDebug(CMAKE) << "********loading";
    m_prefsUi->buildDirs->clear();
    m_prefsUi->buildDirs->addItems( CMake::allBuildDirs(m_project) );
    CMake::removeOverrideBuildDirIndex(m_project); // addItems() triggers buildDirChanged(), compensate for it
    m_prefsUi->buildDirs->setCurrentIndex( CMake::currentBuildDirIndex(m_project) );
    m_prefsUi->environment->setCurrentProfile( CMake::currentEnvironment(m_project) );

    m_srcFolder = KDevelop::Path(m_subprojFolder).cd(CMake::projectRootRelative(m_project));

    m_prefsUi->removeBuildDir->setEnabled(m_prefsUi->buildDirs->count()!=0);
//     QString cmDir=group.readEntry("CMakeDirectory");
//     m_prefsUi->kcfg_cmakeDir->setUrl(QUrl(cmDir));
//     qCDebug(CMAKE) << "cmakedir" << cmDir;
}

void CMakePreferences::save()
{
    qCDebug(CMAKE) << "*******saving";

    // the build directory list is incrementally maintained through createBuildDir() and removeBuildDir().
    // We won't rewrite it here based on the data from m_prefsUi->buildDirs.
    CMake::removeOverrideBuildDirIndex( m_project, true ); // save current selection
    int savedBuildDir = CMake::currentBuildDirIndex(m_project);
    if( savedBuildDir < 0 )
    {
        // no build directory exists: skip any writing to config file as well as configuring
        qCDebug(CMAKE) << "doing real save from KCModule";
        KCModule::save();
        return;
    }

    bool needReconfiguring = true;
    if(m_currentModel)
    {
        if (!m_currentModel->writeDown()) {
            KMessageBox::error(this, i18n("Could not write CMake settings to file '%1'.\n"
                                          "Check that you have write access to it",
                                          m_currentModel->filePath().pathOrUrl()));
            needReconfiguring = false;
        }
        CMake::setCurrentInstallDir(m_project, KDevelop::Path(m_currentModel->value("CMAKE_INSTALL_PREFIX")));
    }

    CMake::setCurrentEnvironment( m_project, m_prefsUi->environment->currentProfile() );
    KCModule::save();

    qCDebug(CMAKE) << "writing to cmake config: using builddir " << CMake::currentBuildDirIndex(m_project);
    qCDebug(CMAKE) << "writing to cmake config: builddir path " << CMake::currentBuildDir(m_project);
    qCDebug(CMAKE) << "writing to cmake config: installdir " << CMake::currentInstallDir(m_project);
    qCDebug(CMAKE) << "writing to cmake config: build type " << CMake::currentBuildType(m_project);
    qCDebug(CMAKE) << "writing to cmake config: cmake binary " << CMake::currentCMakeBinary(m_project);
    qCDebug(CMAKE) << "writing to cmake config: environment " << CMake::currentEnvironment(m_project);

    //We run cmake on the builddir to generate it
    if (needReconfiguring) {
        configure();
    }
}

void CMakePreferences::defaults()
{
    KCModule::defaults();
//     qCDebug(CMAKE) << "*********defaults!";
}

void CMakePreferences::configureCacheView()
{
    // Sets up the cache view after model re-creation/reset.
    // Emits changed(false) because model re-creation probably means
    // mass programmatical invocation of itemChanged(), which invokes changed(true) - which is not what we want.
    m_prefsUi->cacheList->setModel(m_currentModel);
    m_prefsUi->cacheList->hideColumn(1);
    m_prefsUi->cacheList->hideColumn(3);
    m_prefsUi->cacheList->hideColumn(4);
    m_prefsUi->cacheList->resizeColumnToContents(0);

    if( m_currentModel ) {
        m_prefsUi->cacheList->setEnabled( true );
        foreach(const QModelIndex & idx, m_currentModel->persistentIndices()) {
            m_prefsUi->cacheList->openPersistentEditor(idx);
        }
    } else {
        m_prefsUi->cacheList->setEnabled( false );
    }

    showInternal(m_prefsUi->showInternal->checkState());
    emit changed(false);
}

void CMakePreferences::updateCache(const KDevelop::Path &newBuildDir)
{
    KDevelop::Path file(newBuildDir, "CMakeCache.txt");
    if(QFile::exists(file.toLocalFile()))
    {
        m_currentModel->deleteLater();
        m_currentModel=new CMakeCacheModel(this, file);
        configureCacheView();
        connect(m_currentModel, SIGNAL(itemChanged(QStandardItem*)),
                this, SLOT(cacheEdited(QStandardItem*)));
        connect(m_currentModel, SIGNAL(modelReset()),
                this, SLOT(configureCacheView()));
        connect(m_prefsUi->cacheList->selectionModel(), SIGNAL(currentChanged(QModelIndex,QModelIndex)),
                this, SLOT(listSelectionChanged(QModelIndex,QModelIndex)));
    }
    else
    {
        disconnect(m_prefsUi->cacheList->selectionModel(), SIGNAL(currentChanged(QModelIndex,QModelIndex)), this, 0);
        m_currentModel->deleteLater();
        m_currentModel=0;
        configureCacheView();
    }

    if( !m_currentModel )
        emit changed(true);
}

void CMakePreferences::listSelectionChanged(const QModelIndex & index, const QModelIndex& )
{
    qCDebug(CMAKE) << "item " << index << " selected";
    QModelIndex idx = index.sibling(index.row(), 3);
    QModelIndex idxType = index.sibling(index.row(), 1);
    QString comment=QString("%1. %2")
            .arg(m_currentModel->itemFromIndex(idxType)->text())
            .arg(m_currentModel->itemFromIndex(idx)->text());
    m_prefsUi->commentText->setText(comment);
}

void CMakePreferences::showInternal(int state)
{
    if(!m_currentModel)
        return;

    bool showAdv=(state == Qt::Checked);
    for(int i=0; i<m_currentModel->rowCount(); i++)
    {
        bool hidden=m_currentModel->isInternal(i) || (!showAdv && m_currentModel->isAdvanced(i));
        m_prefsUi->cacheList->setRowHidden(i, hidden);
    }
}

void CMakePreferences::buildDirChanged(int index)
{
    CMake::setOverrideBuildDirIndex( m_project, index );
    const KDevelop::Path buildDir = CMake::currentBuildDir(m_project);
    m_prefsUi->environment->setCurrentProfile( CMake::currentEnvironment( m_project ) );
    updateCache(buildDir);
    qCDebug(CMAKE) << "builddir Changed" << buildDir;
    emit changed(true);
}

void CMakePreferences::cacheUpdated()
{
    const KDevelop::Path buildDir = CMake::currentBuildDir(m_project);
    updateCache(buildDir);
    qCDebug(CMAKE) << "cache updated for" << buildDir;
}

void CMakePreferences::createBuildDir()
{
    CMakeBuildDirChooser bdCreator;
    bdCreator.setSourceFolder( m_srcFolder );

    // NOTE: (on removing the trailing slashes)
    // Generally, we have no clue about how shall a trailing slash look in the current system.
    // Moreover, the slash may be a part of the filename.
    // It may be '/' or '\', so maybe should we rely on CMake::allBuildDirs() for returning well-formed pathes?
    QStringList used = CMake::allBuildDirs( m_project );
    bdCreator.setAlreadyUsed(used);
    bdCreator.setCMakeBinary(KDevelop::Path(QStandardPaths::findExecutable("cmake")));

    if(bdCreator.exec())
    {
        QString newbuilddir = bdCreator.buildFolder().toLocalFile();
        m_prefsUi->buildDirs->addItem(newbuilddir);

        int buildDirCount = m_prefsUi->buildDirs->count();
        int addedBuildDirIndex = buildDirCount - 1;
        m_prefsUi->buildDirs->setCurrentIndex(addedBuildDirIndex);
        m_prefsUi->removeBuildDir->setEnabled(true);

        // Initialize the kconfig items with the values from the dialog, this ensures the settings
        // end up in the config file once the changes are saved
        qCDebug(CMAKE) << "adding to cmake config: new builddir index" << addedBuildDirIndex;
        qCDebug(CMAKE) << "adding to cmake config: builddir path " << bdCreator.buildFolder();
        qCDebug(CMAKE) << "adding to cmake config: installdir " << bdCreator.installPrefix();
        qCDebug(CMAKE) << "adding to cmake config: extra args" << bdCreator.extraArguments();
        qCDebug(CMAKE) << "adding to cmake config: build type " << bdCreator.buildType();
        qCDebug(CMAKE) << "adding to cmake config: cmake binary " << bdCreator.cmakeBinary();
        qCDebug(CMAKE) << "adding to cmake config: environment empty";
        CMake::setBuildDirCount( m_project, buildDirCount );
        CMake::setCurrentBuildDir( m_project, bdCreator.buildFolder() );
        CMake::setCurrentInstallDir( m_project, bdCreator.installPrefix() );
        CMake::setCurrentExtraArguments( m_project, bdCreator.extraArguments() );
        CMake::setCurrentBuildType( m_project, bdCreator.buildType() );
        CMake::setCurrentCMakeBinary( m_project, bdCreator.cmakeBinary() );
        CMake::setCurrentEnvironment( m_project, QString() );

        qCDebug(CMAKE) << "Emitting changed signal for cmake kcm";
        emit changed(true);
    }
    //TODO: Save it for next runs
}

void CMakePreferences::removeBuildDir()
{
    int curr=m_prefsUi->buildDirs->currentIndex();
    if(curr < 0)
        return;

    KDevelop::Path removedPath = CMake::currentBuildDir( m_project );
    QString removed = removedPath.toLocalFile();
    if(QDir(removed).exists())
    {
        int ret=KMessageBox::warningYesNo(this,
                i18n("The %1 directory is about to be removed in KDevelop's list.\n"
                    "Do you want KDevelop to remove it in the file system as well?", removed));
        if(ret==KMessageBox::Yes)
        {
            bool correct=KIO::NetAccess::del(removedPath.toUrl(), this);
            if(!correct)
                KMessageBox::error(this, i18n("Could not remove: %1.\n", removed));
        }
    }

    qCDebug(CMAKE) << "removing from cmake config: using builddir " << curr;
    qCDebug(CMAKE) << "removing from cmake config: builddir path " << removedPath;
    qCDebug(CMAKE) << "removing from cmake config: installdir " << CMake::currentInstallDir( m_project );
    qCDebug(CMAKE) << "removing from cmake config: extra args" << CMake::currentExtraArguments( m_project );
    qCDebug(CMAKE) << "removing from cmake config: buildtype " << CMake::currentBuildType( m_project );
    qCDebug(CMAKE) << "removing from cmake config: cmake binary " << CMake::currentCMakeBinary( m_project );
    qCDebug(CMAKE) << "removing from cmake config: environment " << CMake::currentEnvironment( m_project );

    CMake::removeBuildDirConfig(m_project);
    m_prefsUi->buildDirs->removeItem( curr ); // this triggers buildDirChanged()
    if(m_prefsUi->buildDirs->count()==0)
        m_prefsUi->removeBuildDir->setEnabled(false);

    emit changed(true);
}

void CMakePreferences::configure()
{
    KDevelop::IProjectBuilder *b=m_project->buildSystemManager()->builder();
    KJob* job=b->configure(m_project);
    if( m_currentModel ) {
        connect(job, SIGNAL(finished(KJob*)), m_currentModel, SLOT(reset()));
    } else {
        connect(job, SIGNAL(finished(KJob*)), SLOT(cacheUpdated()));
    }

    connect(job, SIGNAL(finished(KJob*)), m_project, SLOT(reloadModel()));
    KDevelop::ICore::self()->runController()->registerJob(job);
}

void CMakePreferences::showAdvanced(bool v)
{
    qCDebug(CMAKE) << "toggle pressed: " << v;
    m_prefsUi->advancedBox->setHidden(!v);
}


#include "cmakepreferences.moc"<|MERGE_RESOLUTION|>--- conflicted
+++ resolved
@@ -82,13 +82,8 @@
     connect(m_prefsUi->addBuildDir, SIGNAL(pressed()), this, SLOT(createBuildDir()));
     connect(m_prefsUi->removeBuildDir, SIGNAL(pressed()), this, SLOT(removeBuildDir()));
     connect(m_prefsUi->showAdvanced, SIGNAL(toggled(bool)), this, SLOT(showAdvanced(bool)));
-<<<<<<< HEAD
-    connect(m_prefsUi->environment, SIGNAL(currentIndexChanged(int)), this, SLOT(changed()));
-
-=======
     connect(m_prefsUi->environment, SIGNAL(currentProfileChanged(QString)), this, SLOT(changed()));
-    
->>>>>>> e102fb07
+
     showInternal(m_prefsUi->showInternal->checkState());
     m_subprojFolder = KDevelop::Path(args[1].toString());
 
