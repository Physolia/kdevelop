--- conflicted
+++ resolved
@@ -30,26 +30,15 @@
 #include <util/path.h>
 #include "debug.h"
 
-<<<<<<< HEAD
-const char* QMakeConfig::CONFIG_GROUP = "QMake_Builder";
-
- // TODO: migrate to more generic & consistent key term "QMake_Executable"
-const char* QMakeConfig::QMAKE_EXECUTABLE = "QMake_Binary";
-const char* QMakeConfig::BUILD_FOLDER = "Build_Folder";
-const char* QMakeConfig::INSTALL_PREFIX = "Install_Prefix";
-const char* QMakeConfig::EXTRA_ARGUMENTS = "Extra_Arguments";
-const char* QMakeConfig::BUILD_TYPE = "Build_Type";
-const char* QMakeConfig::ALL_BUILDS = "All_Builds";
-=======
 const char QMakeConfig::CONFIG_GROUP[] = "QMake_Builder";
 
-const char QMakeConfig::QMAKE_BINARY[] = "QMake_Binary";
+// TODO: migrate to more generic & consistent key term "QMake_Executable"
+const char QMakeConfig::QMAKE_EXECUTABLE[] = "QMake_Binary";
 const char QMakeConfig::BUILD_FOLDER[] = "Build_Folder";
 const char QMakeConfig::INSTALL_PREFIX[] = "Install_Prefix";
 const char QMakeConfig::EXTRA_ARGUMENTS[] = "Extra_Arguments";
 const char QMakeConfig::BUILD_TYPE[] = "Build_Type";
 const char QMakeConfig::ALL_BUILDS[] = "All_Builds";
->>>>>>> 4adabcfe
 
 namespace {
 
