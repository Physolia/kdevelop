/* This file is part of KDevelop
 *
 * Copyright 2007 Andreas Pakulat <apaku@gmx.de>
 * Copyright 2007 Matthew Woehlke <mw_triad@users.sourceforge.net>
 *
 * This program is free software; you can redistribute it and/or
 * modify it under the terms of the GNU General Public License
 * as published by the Free Software Foundation; either version 2
 * of the License, or (at your option) any later version.
 *
 * This program is distributed in the hope that it will be useful,
 * but WITHOUT ANY WARRANTY; without even the implied warranty of
 * MERCHANTABILITY or FITNESS FOR A PARTICULAR PURPOSE.  See the
 * GNU General Public License for more details.
 *
 * You should have received a copy of the GNU General Public License
 * along with this program; if not, write to the Free Software
 * Foundation, Inc., 51 Franklin Street, Fifth Floor, Boston, MA
 * 02110-1301, USA.
 */

#ifndef KDEVPLATFORM_VCSDIFF_H
#define KDEVPLATFORM_VCSDIFF_H

//Needed first as it provides a hash-function for QHash
#include "vcslocation.h"

#include <QtCore/QHash>

#include "vcsexport.h"

class QString;
class QByteArray;

namespace KDevelop
{

class KDEVPLATFORMVCS_EXPORT VcsDiff
{
public:
    /**
     * Specify the type of difference the diff() method should create. Note that a
     * request for DiffUnified may not be honored, e.g. if the items being diffed are
     * binary rather than text.
     */
    enum Type
    {
        DiffRaw         /**< Request complete copies of both items. */,
        DiffUnified     /**< Request copy of first item with diff. */,
        DiffDontCare    /**< Don't care; plugin will return whichever is easiest. */
    };

    enum Content
    {
        Binary          /**< Binary diff, using the full content of both files.*/,
        Text            /**< Textual diff.*/
    };

    VcsDiff();
    virtual ~VcsDiff();
    VcsDiff( const VcsDiff& );

    /**
     * @returns the type of diff, i.e. raw or unified
     */
    Type type() const;

    /**
     * @returns the content type, i.e. binary or text
     */
    Content contentType() const;

    /**
     * @returns the binary content of the first file of the difference or
     * an empty QByteArray if this is a textual diff
     */
    QHash<KDevelop::VcsLocation, QByteArray> leftBinaries() const;

    /**
     * @returns the binary content of the second file of the difference or
     * an empty QByteArray if this is a textual diff
     */
    QHash<KDevelop::VcsLocation, QByteArray> rightBinaries() const;

    /**
     * @returns the textual content of the first file of the difference or
     * an empty QString if this is a binary diff
     */
    QHash<KDevelop::VcsLocation, QString> leftTexts() const;

    /**
     * @returns the textual content of the second file of the difference or
     * an empty QString if this is a unified or binary diff
     */
    QHash<KDevelop::VcsLocation, QString> rightTexts() const;

    /**
     * @returns the difference between the first and the second file in
     * unified diff format or an empty QString if this is a binary diff
     * or a textual diff using raw format
     */
    QString diff() const;
    
    /** @returns the base directory of the diff. */
<<<<<<< HEAD
    QUrl baseDiff() const;
    
    /** Sets the base directory of the diff to the @p url */
    void setBaseDiff(const QUrl& url) const;
=======
    KUrl baseDiff() const;

	/**
	 * Depth - number of directories to left-strip from paths in the patch - see "patch -p"
     * Defaults to 0
	 */
    uint depth() const;

    /** Sets the base directory of the diff to the @p url */
    void setBaseDiff(const KUrl& url) const;
    /** Sets the depth of the diff to @p depth */
    void setDepth(const uint depth) const;
>>>>>>> 512d8b57

    void setDiff( const QString& );
    void addLeftBinary( const KDevelop::VcsLocation&, const QByteArray& );
    void removeLeftBinary( const KDevelop::VcsLocation& );
    void addRightBinary( const KDevelop::VcsLocation&, const QByteArray& );
    void removeRightBinary( const KDevelop::VcsLocation& );

    void addLeftText( const KDevelop::VcsLocation&, const QString& );
    void removeLeftText( const KDevelop::VcsLocation& );
    void addRightText( const KDevelop::VcsLocation&, const QString& );
    void removeRightText( const KDevelop::VcsLocation& );

    void setType( Type );
    void setContentType( Content );
    VcsDiff& operator=( const VcsDiff& rhs);
    
    /** @returns whether there are not changes on the diff */
    bool isEmpty() const;
    
private:
    class VcsDiffPrivate* const d;
};

}

Q_DECLARE_METATYPE( KDevelop::VcsDiff )

#endif
<|MERGE_RESOLUTION|>--- conflicted
+++ resolved
@@ -102,13 +102,7 @@
     QString diff() const;
     
     /** @returns the base directory of the diff. */
-<<<<<<< HEAD
     QUrl baseDiff() const;
-    
-    /** Sets the base directory of the diff to the @p url */
-    void setBaseDiff(const QUrl& url) const;
-=======
-    KUrl baseDiff() const;
 
 	/**
 	 * Depth - number of directories to left-strip from paths in the patch - see "patch -p"
@@ -117,10 +111,9 @@
     uint depth() const;
 
     /** Sets the base directory of the diff to the @p url */
-    void setBaseDiff(const KUrl& url) const;
+    void setBaseDiff(const QUrl& url) const;
     /** Sets the depth of the diff to @p depth */
     void setDepth(const uint depth) const;
->>>>>>> 512d8b57
 
     void setDiff( const QString& );
     void addLeftBinary( const KDevelop::VcsLocation&, const QByteArray& );
