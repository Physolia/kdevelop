/***************************************************************************
 *   Copyright 2008 Andreas Pakulat <apaku@gmx.de>                         *
 *   Copyright 2010 Aleix Pol Gonzalez <aleixpol@kde.org>                  *
 *                                                                         *
 *   This program is free software; you can redistribute it and/or modify  *
 *   it under the terms of the GNU General Public License as published by  *
 *   the Free Software Foundation; either version 2 of the License, or     *
 *   (at your option) any later version.                                   *
 *                                                                         *
 ***************************************************************************/

#include "vcspluginhelper.h"

#include <QAction>
#include <QVariant>
#include <QMenu>

#include <kpluginfactory.h>
#include <kaboutdata.h>
#include <kpluginloader.h>
#include <klocale.h>
#include <kglobal.h>
#include <kconfig.h>
#include <kmessagebox.h>
#include <kconfiggroup.h>
#include <kaction.h>

#include <ktexteditor/annotationinterface.h>
#include <ktexteditor/view.h>
#include <ktexteditor/document.h>

#include <kparts/mainwindow.h>

#include <interfaces/context.h>
#include <interfaces/icore.h>
#include <interfaces/iplugin.h>
#include <interfaces/iuicontroller.h>
#include <interfaces/idocument.h>
#include <interfaces/idocumentcontroller.h>
#include <interfaces/iplugincontroller.h>
#include <interfaces/iprojectcontroller.h>
#include <interfaces/iruncontroller.h>
#include <interfaces/contextmenuextension.h>
#include <interfaces/iproject.h>
#include <project/projectmodel.h>
#include <language/interfaces/codecontext.h>
#include <vcs/interfaces/ibasicversioncontrol.h>
#include "interfaces/idistributedversioncontrol.h"
#include <vcs/widgets/vcscommitdialog.h>
#include <vcs/models/vcsannotationmodel.h>
#include <vcs/vcsjob.h>
#include <vcs/vcsrevision.h>
#include <vcs/vcsdiff.h>
#include <vcs/widgets/vcseventwidget.h>
#include <language/duchain/duchainbase.h>
#include <language/duchain/indexedstring.h>
#include <language/duchain/duchainlock.h>
#include <language/duchain/duchain.h>
#include <language/interfaces/editorcontext.h>

#include <config-kdevplatform.h>
#ifdef HAVE_KOMPARE
#include <interfaces/ipatchdocument.h>
#endif
#include <interfaces/ipatchsource.h>
#include <KTemporaryFile>
#include <qtextedit.h>
#include "vcsstatusinfo.h"
#include <qboxlayout.h>
#include <qlabel.h>
#include "widgets/vcsdiffpatchsources.h"
#include "widgets/flexibleaction.h"
#include <interfaces/isession.h>
#include "vcsevent.h"
#include <KCompositeJob>
#include <QClipboard>
#include <QApplication>
#include <ktexteditor/modificationinterface.h>
#include <QTimer>

namespace KDevelop
{

struct VcsPluginHelper::VcsPluginHelperPrivate {
    IPlugin * plugin;
    IBasicVersionControl * vcs;

    KUrl::List ctxUrls;
    KAction * commitAction;
    KAction * addAction;
    KAction * updateAction;
    KAction * historyAction;
    KAction * annotationAction;
    KAction * diffToBaseAction;
    KAction * revertAction;
    KAction * diffForRevAction;
    KAction * diffForRevGlobalAction;
    KAction * pushAction;
    KAction * pullAction;
<<<<<<< HEAD
    QPointer<QTimer> modificationTimer;
=======
>>>>>>> 37fd40ec
    
    void createActions(VcsPluginHelper* parent) {
        commitAction = new KAction(KIcon("svn-commit"), i18n("Commit..."), parent);
        updateAction = new KAction(KIcon("svn-update"), i18n("Update"), parent);
        addAction = new KAction(KIcon("list-add"), i18n("Add"), parent);
        diffToBaseAction = new KAction(KIcon("vcs_diff"), i18n("Show Differences..."), parent);
        revertAction = new KAction(KIcon("archive-remove"), i18n("Revert"), parent);
        historyAction = new KAction(KIcon("view-history"), i18n("History..."), parent);
        annotationAction = new KAction(KIcon("user-properties"), i18n("Annotation..."), parent);
        diffForRevAction = new KAction(KIcon("vcs_diff"), i18n("Show Diff..."), parent);
        diffForRevGlobalAction = new KAction(KIcon("vcs_diff"), i18n("Show Diff (all files)..."), parent);
        pushAction = new KAction(KIcon("arrow-up-double"), i18n("Push"), parent);
        pullAction = new KAction(KIcon("arrow-down-double"), i18n("Pull"), parent);
        
        connect(commitAction, SIGNAL(triggered()), parent, SLOT(commit()));
        connect(addAction, SIGNAL(triggered()), parent, SLOT(add()));
        connect(updateAction, SIGNAL(triggered()), parent, SLOT(update()));
        connect(diffToBaseAction, SIGNAL(triggered()), parent, SLOT(diffToBase()));
        connect(revertAction, SIGNAL(triggered()), parent, SLOT(revert()));
        connect(historyAction, SIGNAL(triggered()), parent, SLOT(history()));
        connect(annotationAction, SIGNAL(triggered()), parent, SLOT(annotation()));
        connect(diffForRevAction, SIGNAL(triggered()), parent, SLOT(diffForRev()));
        connect(diffForRevGlobalAction, SIGNAL(triggered()), parent, SLOT(diffForRevGlobal()));
        connect(pullAction, SIGNAL(triggered()), parent, SLOT(pull()));
        connect(pushAction, SIGNAL(triggered()), parent, SLOT(push()));
    }
    
    bool allLocalFiles(const KUrl::List& urls)
    {
        bool ret=true;
        foreach(const KUrl& url, urls) {
            QFileInfo info(url.toLocalFile());
            ret &= info.isFile();
        }
        return ret;
    }
    
    QMenu* createMenu()
    {
        bool allVersioned=true;
        foreach(const KUrl& url, ctxUrls) {
            allVersioned=allVersioned && vcs->isVersionControlled(url);
            
            if(!allVersioned)
                break;
        }
        
        QMenu* menu=new QMenu(vcs->name());
        menu->setIcon(KIcon(ICore::self()->pluginController()->pluginInfo(plugin).icon()));
        
        menu->addAction(commitAction);
        if(plugin->extension<IDistributedVersionControl>()) {
            menu->addAction(pushAction);
            menu->addAction(pullAction);
        } else {
            menu->addAction(updateAction);
        }
        menu->addSeparator();
        menu->addAction(addAction);
        menu->addAction(revertAction);
        menu->addSeparator();
        menu->addAction(historyAction);
        menu->addAction(annotationAction);
        menu->addAction(diffToBaseAction);
        
        const bool singleVersionedFile = ctxUrls.count() == 1 && allVersioned;
        historyAction->setEnabled(singleVersionedFile);
        annotationAction->setEnabled(singleVersionedFile && allLocalFiles(ctxUrls));
        diffToBaseAction->setEnabled(singleVersionedFile);
        commitAction->setEnabled(singleVersionedFile);
        
        return menu;
    }
};


VcsPluginHelper::VcsPluginHelper(KDevelop::IPlugin* parent, KDevelop::IBasicVersionControl* vcs)
        : QObject(parent)
        , d(new VcsPluginHelperPrivate())
{
    Q_ASSERT(vcs);
    Q_ASSERT(parent);
    d->plugin = parent;
    d->vcs = vcs;
    d->createActions(this);
}

VcsPluginHelper::~VcsPluginHelper()
{}

void VcsPluginHelper::setupFromContext(Context* context)
{
    d->ctxUrls.clear();
    {
        KDevelop::ProjectItemContext* prjctx = dynamic_cast<KDevelop::ProjectItemContext*>(context);

        if (prjctx) {
            foreach(KDevelop::ProjectBaseItem* item, prjctx->items()) {
                if(!item->target())
                    d->ctxUrls.append(item->url());
            }
        }
    }

    {
        KDevelop::EditorContext* editctx = dynamic_cast<KDevelop::EditorContext*>(context);

        if (editctx) {
            d->ctxUrls.append(editctx->url());
        }
    }

    {
        KDevelop::FileContext* filectx = dynamic_cast<KDevelop::FileContext*>(context);

        if (filectx) {
            d->ctxUrls = filectx->urls();
        }
    }
}

KUrl::List const & VcsPluginHelper::contextUrlList()
{
    return d->ctxUrls;
}

QMenu* VcsPluginHelper::commonActions()
{
    /* TODO: the following logic to determine which actions need to be enabled
     * or disabled does not work properly. What needs to be implemented is that
     * project items that are vc-controlled enable all except add, project
     * items that are not vc-controlled enable add action. For urls that cannot
     * be made into a project item, or if the project has no associated VC
     * plugin we need to check whether a VC controls the parent dir, if we have
     * one we assume the urls can be added but are not currently controlled. If
     * the url is already version controlled then just enable all except add
     */
    return d->createMenu();
}

#define EXECUTE_VCS_METHOD( method ) \
    d->plugin->core()->runController()->registerJob( d->vcs-> method ( d->ctxUrls ) )

#define SINGLEURL_SETUP_VARS \
    KDevelop::IBasicVersionControl* iface = d->vcs;\
    const KUrl & url = d->ctxUrls.front();


void VcsPluginHelper::revert()
{
    VcsJob* job=d->vcs->revert(d->ctxUrls);
    connect(job, SIGNAL(finished(KJob*)), SLOT(revertDone(KJob*)));
    
    foreach(const KUrl& url, d->ctxUrls) {
        IDocument* doc=ICore::self()->documentController()->documentForUrl(url);
        
        if(doc && doc->textDocument()) {
            KTextEditor::ModificationInterface* modif = dynamic_cast<KTextEditor::ModificationInterface*>(doc->textDocument());
            if (modif) {
                modif->setModifiedOnDiskWarning(false);
            }
            doc->textDocument()->setModified(false);
        }
    }
    job->setProperty("urls", d->ctxUrls);
    
    d->plugin->core()->runController()->registerJob(job);
}

void VcsPluginHelper::revertDone(KJob* job)
{
    QTimer* modificationTimer = new QTimer;
    modificationTimer->setInterval(100);
    connect(modificationTimer, SIGNAL(timeout()), SLOT(delayedModificationWarningOn()));
    connect(modificationTimer, SIGNAL(timeout()), SLOT(deleteLater()));

    
    modificationTimer->setProperty("urls", job->property("urls"));
    modificationTimer->start();
}

void VcsPluginHelper::delayedModificationWarningOn()
{
    QObject* timer = sender();
    KUrl::List urls = timer->property("urls").value<KUrl::List>();
    
    foreach(const KUrl& url, urls) {
        IDocument* doc=ICore::self()->documentController()->documentForUrl(url);
        
        if(doc) {
            doc->reload();
            
            KTextEditor::ModificationInterface* modif=dynamic_cast<KTextEditor::ModificationInterface*>(doc->textDocument());
            modif->setModifiedOnDiskWarning(true);
        }
    }
}


void VcsPluginHelper::diffJobFinished(KJob* job)
{
    KDevelop::VcsJob* vcsjob = qobject_cast<KDevelop::VcsJob*>(job);
    Q_ASSERT(vcsjob);

    if (vcsjob->status() == KDevelop::VcsJob::JobSucceeded) {
        KDevelop::VcsDiff d = vcsjob->fetchResults().value<KDevelop::VcsDiff>();
        if(d.isEmpty())
            KMessageBox::information(ICore::self()->uiController()->activeMainWindow(),
                                     i18n("There are no differences."),
                                     i18n("VCS support"));
        else {
            VCSDiffPatchSource* patch=new VCSDiffPatchSource(d);
            showVcsDiff(patch);
        }
    } else {
        KMessageBox::error(ICore::self()->uiController()->activeMainWindow(), vcsjob->errorString(), i18n("Unable to get difference."));
    }
}

void VcsPluginHelper::diffToBase()
{
    SINGLEURL_SETUP_VARS
    ICore::self()->documentController()->saveAllDocuments();

    VCSDiffPatchSource* patch =new VCSDiffPatchSource(new VCSStandardDiffUpdater(iface, url));
    showVcsDiff(patch);
}

void VcsPluginHelper::diffForRev()
{
    QAction* action = qobject_cast<QAction*>( sender() );
    Q_ASSERT(action);
    Q_ASSERT(action->data().canConvert<VcsRevision>());
    VcsRevision rev = action->data().value<VcsRevision>();

    SINGLEURL_SETUP_VARS
    ICore::self()->documentController()->saveAllDocuments();
    VcsRevision prev = KDevelop::VcsRevision::createSpecialRevision(KDevelop::VcsRevision::Previous);
    KDevelop::VcsJob* job = iface->diff(url, prev, rev );

    connect(job, SIGNAL(finished(KJob*)), this, SLOT(diffJobFinished(KJob*)));
    d->plugin->core()->runController()->registerJob(job);
}

void VcsPluginHelper::diffForRevGlobal()
{
    for(int a = 0; a < d->ctxUrls.size(); ++a)
    {
        KUrl& url(d->ctxUrls[a]);
        IProject* project = ICore::self()->projectController()->findProjectForUrl( url );
        if( project )
            url = project->folder();
    }
    diffForRev();
}

void VcsPluginHelper::history(const VcsRevision& rev)
{
    SINGLEURL_SETUP_VARS
    KDialog* dlg = new KDialog(ICore::self()->uiController()->activeMainWindow());
    dlg->setAttribute(Qt::WA_DeleteOnClose);
    dlg->setButtons(KDialog::Close);
    dlg->setCaption(i18nc("%1: path or URL, %2: name of a version control system",
                          "%2 History (%1)", url.pathOrUrl(), iface->name()));
    KDevelop::VcsEventWidget* logWidget = new KDevelop::VcsEventWidget(url, rev, iface, dlg);
    dlg->setMainWidget(logWidget);
    dlg->show();
}

void VcsPluginHelper::annotation()
{
    SINGLEURL_SETUP_VARS
    KDevelop::IDocument* doc = ICore::self()->documentController()->documentForUrl(url);

    if (!doc)
        doc = ICore::self()->documentController()->openDocument(url);

    if (doc && doc->textDocument()) {
        KDevelop::VcsJob* job = iface->annotate(url);
        if( !job ) 
        {
            kWarning() << "Couldn't create annotate job for:" << url << "with iface:" << iface << dynamic_cast<KDevelop::IPlugin*>( iface );
            return;
        }
        KTextEditor::AnnotationInterface* annotateiface = qobject_cast<KTextEditor::AnnotationInterface*>(doc->textDocument());
        KTextEditor::AnnotationViewInterface* viewiface = qobject_cast<KTextEditor::AnnotationViewInterface*>(doc->textDocument()->activeView());

        if (annotateiface && viewiface) {
            KDevelop::VcsAnnotationModel* model = new KDevelop::VcsAnnotationModel(job, url, doc->textDocument());
            annotateiface->setAnnotationModel(model);
            viewiface->setAnnotationBorderVisible(true);
            connect(doc->textDocument()->activeView(),
                    SIGNAL(annotationContextMenuAboutToShow(KTextEditor::View*,QMenu*,int)),
                    this, SLOT(annotationContextMenuAboutToShow(KTextEditor::View*,QMenu*,int)));
        } else {
            KMessageBox::error(0, i18n("Cannot display annotations, missing interface KTextEditor::AnnotationInterface for the editor."));
            delete job;
        }
    } else {
        KMessageBox::error(0, i18n("Cannot execute annotate action because the "
                                   "document was not found, or was not a text document:\n%1", url.pathOrUrl()));
    }
}

class CopyFunction : public AbstractFunction
{
    public:
        CopyFunction(const QString& tocopy)
            : m_tocopy(tocopy) {}
        
        void operator()() { QApplication::clipboard()->setText(m_tocopy); }
    private:
        QString m_tocopy;
};

class HistoryFunction : public AbstractFunction
{
    public:
        HistoryFunction(VcsPluginHelper* helper, const VcsRevision& rev)
            : m_helper(helper), m_rev(rev) {}
            
            void operator()() { m_helper->history(m_rev); }
        
    private:
        VcsPluginHelper* m_helper;
        VcsRevision m_rev;
};

void VcsPluginHelper::annotationContextMenuAboutToShow( KTextEditor::View* view, QMenu* menu, int line )
{
    KTextEditor::AnnotationInterface* annotateiface =
        qobject_cast<KTextEditor::AnnotationInterface*>(view->document());

    VcsAnnotationModel* model = qobject_cast<VcsAnnotationModel*>( annotateiface->annotationModel() );
    Q_ASSERT(model);

    VcsRevision rev = model->revisionForLine(line);
    // check if the user clicked on a row without revision information
    if (rev.revisionType() == VcsRevision::Invalid) {
        // in this case, do not action depending on revision informations
        return;
    }

    d->diffForRevAction->setData(QVariant::fromValue(rev));
    d->diffForRevGlobalAction->setData(QVariant::fromValue(rev));
    menu->addSeparator();
    menu->addAction(d->diffForRevAction);
    menu->addAction(d->diffForRevGlobalAction);
    menu->addAction(new FlexibleAction(KIcon("edit-copy"), i18n("Copy Revision"), new CopyFunction(rev.revisionValue().toString()), menu));
    menu->addAction(new FlexibleAction(KIcon("view-history"), i18n("History..."), new HistoryFunction(this, rev), menu));
}

void VcsPluginHelper::update()
{
    EXECUTE_VCS_METHOD(update);
}

void VcsPluginHelper::add()
{
    EXECUTE_VCS_METHOD(add);
}

void VcsPluginHelper::commit()
{
    Q_ASSERT(!d->ctxUrls.isEmpty());
    ICore::self()->documentController()->saveAllDocuments();

    KUrl url = d->ctxUrls.first();
    
    // We start the commit UI no matter whether there is real differences, as it can also be used to commit untracked files
    VCSCommitDiffPatchSource* patchSource = new VCSCommitDiffPatchSource(new VCSStandardDiffUpdater(d->vcs, url));
    
    bool ret = showVcsDiff(patchSource);

    if(!ret) {
        VcsCommitDialog *commitDialog = new VcsCommitDialog(patchSource);
        commitDialog->setCommitCandidates(patchSource->infos());
        commitDialog->exec();
    }
}

void VcsPluginHelper::push()
{
    foreach(const KUrl& url, d->ctxUrls) {
        VcsJob* job = d->plugin->extension<IDistributedVersionControl>()->push(url, VcsLocation());
        ICore::self()->runController()->registerJob(job);
    }
}

void VcsPluginHelper::pull()
{
    foreach(const KUrl& url, d->ctxUrls) {
        VcsJob* job = d->plugin->extension<IDistributedVersionControl>()->pull(VcsLocation(), url);
        ICore::self()->runController()->registerJob(job);
    }
}

}


#include "vcspluginhelper.moc"<|MERGE_RESOLUTION|>--- conflicted
+++ resolved
@@ -97,10 +97,7 @@
     KAction * diffForRevGlobalAction;
     KAction * pushAction;
     KAction * pullAction;
-<<<<<<< HEAD
     QPointer<QTimer> modificationTimer;
-=======
->>>>>>> 37fd40ec
     
     void createActions(VcsPluginHelper* parent) {
         commitAction = new KAction(KIcon("svn-commit"), i18n("Commit..."), parent);
