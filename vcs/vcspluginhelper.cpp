
/***************************************************************************
 *   Copyright 2008 Andreas Pakulat <apaku@gmx.de>                         *
 *                                                                         *
 *   This program is free software; you can redistribute it and/or modify  *
 *   it under the terms of the GNU General Public License as published by  *
 *   the Free Software Foundation; either version 2 of the License, or     *
 *   (at your option) any later version.                                   *
 *                                                                         *
 ***************************************************************************/

#include "vcspluginhelper.h"

#include <QtDesigner/QExtensionFactory>
#include <QAction>
#include <QVariant>
#include <QMenu>

#include <kpluginfactory.h>
#include <kaboutdata.h>
#include <kpluginloader.h>
#include <klocale.h>
#include <kglobal.h>
#include <kconfig.h>
#include <kmessagebox.h>
#include <kconfiggroup.h>
#include <kaction.h>

#include <ktexteditor/annotationinterface.h>
#include <ktexteditor/view.h>
#include <ktexteditor/document.h>

#include <kparts/mainwindow.h>

#include <interfaces/context.h>
#include <interfaces/icore.h>
#include <interfaces/iplugin.h>
#include <interfaces/iuicontroller.h>
#include <interfaces/idocument.h>
#include <interfaces/idocumentcontroller.h>
#include <interfaces/iplugincontroller.h>
#include <interfaces/iprojectcontroller.h>
#include <interfaces/iruncontroller.h>
#include <interfaces/contextmenuextension.h>
#include <interfaces/iproject.h>
#include <project/projectmodel.h>
#include <language/interfaces/codecontext.h>
#include <vcs/interfaces/ibasicversioncontrol.h>
#include <vcs/widgets/vcscommitdialog.h>
#include <vcs/models/vcsannotationmodel.h>
#include <vcs/vcsjob.h>
#include <vcs/vcsrevision.h>
#include <vcs/vcsdiff.h>
#include <vcs/widgets/vcseventwidget.h>
#include <language/duchain/duchainbase.h>
#include <language/duchain/indexedstring.h>
#include <language/duchain/duchainlock.h>
#include <language/duchain/duchain.h>
#include <language/interfaces/editorcontext.h>

#include <config-kdevplatform.h>
#if HAVE_KOMPARE
#include <interfaces/ipatchdocument.h>
#endif
#include <interfaces/ipatchsource.h>
#include <KTemporaryFile>
#include <qtextedit.h>
#include "vcsstatusinfo.h"
#include <qboxlayout.h>
#include <qlabel.h>
#include <QMenu>
#include "widgets/vcsdiffpatchsources.h"

namespace KDevelop
{

struct VcsPluginHelper::VcsPluginHelperPrivate {
    IPlugin * plugin;
    IBasicVersionControl * vcs;

    KUrl::List ctxUrls;
    KAction * commitAction;
    KAction * addAction;
    KAction * updateAction;
    KAction * historyAction;
    KAction * annotationAction;
    KAction * diffToHeadAction;
    KAction * diffToBaseAction;
    KAction * revertAction;
    
    void createActions(QObject * parent) {
        commitAction = new KAction(KIcon("svn-commit"), i18n("Commit..."), parent);
        updateAction = new KAction(KIcon("svn-update"), i18n("Update"), parent);
        addAction = new KAction(KIcon("list-add"), i18n("Add"), parent);
        diffToHeadAction = new KAction(i18n("Compare to Head..."), parent);
        diffToBaseAction = new KAction(i18n("Compare to Base..."), parent);
        revertAction = new KAction(KIcon("archive-remove"), i18n("Revert"), parent);
        historyAction = new KAction(KIcon("view-history"), i18n("History..."), parent);
        annotationAction = new KAction(KIcon("user-properties"), i18n("Annotation..."), parent);
        
        connect(commitAction, SIGNAL(triggered()), parent, SLOT(commit()));
        connect(addAction, SIGNAL(triggered()), parent, SLOT(add()));
        connect(updateAction, SIGNAL(triggered()), parent, SLOT(update()));
        connect(diffToHeadAction, SIGNAL(triggered()), parent, SLOT(diffToHead()));
        connect(diffToBaseAction, SIGNAL(triggered()), parent, SLOT(diffToBase()));
        connect(revertAction, SIGNAL(triggered()), parent, SLOT(revert()));
        connect(historyAction, SIGNAL(triggered()), parent, SLOT(history()));
        connect(annotationAction, SIGNAL(triggered()), parent, SLOT(annotation()));
    }
    
    bool allLocalFiles(const KUrl::List& urls)
    {
        bool ret=true;
        foreach(const KUrl& url, urls) {
            QFileInfo info(url.toLocalFile());
            ret &= info.isFile();
        }
        return ret;
    }
    
    QMenu* createMenu()
    {
        bool allVersioned=true;
        foreach(const KUrl& url, ctxUrls) {
            allVersioned=allVersioned && vcs->isVersionControlled(url);
            
            if(!allVersioned)
                break;
        }
        
        QMenu* menu=new QMenu(vcs->name());
        menu->setIcon(KIcon(ICore::self()->pluginController()->pluginInfo(plugin).icon()));
        
        menu->addAction(commitAction);
        menu->addAction(updateAction);
        menu->addSeparator();
        menu->addAction(addAction);
        menu->addAction(revertAction);
        menu->addSeparator();
        menu->addAction(historyAction);
        menu->addAction(annotationAction);
        menu->addAction(diffToHeadAction);
        menu->addAction(diffToBaseAction);
        
        addAction->setEnabled(!allVersioned);
        
        const bool singleVersionedFile = ctxUrls.count() == 1 && allVersioned;
        historyAction->setEnabled(singleVersionedFile);
        annotationAction->setEnabled(singleVersionedFile && allLocalFiles(ctxUrls));
        diffToHeadAction->setEnabled(singleVersionedFile);
        diffToBaseAction->setEnabled(singleVersionedFile);
        commitAction->setEnabled(singleVersionedFile);
        
        return menu;
    }
};


VcsPluginHelper::VcsPluginHelper(KDevelop::IPlugin* parent, KDevelop::IBasicVersionControl* vcs)
        : QObject(parent)
        , d(new VcsPluginHelperPrivate())
{
    Q_ASSERT(vcs);
    Q_ASSERT(parent);
    d->plugin = parent;
    d->vcs = vcs;
    d->createActions(this);
}

VcsPluginHelper::~VcsPluginHelper()
{}

void VcsPluginHelper::setupFromContext(Context* context)
{
    d->ctxUrls.clear();
    {
        KDevelop::ProjectItemContext* prjctx = dynamic_cast<KDevelop::ProjectItemContext*>(context);

        if (prjctx) {
            foreach(KDevelop::ProjectBaseItem* item, prjctx->items()) {
                if(!item->target())
                    d->ctxUrls.append(item->url());
            }
        }
    }

    {
        KDevelop::EditorContext* editctx = dynamic_cast<KDevelop::EditorContext*>(context);

        if (editctx) {
            d->ctxUrls.append(editctx->url());
        }
    }

    {
        KDevelop::FileContext* filectx = dynamic_cast<KDevelop::FileContext*>(context);

        if (filectx) {
            d->ctxUrls = filectx->urls();
        }
    }
}

KUrl::List const & VcsPluginHelper::contextUrlList()
{
    return d->ctxUrls;
}

QMenu* VcsPluginHelper::commonActions()
{
    /* TODO: the following logic to determine which actions need to be enabled
     * or disabled does not work properly. What needs to be implemented is that
     * project items that are vc-controlled enable all except add, project
     * items that are not vc-controlled enable add action. For urls that cannot
     * be made into a project item, or if the project has no associated VC
     * plugin we need to check whether a VC controls the parent dir, if we have
     * one we assume the urls can be added but are not currently controlled. If
     * the url is already version controlled then just enable all except add
     */
    return d->createMenu();
}

#define EXECUTE_VCS_METHOD( method ) \
    d->plugin->core()->runController()->registerJob( d->vcs-> method ( d->ctxUrls ) )

#define SINGLEURL_SETUP_VARS \
    KDevelop::IBasicVersionControl* iface = d->vcs;\
    const KUrl & url = d->ctxUrls.front();


void VcsPluginHelper::revert()
{
    EXECUTE_VCS_METHOD(revert);
}

void VcsPluginHelper::diffToHead()
{
    SINGLEURL_SETUP_VARS
    KDevelop::VcsJob* job = iface->diff(url,
                                        KDevelop::VcsRevision::createSpecialRevision(KDevelop::VcsRevision::Head),
                                        KDevelop::VcsRevision::createSpecialRevision(KDevelop::VcsRevision::Working));

    connect(job, SIGNAL(finished(KJob*)), this, SLOT(diffJobFinished(KJob*)));
    d->plugin->core()->runController()->registerJob(job);
}

QStringList locationListToString(const QList<VcsLocation>& locations)
{
    QStringList ret;
    foreach(const VcsLocation& loc, locations) {
        ret.append(loc.localUrl().prettyUrl());
    }
    return ret;
}

void VcsPluginHelper::diffJobFinished(KJob* job)
{
    KDevelop::VcsJob* vcsjob = qobject_cast<KDevelop::VcsJob*>(job);
    Q_ASSERT(vcsjob);

<<<<<<< HEAD
    if (vcsjob) {
        if (vcsjob->status() == KDevelop::VcsJob::JobSucceeded) {
            KDevelop::VcsDiff d = vcsjob->fetchResults().value<KDevelop::VcsDiff>();
            if(d.isEmpty())
                KMessageBox::error(ICore::self()->uiController()->activeMainWindow(),
                                   i18n("There are no differences."),
                                   i18n("VCS support"));
            else {
                VCSDiffPatchSource* patch=new VCSDiffPatchSource(d);
                showVcsDiff(patch);
            }
        } else {
            KMessageBox::error(ICore::self()->uiController()->activeMainWindow(), vcsjob->errorString(), i18n("Unable to get difference."));
=======
    if (vcsjob->status() == KDevelop::VcsJob::JobSucceeded) {
        KDevelop::VcsDiff d = vcsjob->fetchResults().value<KDevelop::VcsDiff>();
        if(d.isEmpty())
            KMessageBox::error(ICore::self()->uiController()->activeMainWindow(),
                                i18n("Cannot show the differences because there were none."),
                                i18n("VCS support"));
        else {
            VCSDiffPatchSource* patch=new VCSDiffPatchSource(d);
            showVcsDiff(patch);
>>>>>>> 2c3f00c9
        }
    } else {
        KMessageBox::error(ICore::self()->uiController()->activeMainWindow(), vcsjob->errorString(), i18n("Unable to get difference."));
    }
}

void VcsPluginHelper::diffToBase()
{
    SINGLEURL_SETUP_VARS
    KDevelop::VcsJob* job = iface->diff(url,
                                        KDevelop::VcsRevision::createSpecialRevision(KDevelop::VcsRevision::Base),
                                        KDevelop::VcsRevision::createSpecialRevision(KDevelop::VcsRevision::Working));

    connect(job, SIGNAL(finished(KJob*)), this, SLOT(diffJobFinished(KJob*)));
    ICore::self()->runController()->registerJob(job);
}

void VcsPluginHelper::history()
{
    SINGLEURL_SETUP_VARS
    KDevelop::VcsJob *job = iface->log(url);
    if( !job ) 
    {
        kWarning() << "Couldn't create log job for:" << url << "with iface:" << iface << dynamic_cast<KDevelop::IPlugin*>( iface );
        return;
    }
    KDialog* dlg = new KDialog();
    dlg->setButtons(KDialog::Close);
    dlg->setCaption(i18n("%2 History (%1)", url.pathOrUrl(), iface->name()));
    KDevelop::VcsEventWidget* logWidget = new KDevelop::VcsEventWidget(url, job, dlg);
    dlg->setMainWidget(logWidget);
    dlg->show();
    connect( dlg, SIGNAL(closeClicked()), job, SLOT(kill()) );
    connect( dlg, SIGNAL(closeClicked()), dlg, SLOT(deleteLater()) );
}

void VcsPluginHelper::annotation()
{
    SINGLEURL_SETUP_VARS
    KDevelop::IDocument* doc = ICore::self()->documentController()->documentForUrl(url);

    if (!doc)
        doc = ICore::self()->documentController()->openDocument(url);

    if (doc && doc->textDocument()) {
        KDevelop::VcsJob* job = iface->annotate(url);
        if( !job ) 
        {
            kWarning() << "Couldn't create annotate job for:" << url << "with iface:" << iface << dynamic_cast<KDevelop::IPlugin*>( iface );
            return;
        }
        KTextEditor::AnnotationInterface* annotateiface = qobject_cast<KTextEditor::AnnotationInterface*>(doc->textDocument());
        KTextEditor::AnnotationViewInterface* viewiface = qobject_cast<KTextEditor::AnnotationViewInterface*>(doc->textDocument()->activeView());

        if (annotateiface && viewiface) {
            KDevelop::VcsAnnotationModel* model = new KDevelop::VcsAnnotationModel(job, url, doc->textDocument());
            annotateiface->setAnnotationModel(model);
            viewiface->setAnnotationBorderVisible(true);
        } else {
            KMessageBox::error(0, i18n("Cannot display annotations, missing interface KTextEditor::AnnotationInterface for the editor."));
            delete job;
        }
    } else {
        KMessageBox::error(0, i18n("Cannot execute annotate action because the "
                                   "document was not found, or was not a text document:\n%1", url.pathOrUrl()));
    }
}

void VcsPluginHelper::update()
{
    EXECUTE_VCS_METHOD(update);
}

void VcsPluginHelper::add()
{
    EXECUTE_VCS_METHOD(add);
}

void VcsPluginHelper::commit()
{
    Q_ASSERT(!d->ctxUrls.isEmpty());
<<<<<<< HEAD
    KDevelop::VcsCommitDialog* dlg = new KDevelop::VcsCommitDialog(d->plugin, d->plugin->core()->uiController()->activeMainWindow());
    connect(dlg, SIGNAL(doCommit(KDevelop::VcsCommitDialog*)), this, SLOT(executeCommit(KDevelop::VcsCommitDialog*)));
    connect(dlg, SIGNAL(cancelCommit(KDevelop::VcsCommitDialog*)), this, SLOT(cancelCommit(KDevelop::VcsCommitDialog*)));
    dlg->setCommitCandidatesAndShow(d->ctxUrls.first());
}

void VcsPluginHelper::executeCommit(KDevelop::VcsCommitDialog* dlg)
{
    KDevelop::IBasicVersionControl* iface = dlg->versionControlPlugin()->extension<KDevelop::IBasicVersionControl>();
    d->plugin->core()->runController()->registerJob(iface->commit(dlg->message(), dlg->determineUrlsForCheckin(),
            dlg->recursive() ?  KDevelop::IBasicVersionControl::Recursive : KDevelop::IBasicVersionControl::NonRecursive));
=======

    KUrl url = d->ctxUrls.first();
    QScopedPointer<VcsJob> statusJob(d->vcs->status(url));
    QMap<KUrl, VcsStatusInfo::State> changes;
    if( statusJob->exec() && statusJob->status() == VcsJob::JobSucceeded )
    {
        QVariant varlist = statusJob->fetchResults();

        foreach( const QVariant &var, varlist.toList() )
        {
            VcsStatusInfo info = qVariantValue<KDevelop::VcsStatusInfo>( var );
            
            if(info.state()!=VcsStatusInfo::ItemUpToDate)
                changes[info.url()] = info.state();
        }
    }
    else
        kDebug() << "Couldn't get status for urls: " << url;
    
    QScopedPointer<VcsJob> diffJob(d->vcs->diff(url,
                                        KDevelop::VcsRevision::createSpecialRevision(KDevelop::VcsRevision::Base),
                                        KDevelop::VcsRevision::createSpecialRevision(KDevelop::VcsRevision::Working)));
>>>>>>> 2c3f00c9

    VcsDiff diff;
    bool correctDiff = diffJob->exec();
    if(correctDiff)
        diff = diffJob->fetchResults().value<VcsDiff>();
    
    if(!correctDiff) {
        KMessageBox::error(0, i18n("Could not create a patch for the current version."));
    } else if(diff.isEmpty()) {
        KMessageBox::information(0, i18n("Could not find any modifications to commit."));
    } else {
        VCSCommitDiffPatchSource* patchSource = new VCSCommitDiffPatchSource(diff, changes, d->vcs);
        
        bool ret = showVcsDiff(patchSource);
        
        Q_ASSERT(ret && "Make sure PatchReview plugin is installed correctly");
        if(ret) {
            connect(patchSource, SIGNAL(reviewFinished(QString,QList<KUrl>)), this, SLOT(executeCommit(QString,QList<KUrl>)));
        } else {
            delete patchSource;
        }
    }
}

void VcsPluginHelper::executeCommit(const QString& message, const QList<KUrl>& urls)
{
    VcsJob* job=d->vcs->commit(message, urls, KDevelop::IBasicVersionControl::NonRecursive);
    d->plugin->core()->runController()->registerJob(job);
}

void VcsPluginHelper::cancelCommit(KDevelop::VcsCommitDialog* dlg)
{
    dlg->deleteLater();
}

}

#include "vcspluginhelper.moc"<|MERGE_RESOLUTION|>--- conflicted
+++ resolved
@@ -70,6 +70,7 @@
 #include <qlabel.h>
 #include <QMenu>
 #include "widgets/vcsdiffpatchsources.h"
+#include <interfaces/isession.h>
 
 namespace KDevelop
 {
@@ -258,31 +259,15 @@
     KDevelop::VcsJob* vcsjob = qobject_cast<KDevelop::VcsJob*>(job);
     Q_ASSERT(vcsjob);
 
-<<<<<<< HEAD
-    if (vcsjob) {
-        if (vcsjob->status() == KDevelop::VcsJob::JobSucceeded) {
-            KDevelop::VcsDiff d = vcsjob->fetchResults().value<KDevelop::VcsDiff>();
-            if(d.isEmpty())
-                KMessageBox::error(ICore::self()->uiController()->activeMainWindow(),
-                                   i18n("There are no differences."),
-                                   i18n("VCS support"));
-            else {
-                VCSDiffPatchSource* patch=new VCSDiffPatchSource(d);
-                showVcsDiff(patch);
-            }
-        } else {
-            KMessageBox::error(ICore::self()->uiController()->activeMainWindow(), vcsjob->errorString(), i18n("Unable to get difference."));
-=======
     if (vcsjob->status() == KDevelop::VcsJob::JobSucceeded) {
         KDevelop::VcsDiff d = vcsjob->fetchResults().value<KDevelop::VcsDiff>();
         if(d.isEmpty())
             KMessageBox::error(ICore::self()->uiController()->activeMainWindow(),
-                                i18n("Cannot show the differences because there were none."),
+                                i18n("There are no differences."),
                                 i18n("VCS support"));
         else {
             VCSDiffPatchSource* patch=new VCSDiffPatchSource(d);
             showVcsDiff(patch);
->>>>>>> 2c3f00c9
         }
     } else {
         KMessageBox::error(ICore::self()->uiController()->activeMainWindow(), vcsjob->errorString(), i18n("Unable to get difference."));
@@ -364,19 +349,6 @@
 void VcsPluginHelper::commit()
 {
     Q_ASSERT(!d->ctxUrls.isEmpty());
-<<<<<<< HEAD
-    KDevelop::VcsCommitDialog* dlg = new KDevelop::VcsCommitDialog(d->plugin, d->plugin->core()->uiController()->activeMainWindow());
-    connect(dlg, SIGNAL(doCommit(KDevelop::VcsCommitDialog*)), this, SLOT(executeCommit(KDevelop::VcsCommitDialog*)));
-    connect(dlg, SIGNAL(cancelCommit(KDevelop::VcsCommitDialog*)), this, SLOT(cancelCommit(KDevelop::VcsCommitDialog*)));
-    dlg->setCommitCandidatesAndShow(d->ctxUrls.first());
-}
-
-void VcsPluginHelper::executeCommit(KDevelop::VcsCommitDialog* dlg)
-{
-    KDevelop::IBasicVersionControl* iface = dlg->versionControlPlugin()->extension<KDevelop::IBasicVersionControl>();
-    d->plugin->core()->runController()->registerJob(iface->commit(dlg->message(), dlg->determineUrlsForCheckin(),
-            dlg->recursive() ?  KDevelop::IBasicVersionControl::Recursive : KDevelop::IBasicVersionControl::NonRecursive));
-=======
 
     KUrl url = d->ctxUrls.first();
     QScopedPointer<VcsJob> statusJob(d->vcs->status(url));
@@ -399,7 +371,6 @@
     QScopedPointer<VcsJob> diffJob(d->vcs->diff(url,
                                         KDevelop::VcsRevision::createSpecialRevision(KDevelop::VcsRevision::Base),
                                         KDevelop::VcsRevision::createSpecialRevision(KDevelop::VcsRevision::Working)));
->>>>>>> 2c3f00c9
 
     VcsDiff diff;
     bool correctDiff = diffJob->exec();
@@ -411,13 +382,14 @@
     } else if(diff.isEmpty()) {
         KMessageBox::information(0, i18n("Could not find any modifications to commit."));
     } else {
-        VCSCommitDiffPatchSource* patchSource = new VCSCommitDiffPatchSource(diff, changes, d->vcs);
+        VCSCommitDiffPatchSource* patchSource = new VCSCommitDiffPatchSource(diff, changes, d->vcs, retrieveOldCommitMessages());
         
         bool ret = showVcsDiff(patchSource);
         
         Q_ASSERT(ret && "Make sure PatchReview plugin is installed correctly");
         if(ret) {
             connect(patchSource, SIGNAL(reviewFinished(QString,QList<KUrl>)), this, SLOT(executeCommit(QString,QList<KUrl>)));
+            connect(patchSource, SIGNAL(reviewCancelled(QString)), this, SLOT(commitReviewCancelled(QString)));
         } else {
             delete patchSource;
         }
@@ -428,6 +400,12 @@
 {
     VcsJob* job=d->vcs->commit(message, urls, KDevelop::IBasicVersionControl::NonRecursive);
     d->plugin->core()->runController()->registerJob(job);
+    addOldCommitMessage(message);
+}
+
+void VcsPluginHelper::commitReviewCancelled(QString message)
+{
+    addOldCommitMessage(message);
 }
 
 void VcsPluginHelper::cancelCommit(KDevelop::VcsCommitDialog* dlg)
@@ -435,6 +413,35 @@
     dlg->deleteLater();
 }
 
-}
+QStringList retrieveOldCommitMessages()
+{
+    KConfigGroup vcsGroup(ICore::self()->activeSession()->config(), "VCS");
+    return vcsGroup.readEntry("OldCommitMessages", QStringList());
+}
+
+namespace {
+    int maxMessages = 10;
+}
+
+void addOldCommitMessage(QString message)
+{
+    if(ICore::self()->shuttingDown())
+        return;
+    
+    QStringList oldMessages = retrieveOldCommitMessages();
+    
+    if(oldMessages.contains(message))
+        oldMessages.removeAll(message);
+    
+    oldMessages.push_front(message);
+    while(oldMessages.size() > maxMessages)
+        oldMessages.pop_back();
+    
+    KConfigGroup vcsGroup(ICore::self()->activeSession()->config(), "VCS");
+    vcsGroup.writeEntry("OldCommitMessages", oldMessages);
+}
+
+}
+
 
 #include "vcspluginhelper.moc"