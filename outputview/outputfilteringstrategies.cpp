--- conflicted
+++ resolved
@@ -91,112 +91,8 @@
     PositionMap m_positionInCurrentDirs;
 };
 
-<<<<<<< HEAD
-=======
-namespace {
-// All the possible string that indicate an error if we via Regex have been able to
-// extract file and linenumber from a given outputline
-// TODO: This seems clumsy -- and requires another scan of the line.
-// Merge this information into ErrorFormat? --Kevin
-typedef QPair<QString, FilteredItem::FilteredOutputItemType> Indicator;
-const QVector<Indicator> INDICATORS {
-    // ld
-    Indicator("undefined reference", FilteredItem::ErrorItem),
-    Indicator("undefined symbol", FilteredItem::ErrorItem),
-    Indicator("ld: cannot find", FilteredItem::ErrorItem),
-    Indicator("no such file", FilteredItem::ErrorItem),
-    // gcc
-    Indicator("error", FilteredItem::ErrorItem),
-    // generic
-    Indicator("warning", FilteredItem::WarningItem),
-    Indicator("info", FilteredItem::InformationItem),
-    Indicator("note", FilteredItem::InformationItem),
-};
-
-// A list of filters for possible compiler, linker, and make errors
-const QVector<ErrorFormat> ERROR_FILTERS {
-    // GCC - another case, eg. for #include "pixmap.xpm" which does not exists
-    ErrorFormat( "^([^:\t]+):([0-9]+):([0-9]+):([^0-9]+)", 1, 2, 4, 3 ),
     // ant
     ErrorFormat("\\[javac\\][\\s]+([^:\t]+):([0-9]+): (warning: .*|error: .*)", 1, 2, 3, "javac"),
-    // GCC
-    ErrorFormat( "^([^:\t]+):([0-9]+):([^0-9]+)", 1, 2, 3 ),
-    // GCC
-    ErrorFormat( "^(In file included from |[ ]+from )([^: \\t]+):([0-9]+)(:|,)(|[0-9]+)", 2, 3, 5 ),
-    // ICC
-    ErrorFormat( "^([^: \\t]+)\\(([0-9]+)\\):([^0-9]+)", 1, 2, 3, "intel" ),
-    //libtool link
-    ErrorFormat( "^(libtool):( link):( warning): ", 0, 0, 0 ),
-    // make
-    ErrorFormat( "No rule to make target", 0, 0, 0 ),
-    // cmake
-    ErrorFormat( "^([^: \\t]+):([0-9]+):", 1, 2, 0, "cmake" ),
-    // cmake
-    ErrorFormat( "CMake (Error|Warning) (|\\([a-zA-Z]+\\) )(in|at) ([^:]+):($|[0-9]+)", 4, 5, 1, "cmake" ),
-    // cmake/automoc
-    // example: AUTOMOC: error: /foo/bar.cpp The file includes (...),
-    // example: AUTOMOC: error: /foo/bar.cpp: The file includes (...)
-    // note: ':' after file name isn't always appended, see http://cmake.org/gitweb?p=cmake.git;a=commitdiff;h=317d8498aa02c9f486bf5071963bb2034777cdd6
-    // example: AUTOGEN: error: /foo/bar.cpp: The file includes (...)
-    // note: AUTOMOC got renamed to AUTOGEN at some point
-    ErrorFormat( "^(AUTOMOC|AUTOGEN): error: ([^:]+):? (The file .*)$", 2, 0, 0 ),
-    // via qt4_automoc
-    // example: automoc4: The file "/foo/bar.cpp" includes the moc file "bar1.moc", but ...
-    ErrorFormat( "^automoc4: The file \"([^\"]+)\" includes the moc file", 1, 0, 0 ),
-    // Fortran
-    ErrorFormat( "\"(.*)\", line ([0-9]+):(.*)", 1, 2, 3 ),
-    // GFortran
-    ErrorFormat( "^(.*):([0-9]+)\\.([0-9]+):(.*)", 1, 2, 4, "gfortran", 3 ),
-    // Jade
-    ErrorFormat( "^[a-zA-Z]+:([^: \t]+):([0-9]+):[0-9]+:[a-zA-Z]:(.*)", 1, 2, 3 ),
-    // ifort
-    ErrorFormat( "^fortcom: (.*): (.*), line ([0-9]+):(.*)", 2, 3, 1, "intel" ),
-    // PGI
-    ErrorFormat( "PGF9(.*)-(.*)-(.*)-(.*) \\((.*): ([0-9]+)\\)", 5, 6, 4, "pgi" ),
-    // PGI (2)
-    ErrorFormat( "PGF9(.*)-(.*)-(.*)-Symbol, (.*) \\((.*)\\)", 5, 5, 4, "pgi" ),
-};
-
-// A list of filters for possible compiler, linker, and make actions
-const QVector<ActionFormat> ACTION_FILTERS {
-    ActionFormat( I18N_NOOP2_NOSTRIP("", "compiling"), 1, 2, "(?:^|[^=])\\b(gcc|CC|cc|distcc|c\\+\\+|"
-                     "g\\+\\+|clang|clang\\+\\+|mpicc|icc|icpc)\\s+.*-c.*[/ '\\\\]+(\\w+\\.(?:cpp|CPP|c|C|cxx|CXX|cs|"
-                     "java|hpf|f|F|f90|F90|f95|F95))"),
-    //moc and uic
-    ActionFormat( I18N_NOOP2_NOSTRIP("", "generating"), 1, 2, "/(moc|uic)\\b.*\\s-o\\s([^\\s;]+)"),
-    //libtool linking
-    ActionFormat( I18N_NOOP2_NOSTRIP("Linking object files into a library or executable", "linking"),
-                     "libtool", "/bin/sh\\s.*libtool.*--mode=link\\s.*\\s-o\\s([^\\s;]+)", 1 ),
-    //unsermake
-    ActionFormat( I18N_NOOP2_NOSTRIP("", "compiling"), 1, 1, "^compiling (.*)" ),
-    ActionFormat( I18N_NOOP2_NOSTRIP("", "generating"), 1, 2, "^generating (.*)" ),
-    ActionFormat( I18N_NOOP2_NOSTRIP("Linking object files into a library or executable",
-                     "linking"), 1, 2, "(gcc|cc|c\\+\\+|g\\+\\+|clang|clang\\+\\+|mpicc|icc|icpc)\\S* (?:\\S* )*-o ([^\\s;]+)"),
-    ActionFormat( I18N_NOOP2_NOSTRIP("Linking object files into a library or executable",
-                     "linking"), 1, 2, "^linking (.*)" ),
-    //cmake
-    ActionFormat( I18N_NOOP2_NOSTRIP("", "built"), -1, 1, "\\[.+%\\] Built target (.*)" ),
-    ActionFormat( I18N_NOOP2_NOSTRIP("", "compiling"), "cmake", "\\[.+%\\] Building .* object (.*)CMakeFiles/", 1 ),
-    ActionFormat( I18N_NOOP2_NOSTRIP("", "generating"), -1, 1, "\\[.+%\\] Generating (.*)" ),
-    ActionFormat( I18N_NOOP2_NOSTRIP("Linking object files into a library or executable",
-                     "linking"), -1, 1, "^Linking (.*)" ),
-    ActionFormat( I18N_NOOP2_NOSTRIP("", "configuring"), "cmake", "(-- Configuring (done|incomplete)|-- Found|-- Adding|-- Enabling)", -1 ),
-    ActionFormat( I18N_NOOP2_NOSTRIP("", "installing"), -1, 1, "-- Installing (.*)" ),
-    //libtool install
-    ActionFormat( I18N_NOOP2_NOSTRIP("", "creating"), "", "/(?:bin/sh\\s.*mkinstalldirs).*\\s([^\\s;]+)", 1 ),
-    ActionFormat( I18N_NOOP2_NOSTRIP("", "installing"), "", "/(?:usr/bin/install|bin/sh\\s.*mkinstalldirs"
-                     "|bin/sh\\s.*libtool.*--mode=install).*\\s([^\\s;]+)", 1 ),
-    //dcop
-    ActionFormat( I18N_NOOP2_NOSTRIP("", "generating"), "dcopidl", "dcopidl .* > ([^\\s;]+)", 1 ),
-    ActionFormat( I18N_NOOP2_NOSTRIP("", "compiling"), "dcopidl2cpp", "dcopidl2cpp (?:\\S* )*([^\\s;]+)", 1 ),
-    // match against Entering directory to update current build dir
-    ActionFormat( "", "cd", "", "make\\[\\d+\\]: Entering directory (\\`|\\')(.+)'", 2),
-    // waf and scons use the same basic convention as make
-    ActionFormat( "", "cd", "", "(Waf|scons): Entering directory (\\`|\\')(.+)'", 3)
-};
-
-}
->>>>>>> 46b2faed
 
 CompilerFilterStrategyPrivate::CompilerFilterStrategyPrivate(const QUrl& buildDir)
     : m_buildDir(buildDir)
