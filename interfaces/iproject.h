/* This file is part of the KDE project
   Copyright 2001 Matthias Hoelzer-Kluepfel <hoelzer@kde.org>
   Copyright 2001-2002 Bernd Gehrmann <bernd@kdevelop.org>
   Copyright 2002-2003 Roberto Raggi <roberto@kdevelop.org>
   Copyright 2002 Simon Hausmann <hausmann@kde.org>
   Copyright 2003 Jens Dagerbo <jens.dagerbo@swipnet.se>
   Copyright 2003 Mario Scalas <mario.scalas@libero.it>
   Copyright 2003-2004 Alexander Dymo <adymo@kdevelop.org>
   Copyright 2006 Matt Rogers <mattr@kde.org>
   Copyright 2007 Andreas Pakulat <apaku@gmx.de>

   This library is free software; you can redistribute it and/or
   modify it under the terms of the GNU Library General Public
   License as published by the Free Software Foundation; either
   version 2 of the License, or (at your option) any later version.

   This library is distributed in the hope that it will be useful,
   but WITHOUT ANY WARRANTY; without even the implied warranty of
   MERCHANTABILITY or FITNESS FOR A PARTICULAR PURPOSE.  See the GNU
   Library General Public License for more details.

   You should have received a copy of the GNU Library General Public License
   along with this library; see the file COPYING.LIB.  If not, write to
   the Free Software Foundation, Inc., 51 Franklin Street, Fifth Floor,
   Boston, MA 02110-1301, USA.
*/
#ifndef KDEVPLATFORM_IPROJECT_H
#define KDEVPLATFORM_IPROJECT_H

#include <QtCore/QObject>

#include <kurl.h>
#include <ksharedconfig.h>

#include "interfacesexport.h"

class KJob;

template<typename T> class QList;
template<typename T> class QSet;


namespace KDevelop
{

class Path;
class IPlugin;
class IProjectFileManager;
class IBuildSystemManager;
class ProjectBaseItem;
class ProjectFileItem;
class ProjectFolderItem;
class IndexedString;

/**
 * \brief Object which represents a KDevelop project
 *
 * Provide better descriptions
 */
class KDEVPLATFORMINTERFACES_EXPORT IProject : public QObject
{
    Q_OBJECT
    Q_CLASSINFO("D-Bus Interface", "org.kdevelop.Project")
    Q_PROPERTY(QString projectName READ name CONSTANT)
public:
    /**
     * Constructs a project.
     *
     * @param parent The parent object for the plugin.
     */
    IProject(QObject *parent = 0);

    /// Destructor.
    virtual ~IProject();

    /**
     * Get the file manager for the project
     *
     * @return the file manager for the project, if one exists; otherwise null
     */
    Q_SCRIPTABLE virtual IProjectFileManager* projectFileManager() const = 0;

    /**
     * Get the build system manager for the project
     *
     * @return the build system manager for the project, if one exists; otherwise null
     */
    Q_SCRIPTABLE virtual IBuildSystemManager* buildSystemManager() const = 0;

    /**
     * Get the plugin that manages the project
     * This can be used to get other interfaces like IBuildSystemManager
     */
    Q_SCRIPTABLE virtual IPlugin* managerPlugin() const = 0;

    /**
     * Get the version control plugin for this project
     * This may return 0 if the project is not under version control
     * or version control has been disabled for this project
     */
    Q_SCRIPTABLE virtual IPlugin* versionControlPlugin() const = 0;

    /**
     * With this the top-level project item can be retrieved
     */
    Q_SCRIPTABLE virtual ProjectFolderItem* projectItem() const = 0;

    /** Get how much files are there in the project */
    Q_SCRIPTABLE virtual int fileCount() const = 0;

    /** Get the item corresponding to the @p pos file */
    Q_SCRIPTABLE virtual ProjectFileItem* fileAt( int pos) const = 0;

    /** Get a list of all files in the project */
    Q_SCRIPTABLE virtual QList<ProjectFileItem*> files() const = 0;

    /**
     * @return all items with the corresponding @p path
     */
    Q_SCRIPTABLE virtual QList<ProjectBaseItem*> itemsForPath( const IndexedString& path ) const = 0;
    KDE_DEPRECATED Q_SCRIPTABLE virtual QList<ProjectBaseItem*> itemsForUrl( const KUrl& url ) const = 0;

    /**
     * @return all file items with the corresponding @p file path
     */
    Q_SCRIPTABLE virtual QList<ProjectFileItem*> filesForPath( const IndexedString& file ) const = 0;
    KDE_DEPRECATED Q_SCRIPTABLE virtual QList<ProjectFileItem*> filesForUrl( const KUrl& file ) const = 0;

    /**
     * @return all folder items with the corresponding @p folder path
     */
    Q_SCRIPTABLE virtual QList<ProjectFolderItem*> foldersForPath( const IndexedString& folder ) const = 0;
    KDE_DEPRECATED Q_SCRIPTABLE virtual QList<ProjectFolderItem*> foldersForUrl( const KUrl& folder ) const = 0;

<<<<<<< HEAD
    /** Make the model to reload */
    Q_SCRIPTABLE virtual void reloadModel() = 0;
=======
//     virtual KUrl projectConfigFile() const = 0;
//     virtual KUrl projectDefaultsConfigFile() const = 0;
>>>>>>> 955f3b33

    /**
     * @return the path to the project file
     */
    Q_SCRIPTABLE virtual Path projectFile() const = 0;
    /** Get the url of the project file.*/
    KDE_DEPRECATED Q_SCRIPTABLE virtual KUrl projectFileUrl() const = 0;
    virtual KSharedConfig::Ptr projectConfiguration() const = 0;

    virtual void addToFileSet( ProjectFileItem* item ) = 0;
    virtual void removeFromFileSet( ProjectFileItem* item ) = 0;
    virtual QSet<IndexedString> fileSet() const = 0;

    /** Returns whether the project is ready to be used or not.
        A project won't be ready for use when it's being reloaded or still loading
    */
    virtual bool isReady() const=0;

    /**
     * @brief Get the project folder
     * @return The canonical absolute directory of the project.
     */
    KDE_DEPRECATED virtual Q_SCRIPTABLE const KUrl folder() const = 0;

    /**
     * @brief Get the project path
     * @return The canonical absolute directory of the project.
     */
    virtual Q_SCRIPTABLE Path path() const = 0;

    /** Returns the name of the project. */
    virtual Q_SCRIPTABLE QString name() const = 0;

    /**
     * Find the url relative to the project directory equivalent to @a absoluteUrl.
     * This function does not check to see if the file is contained within the
     * project; for that, use inProject().
     *
     * @param absoluteUrl Absolute url to convert
     * @deprecated use project->path().relativePath instead if really required
     * @returns absoluteUrl relative to projectDirectory()
     **/
    KDE_DEPRECATED virtual Q_SCRIPTABLE KUrl relativeUrl(const KUrl& absoluteUrl) const = 0;

    /**
     * @brief Check if the project contains an item with the given @p path.
     *
     * @param path the path to check
     *
     * @return true if the path @a path is a part of the project.
     */
    virtual Q_SCRIPTABLE bool inProject(const IndexedString &path) const = 0;
    KDE_DEPRECATED virtual Q_SCRIPTABLE bool inProject(const KUrl &url) const = 0;

<<<<<<< HEAD
Q_SIGNALS:
    /**
     * Gets emitted whenever a file was added to the project.
     */
    void fileAddedToSet( KDevelop::ProjectFileItem* item );
    /**
     * Gets emitted whenever a file was removed from the project.
     */
    void fileRemovedFromSet( KDevelop::ProjectFileItem* item );
=======
    /** Make the model to reload */
    virtual void reloadModel() = 0;
>>>>>>> 955f3b33
};

}
#endif<|MERGE_RESOLUTION|>--- conflicted
+++ resolved
@@ -132,14 +132,6 @@
     Q_SCRIPTABLE virtual QList<ProjectFolderItem*> foldersForPath( const IndexedString& folder ) const = 0;
     KDE_DEPRECATED Q_SCRIPTABLE virtual QList<ProjectFolderItem*> foldersForUrl( const KUrl& folder ) const = 0;
 
-<<<<<<< HEAD
-    /** Make the model to reload */
-    Q_SCRIPTABLE virtual void reloadModel() = 0;
-=======
-//     virtual KUrl projectConfigFile() const = 0;
-//     virtual KUrl projectDefaultsConfigFile() const = 0;
->>>>>>> 955f3b33
-
     /**
      * @return the path to the project file
      */
@@ -193,7 +185,6 @@
     virtual Q_SCRIPTABLE bool inProject(const IndexedString &path) const = 0;
     KDE_DEPRECATED virtual Q_SCRIPTABLE bool inProject(const KUrl &url) const = 0;
 
-<<<<<<< HEAD
 Q_SIGNALS:
     /**
      * Gets emitted whenever a file was added to the project.
@@ -203,10 +194,10 @@
      * Gets emitted whenever a file was removed from the project.
      */
     void fileRemovedFromSet( KDevelop::ProjectFileItem* item );
-=======
+
+public Q_SLOTS:
     /** Make the model to reload */
     virtual void reloadModel() = 0;
->>>>>>> 955f3b33
 };
 
 }
