--- conflicted
+++ resolved
@@ -136,12 +136,8 @@
     /// end position menu
 
     menu.addSeparator();
-<<<<<<< HEAD
+
     QAction *setShortcut = menu.addAction(QIcon::fromTheme("configure-shortcuts"), i18n("Assign Shortcut..."));
-=======
-
-    QAction *setShortcut = menu.addAction(KIcon("configure-shortcuts"), i18n("Assign Shortcut..."));
->>>>>>> f4f421f4
     setShortcut->setToolTip(i18n("Use this shortcut to trigger visibility of the toolview."));
 
     menu.addSeparator();
