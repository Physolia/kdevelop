--- conflicted
+++ resolved
@@ -154,7 +154,6 @@
         separator->setSeparator(true);
         addAction(separator);
 
-<<<<<<< HEAD
         m_filterInput = new QLineEdit();
         m_filterInput->setMaximumWidth(150);
         m_filterInput->setMinimumWidth(100);
@@ -162,25 +161,12 @@
         m_filterInput->setClearButtonEnabled(true);
         m_filterInput->setToolTip(i18n("Enter a wild card string to filter the output view"));
         m_filterAction = new QWidgetAction(this);
+        m_filterAction->setText(m_filterAction->placeholderText());
+        connect(m_filterAction, &QAction::triggered, this, [this]() {m_filterInput->setFocus();});
         m_filterAction->setDefaultWidget(m_filterInput);
         addAction(m_filterAction);
 
         connect(m_filterInput, &QLineEdit::textEdited,
-=======
-        filterInput = new QLineEdit();
-        filterInput->setMaximumWidth(150);
-        filterInput->setMinimumWidth(100);
-        filterInput->setPlaceholderText(i18n("Search..."));
-        filterInput->setClearButtonEnabled(true);
-        filterInput->setToolTip(i18n("Enter a wild card string to filter the output view"));
-        filterAction = new QWidgetAction(this);
-        filterAction->setDefaultWidget(filterInput);
-        filterAction->setText(filterInput->placeholderText());
-        connect(filterAction, &QAction::triggered, this, [this]() {m_filterInput->setFocus();});
-        addAction(filterAction);
-
-        connect(filterInput, &QLineEdit::textEdited,
->>>>>>> c48b593d
                 this, &OutputWidget::outputFilter );
         if( data->type & KDevelop::IOutputView::MultipleView )
         {
