/*
    This file is part of KDevelop

    Copyright 2013 Milian Wolff <mail@milianw.de>

    This library is free software; you can redistribute it and/or
    modify it under the terms of the GNU Library General Public
    License as published by the Free Software Foundation; either
    version 2 of the License, or (at your option) any later version.

    This library is distributed in the hope that it will be useful,
    but WITHOUT ANY WARRANTY; without even the implied warranty of
    MERCHANTABILITY or FITNESS FOR A PARTICULAR PURPOSE.  See the GNU
    Library General Public License for more details.

    You should have received a copy of the GNU Library General Public License
    along with this library; see the file COPYING.LIB.  If not, write to
    the Free Software Foundation, Inc., 51 Franklin Street, Fifth Floor,
    Boston, MA 02110-1301, USA.
*/

#include "projectfilterprovider.h"

#include <KPluginLoader>
#include <KPluginFactory>
#include <KAboutData>
#include <KSettings/Dispatcher>
#include <KIcon>
#include <KMessageBox>
#include <KParts/MainWindow>
#include <QAction>

#include <interfaces/iproject.h>
#include <interfaces/icore.h>
#include <interfaces/iprojectcontroller.h>
#include <interfaces/context.h>
#include <interfaces/contextmenuextension.h>
#include <interfaces/iuicontroller.h>

#include "projectfilterdebug.h"
#include <project/projectmodel.h>

using namespace KDevelop;

K_PLUGIN_FACTORY(ProjectFilterProviderFactory, registerPlugin<ProjectFilterProvider>(); )
K_EXPORT_PLUGIN(ProjectFilterProviderFactory(
    KAboutData("kdevprojectfilter", "kdevprojectfilter", ki18n("Project Filter"),
               "0.1", ki18n("Configure which files and folders inside the project folder should be included or excluded."),
               KAboutData::License_GPL)))

ProjectFilterProvider::ProjectFilterProvider( QObject* parent, const QVariantList& /*args*/ )
    : IPlugin( ProjectFilterProviderFactory::componentData(), parent )
{
    KDEV_USE_EXTENSION_INTERFACE( IProjectFilterProvider )

    connect(core()->projectController(), SIGNAL(projectClosing(KDevelop::IProject*)),
            SLOT(projectClosing(KDevelop::IProject*)));
    connect(core()->projectController(), SIGNAL(projectAboutToBeOpened(KDevelop::IProject*)),
            SLOT(projectAboutToBeOpened(KDevelop::IProject*)));

    updateProjectFilters();

    KSettings::Dispatcher::registerComponent(componentData(), this, "updateProjectFilters");
}

QSharedPointer<IProjectFilter> ProjectFilterProvider::createFilter(IProject* project) const
{
    return QSharedPointer<IProjectFilter>(new ProjectFilter(project, m_filters[project]));
}

ContextMenuExtension ProjectFilterProvider::contextMenuExtension(Context* context)
{
    ContextMenuExtension ret;
    if (!context->hasType(Context::ProjectItemContext)) {
        return ret;
    }

    ProjectItemContext* ctx = static_cast<ProjectItemContext*>( context );

    QList<ProjectBaseItem*> items = ctx->items();
    // filter out project roots and items in targets
    QList< ProjectBaseItem* >::iterator it = items.begin();
    while (it != items.end()) {
        if ((*it)->isProjectRoot() || !(*it)->parent()->folder()) {
            it = items.erase(it);
        } else {
            ++it;
        }
    }
    if (items.isEmpty()) {
        return ret;
    }

    QAction* action = new QAction(KIcon("view-filter"),
                                  i18np("Exclude Item From Project",
                                        "Exclude Items From Project",
                                        items.size()), this);
    action->setData(QVariant::fromValue(items));
    connect(action, SIGNAL(triggered(bool)), SLOT(addFilterFromContextMenu()));
    ret.addAction(ContextMenuExtension::FileGroup, action);
    return ret;
}

void ProjectFilterProvider::addFilterFromContextMenu()
{
    QAction* action = qobject_cast<QAction*>(sender());
    Q_ASSERT(action);
    QList<ProjectBaseItem*> items = action->data().value<QList<ProjectBaseItem*> >();
    QHash<IProject*, SerializedFilters> changedProjectFilters;
    foreach(ProjectBaseItem* item, items) {
        if (!changedProjectFilters.contains(item->project())) {
            changedProjectFilters[item->project()] = readFilters(item->project()->projectConfiguration());
        }
        SerializedFilters& filters = changedProjectFilters[item->project()];
<<<<<<< HEAD
        filters << SerializedFilter('/' + item->project()->path().relativePath(item->path()),
=======
        KUrl url;
        if (item->target()) {
            url = KUrl(item->parent()->url(), item->text());
        } else {
            url = item->url();
        }
        filters << SerializedFilter('/' + KUrl::relativeUrl(item->project()->folder(), url),
>>>>>>> 922eb8c3
                                    item->folder() ? Filter::Folders : Filter::Files);
    }
    QHash< IProject*, SerializedFilters >::const_iterator it = changedProjectFilters.constBegin();
    while (it != changedProjectFilters.constEnd()) {
        writeFilters(it.value(), it.key()->projectConfiguration());
        m_filters[it.key()] = deserialize(it.value());
        emit filterChanged(this, it.key());
        ++it;
    }

    KMessageBox::information(ICore::self()->uiController()->activeMainWindow(),
                             i18np("A filter for the item was added. To undo, use the project filter settings.",
                                   "A filter for the items was added. To undo, use the project filter settings.",
                                   items.size()), i18n("Project Filter Added"), "projectfilter-addfromctxmenu");
}

void ProjectFilterProvider::updateProjectFilters()
{
    foreach(IProject* project, core()->projectController()->projects()) {
        Filters newFilters = deserialize(readFilters(project->projectConfiguration()));
        Filters& filters = m_filters[project];
        if (filters != newFilters) {
            projectFilterDebug() << "project filter changed:" << project->name();
            filters = newFilters;
            emit filterChanged(this, project);
        }
    }
}

void ProjectFilterProvider::projectAboutToBeOpened(IProject* project)
{
    m_filters[project] = deserialize(readFilters(project->projectConfiguration()));
}

void ProjectFilterProvider::projectClosing(IProject* project)
{
    m_filters.remove(project);
}

#include "projectfilterprovider.moc"<|MERGE_RESOLUTION|>--- conflicted
+++ resolved
@@ -112,17 +112,13 @@
             changedProjectFilters[item->project()] = readFilters(item->project()->projectConfiguration());
         }
         SerializedFilters& filters = changedProjectFilters[item->project()];
-<<<<<<< HEAD
-        filters << SerializedFilter('/' + item->project()->path().relativePath(item->path()),
-=======
-        KUrl url;
+        Path path;
         if (item->target()) {
-            url = KUrl(item->parent()->url(), item->text());
+            path = Path(item->parent()->path(), item->text());
         } else {
-            url = item->url();
+            path = item->path();
         }
-        filters << SerializedFilter('/' + KUrl::relativeUrl(item->project()->folder(), url),
->>>>>>> 922eb8c3
+        filters << SerializedFilter('/' + item->project()->path().relativePath(path),
                                     item->folder() ? Filter::Folders : Filter::Files);
     }
     QHash< IProject*, SerializedFilters >::const_iterator it = changedProjectFilters.constBegin();
