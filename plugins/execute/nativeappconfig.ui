--- conflicted
+++ resolved
@@ -429,21 +429,12 @@
    <slot>setDisabled(bool)</slot>
    <hints>
     <hint type="sourcelabel">
-<<<<<<< HEAD
      <x>124</x>
      <y>55</y>
     </hint>
     <hint type="destinationlabel">
      <x>497</x>
      <y>85</y>
-=======
-     <x>117</x>
-     <y>46</y>
-    </hint>
-    <hint type="destinationlabel">
-     <x>497</x>
-     <y>77</y>
->>>>>>> e4680cee
     </hint>
    </hints>
   </connection>
@@ -454,26 +445,16 @@
    <slot>setEnabled(bool)</slot>
    <hints>
     <hint type="sourcelabel">
-<<<<<<< HEAD
      <x>124</x>
      <y>83</y>
     </hint>
     <hint type="destinationlabel">
      <x>497</x>
      <y>85</y>
-=======
-     <x>117</x>
-     <y>75</y>
-    </hint>
-    <hint type="destinationlabel">
-     <x>497</x>
-     <y>77</y>
->>>>>>> e4680cee
     </hint>
    </hints>
   </connection>
   <connection>
-<<<<<<< HEAD
    <sender>runInTerminal</sender>
    <signal>toggled(bool)</signal>
    <receiver>terminal</receiver>
@@ -486,7 +467,10 @@
     <hint type="destinationlabel">
      <x>206</x>
      <y>226</y>
-=======
+    </hint>
+   </hints>
+  </connection>
+  <connection>
    <sender>projectTargetRadio</sender>
    <signal>toggled(bool)</signal>
    <receiver>projectTarget</receiver>
@@ -499,7 +483,6 @@
     <hint type="destinationlabel">
      <x>152</x>
      <y>38</y>
->>>>>>> e4680cee
     </hint>
    </hints>
   </connection>
