--- conflicted
+++ resolved
@@ -207,13 +207,8 @@
                 foreach (const Path &path, paths) {
                     const Path targetPath(folder->path(), path.lastPathSegment());
                     foreach (ProjectBaseItem *item, folder->children()) {
-<<<<<<< HEAD
                         if (item->path() == targetPath) {
-                            QModelIndex indx = proxy->mapFromSource( projectModel()->indexFromItem( item ) );
-=======
-                        if (item->url().equals(targetUrl, KUrl::CompareWithoutTrailingSlash)) {
                             QModelIndex indx = mapFromItem( item );
->>>>>>> 955f3b33
                             selection.append(QItemSelectionRange(indx, indx));
                             setCurrentIndex(indx);
                         }
