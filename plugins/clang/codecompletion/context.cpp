/*
 * This file is part of KDevelop
 * Copyright 2014 Milian Wolff <mail@milianw.de>
 * Copyright 2015 Sergey Kalinichev <kalinichev.so.0@gmail.com>
 *
 * This program is free software; you can redistribute it and/or
 * modify it under the terms of the GNU General Public License as
 * published by the Free Software Foundation; either version 2 of
 * the License or (at your option) version 3 or any later version
 * accepted by the membership of KDE e.V. (or its successor approved
 * by the membership of KDE e.V.), which shall act as a proxy
 * defined in Section 14 of version 3 of the license.
 *
 * This program is distributed in the hope that it will be useful,
 * but WITHOUT ANY WARRANTY; without even the implied warranty of
 * MERCHANTABILITY or FITNESS FOR A PARTICULAR PURPOSE.  See the
 * GNU General Public License for more details.
 *
 * You should have received a copy of the GNU General Public License
 * along with this program.  If not, see <http://www.gnu.org/licenses/>.
 */

#include "context.h"

#include <QRegularExpression>
#include <QStandardPaths>

#include <interfaces/icore.h>
#include <interfaces/idocumentcontroller.h>

#include <language/duchain/duchainlock.h>
#include <language/duchain/ducontext.h>
#include <language/duchain/topducontext.h>
#include <language/duchain/declaration.h>
#include <language/duchain/classmemberdeclaration.h>
#include <language/duchain/classdeclaration.h>
#include <language/duchain/duchainutils.h>
#include <language/duchain/persistentsymboltable.h>
#include <language/duchain/types/integraltype.h>
#include <language/duchain/types/functiontype.h>
#include <language/duchain/types/pointertype.h>
#include <language/duchain/types/typealiastype.h>
#include <language/duchain/types/typeutils.h>
#include <language/codecompletion/codecompletionmodel.h>
#include <language/codecompletion/normaldeclarationcompletionitem.h>
#include <util/foregroundlock.h>

#include "../util/clangdebug.h"
#include "../util/clangtypes.h"
#include "../util/clangutils.h"
#include "../duchain/clangdiagnosticevaluator.h"
#include "../duchain/parsesession.h"
#include "../duchain/duchainutils.h"
#include "../duchain/navigationwidget.h"
#include "../clangsettings/clangsettingsmanager.h"

#include <functional>
#include <memory>

#include <KTextEditor/Document>
#include <KTextEditor/View>

using namespace KDevelop;

namespace {
/// Maximum return-type string length in completion items
const int MAX_RETURN_TYPE_STRING_LENGTH = 20;

/// Priority of code-completion results. NOTE: Keep in sync with Clang code base.
enum CodeCompletionPriority {
  /// Priority for the next initialization in a constructor initializer list.
  CCP_NextInitializer = 7,
  /// Priority for an enumeration constant inside a switch whose condition is of the enumeration type.
  CCP_EnumInCase = 7,

  CCP_LocalDeclarationMatch = 8,

  CCP_DeclarationMatch = 12,

  CCP_LocalDeclarationSimiliar = 17,
  /// Priority for a send-to-super completion.
  CCP_SuperCompletion = 20,

  CCP_DeclarationSimiliar = 25,
  /// Priority for a declaration that is in the local scope.
  CCP_LocalDeclaration = 34,
  /// Priority for a member declaration found from the current method or member function.
  CCP_MemberDeclaration = 35,
  /// Priority for a language keyword (that isn't any of the other categories).
  CCP_Keyword = 40,
  /// Priority for a code pattern.
  CCP_CodePattern = 40,
  /// Priority for a non-type declaration.
  CCP_Declaration = 50,
  /// Priority for a type.
  CCP_Type = CCP_Declaration,
  /// Priority for a constant value (e.g., enumerator).
  CCP_Constant = 65,
  /// Priority for a preprocessor macro.
  CCP_Macro = 70,
  /// Priority for a nested-name-specifier.
  CCP_NestedNameSpecifier = 75,
  /// Priority for a result that isn't likely to be what the user wants, but is included for completeness.
  CCP_Unlikely = 80
};

/**
 * Common base class for Clang code completion items.
 */
template<class Base>
class CompletionItem : public Base
{
public:
    CompletionItem(const QString& display, const QString& prefix)
        : Base()
        , m_display(display)
        , m_prefix(prefix)
        , m_unimportant(false)
    {
    }

    ~CompletionItem() override = default;

    QVariant data(const QModelIndex& index, int role, const CodeCompletionModel* /*model*/) const override
    {
        if (role == Qt::DisplayRole) {
            if (index.column() == CodeCompletionModel::Prefix) {
                return m_prefix;
            } else if (index.column() == CodeCompletionModel::Name) {
                return m_display;
            }
        }
        return {};
    }

    void markAsUnimportant()
    {
        m_unimportant = true;
    }

protected:
    QString m_display;
    QString m_prefix;
    bool m_unimportant;
};

class OverrideItem : public CompletionItem<CompletionTreeItem>
{
public:
    OverrideItem(const QString& nameAndParams, const QString& returnType)
        : CompletionItem<CompletionTreeItem>(
              nameAndParams,
              i18n("Override %1", returnType)
          )
        , m_returnType(returnType)
    {
    }

    QVariant data(const QModelIndex& index, int role, const CodeCompletionModel* model) const override
    {
        if (role == Qt::DecorationRole) {
            if (index.column() == KTextEditor::CodeCompletionModel::Icon) {
                static const QIcon icon = QIcon::fromTheme(QStringLiteral("CTparents"));
                return icon;
            }
        }
        return CompletionItem<CompletionTreeItem>::data(index, role, model);
    }

    void execute(KTextEditor::View* view, const KTextEditor::Range& word) override
    {
        view->document()->replaceText(word, m_returnType + QLatin1Char(' ') + m_display.replace(QRegularExpression(QStringLiteral("\\s*=\\s*0")), QString()) + QLatin1String(" override;"));
    }

private:
    QString m_returnType;
};

/**
 * Specialized completion item class for items which are represented by a Declaration
 */
class DeclarationItem : public CompletionItem<NormalDeclarationCompletionItem>
{
public:
    DeclarationItem(Declaration* dec, const QString& display, const QString& prefix, const QString& replacement)
        : CompletionItem<NormalDeclarationCompletionItem>(display, prefix)
        , m_replacement(replacement)
    {
        m_declaration = dec;
    }

    QVariant data(const QModelIndex& index, int role, const CodeCompletionModel* model) const override
    {
        if (role == CodeCompletionModel::MatchQuality && m_matchQuality) {
            return m_matchQuality;
        }

        auto ret = CompletionItem<NormalDeclarationCompletionItem>::data(index, role, model);
        if (ret.isValid()) {
            return ret;
        }
        return NormalDeclarationCompletionItem::data(index, role, model);
    }

    void execute(KTextEditor::View* view, const KTextEditor::Range& word) override
    {
        QString repl = m_replacement;
        DUChainReadLocker lock;

        if(!m_declaration){
            return;
        }

        if(m_declaration->isFunctionDeclaration()) {
            auto doc = view->document();

            // Function pointer?
            bool funcptr = false;
            const auto line = doc->line(word.start().line());
            auto pos = word.end().column() - 1;
            while ( pos > 0 && (line.at(pos).isLetterOrNumber() || line.at(pos) == QLatin1Char(':')) ) {
                pos--;
                if ( line.at(pos) == QLatin1Char('&') ) {
                    funcptr = true;
                    break;
                }
            }

            auto restEmpty = doc->characterAt(word.end() + KTextEditor::Cursor{0, 1}) == QChar();

            bool didAddParentheses = false;
            if ( !funcptr && doc->characterAt(word.end()) != QLatin1Char('(') ) {
                repl += QLatin1String("()");
                didAddParentheses = true;
            }
            view->document()->replaceText(word, repl);
            auto f = m_declaration->type<FunctionType>();
            if (f && f->indexedArgumentsSize() && didAddParentheses) {
                view->setCursorPosition(word.start() + KTextEditor::Cursor(0, repl.size() - 1));
            }
            auto returnTypeIntegral = f->returnType().cast<IntegralType>();
            if ( restEmpty && !funcptr && returnTypeIntegral && returnTypeIntegral->dataType() == IntegralType::TypeVoid ) {
                // function returns void and rest of line is empty -- nothing can be done with the result
                if ( f && f->indexedArgumentsSize() ) {
                    // we placed the cursor inside the ()
                    view->document()->insertText(view->cursorPosition() + KTextEditor::Cursor(0, 1), QStringLiteral(";"));
                }
                else {
                    // we placed the cursor after the ()
                    view->document()->insertText(view->cursorPosition(), QStringLiteral(";"));
                    view->setCursorPosition(view->cursorPosition() + KTextEditor::Cursor{0, 1});
                }
            }
        } else {
            view->document()->replaceText(word, repl);
        }
    }

    bool createsExpandingWidget() const override
    {
        return true;
    }

    QWidget* createExpandingWidget(const CodeCompletionModel* /*model*/) const override
    {
        return new ClangNavigationWidget(m_declaration, AbstractNavigationWidget::EmbeddableWidget);
    }

    int matchQuality() const
    {
        return m_matchQuality;
    }

    ///Sets match quality from 0 to 10. 10 is the best fit.
    void setMatchQuality(int value)
    {
        m_matchQuality = value;
    }

    void setInheritanceDepth(int depth)
    {
        m_inheritanceDepth = depth;
    }

    int argumentHintDepth() const override
    {
        return m_depth;
    }

    void setArgumentHintDepth(int depth)
    {
        m_depth = depth;
    }

protected:
    int m_matchQuality = 0;
    int m_depth = 0;
    QString m_replacement;
};

class ImplementsItem : public DeclarationItem
{
public:
    static QString replacement(const FuncImplementInfo& info)
    {
        QString replacement = info.templatePrefix;
        if (!info.isDestructor && !info.isConstructor) {
            replacement += info.returnType + QLatin1Char(' ');
        }
        replacement += info.prototype + QLatin1String("\n{\n}\n");
        return replacement;
    }

    explicit ImplementsItem(const FuncImplementInfo& item)
        : DeclarationItem(item.declaration.data(), item.prototype,
            i18n("Implement %1", item.isConstructor ? QStringLiteral("<constructor>") :
                                   item.isDestructor ? QStringLiteral("<destructor>") : item.returnType),
            replacement(item)
          )
    {
    }

    QVariant data(const QModelIndex& index, int role, const CodeCompletionModel* model) const override
    {
        if (index.column() == CodeCompletionModel::Arguments) {
            // our display string already contains the arguments
            return {};
        }
        return DeclarationItem::data(index, role, model);
    }

    void execute(KTextEditor::View* view, const KTextEditor::Range& word) override
    {
        view->document()->replaceText(word, m_replacement);
    }
};

class ArgumentHintItem : public DeclarationItem
{
public:
    struct CurrentArgumentRange
    {
        int start;
        int end;
    };

    ArgumentHintItem(Declaration* decl,  const QString& prefix, const QString& name, const QString& arguments, const CurrentArgumentRange& range)
        : DeclarationItem(decl, name, prefix, {})
        , m_range(range)
        , m_arguments(arguments)
    {}

    QVariant data(const QModelIndex& index, int role, const CodeCompletionModel* model) const override
    {
        if (role == CodeCompletionModel::CustomHighlight && index.column() == CodeCompletionModel::Arguments && argumentHintDepth()) {
            QList<QVariant> highlighting;
            highlighting << QVariant(m_range.start);
            highlighting << QVariant(m_range.end);
            QTextCharFormat boldFormat;
            boldFormat.setFontWeight(QFont::Bold);
            highlighting << boldFormat;
            return highlighting;
        }

        if (role == CodeCompletionModel::HighlightingMethod && index.column() == CodeCompletionModel::Arguments && argumentHintDepth()) {
            return QVariant(CodeCompletionModel::CustomHighlighting);
        }

        if (index.column() == CodeCompletionModel::Arguments) {
            return m_arguments;
        }

        return DeclarationItem::data(index, role, model);
    }

private:
    CurrentArgumentRange m_range;
    QString m_arguments;
};

/**
 * A minimalistic completion item for macros and such
 */
class SimpleItem : public CompletionItem<CompletionTreeItem>
{
public:
    SimpleItem(const QString& display, const QString& prefix, const QString& replacement, const QIcon& icon = QIcon())
        : CompletionItem<CompletionTreeItem>(display, prefix)
        , m_replacement(replacement)
        , m_icon(icon)
    {
    }

    void execute(KTextEditor::View* view, const KTextEditor::Range& word) override
    {
        view->document()->replaceText(word, m_replacement);
    }

    QVariant data(const QModelIndex& index, int role, const CodeCompletionModel* model) const override
    {
        if (role == Qt::DecorationRole && index.column() == KTextEditor::CodeCompletionModel::Icon) {
            return m_icon;
        }
        if (role == CodeCompletionModel::UnimportantItemRole) {
            return m_unimportant;
        }
        return CompletionItem<CompletionTreeItem>::data(index, role, model);
    }

private:
    QString m_replacement;
    QIcon m_icon;
};

/**
 * Return true in case position @p position represents a cursor inside a comment
 */
bool isInsideComment(CXTranslationUnit unit, CXFile file, const KTextEditor::Cursor& position)
{
    if (!position.isValid()) {
        return false;
    }

    // TODO: This may get very slow for a large TU, investigate if we can improve this function
    auto begin = clang_getLocation(unit, file, 1, 1);
    auto end = clang_getLocation(unit, file, position.line() + 1, position.column() + 1);
    CXSourceRange range = clang_getRange(begin, end);

    // tokenize the whole range from the start until 'position'
    // if we detect a comment token at this position, return true
    const ClangTokens tokens(unit, range);
    for (CXToken token : tokens) {
        CXTokenKind tokenKind = clang_getTokenKind(token);
        if (tokenKind != CXToken_Comment) {
            continue;
        }

        auto range = ClangRange(clang_getTokenExtent(unit, token));
        if (range.toRange().contains(position)) {
            return true;
        }
    }
    return false;
}

QString& elideStringRight(QString& str, int length)
{
    if (str.size() > length + 3) {
        return str.replace(length, str.size() - length, QStringLiteral("..."));
    }
    return str;
}

/**
 * @return Value suited for @ref CodeCompletionModel::MatchQuality in the range [0.0, 10.0] (the higher the better)
 *
 * See http://clang.llvm.org/doxygen/CodeCompleteConsumer_8h_source.html for list of priorities
 * They (currently) have a range from [-3, 80] (the lower, the better)
 */
int codeCompletionPriorityToMatchQuality(unsigned int completionPriority)
{
    return 10u - qBound(0u, completionPriority, 80u) / 8;
}

int adjustPriorityForType(const AbstractType::Ptr& type, int completionPriority)
{
    const auto modifier = 4;
    if (type) {
        const auto whichType = type->whichType();
        if (whichType == AbstractType::TypePointer || whichType == AbstractType::TypeReference) {
            // Clang considers all pointers as similar, this is not what we want.
            completionPriority += modifier;
        } else if (whichType == AbstractType::TypeStructure) {
            // Clang considers all classes as similar too...
            completionPriority += modifier;
        } else if (whichType == AbstractType::TypeDelayed) {
            completionPriority += modifier;
        } else if (whichType == AbstractType::TypeAlias) {
            auto aliasedType = type.cast<TypeAliasType>();
            return adjustPriorityForType(aliasedType ? aliasedType->type() : AbstractType::Ptr(), completionPriority);
        } else if (whichType == AbstractType::TypeFunction) {
            auto functionType = type.cast<FunctionType>();
            return adjustPriorityForType(functionType ? functionType->returnType() : AbstractType::Ptr(), completionPriority);
        }
    } else {
        completionPriority += modifier;
    }

    return completionPriority;
}

/// Adjusts priority for the @p decl
int adjustPriorityForDeclaration(Declaration* decl, unsigned int completionPriority)
{
    if(completionPriority < CCP_LocalDeclarationSimiliar || completionPriority > CCP_SuperCompletion){
        return completionPriority;
    }

    return adjustPriorityForType(decl->abstractType(), completionPriority);
}

/**
 * @return Whether the declaration represented by identifier @p identifier qualifies as completion result
 *
 * For example, we don't want to offer SomeClass::SomeClass as completion item to the user
 * (otherwise we'd end up generating code such as 's.SomeClass();')
 */
bool isValidCompletionIdentifier(const QualifiedIdentifier& identifier)
{
    const int count = identifier.count();
    if (identifier.count() < 2) {
        return true;
    }

    const Identifier scope = identifier.at(count-2);
    const Identifier id = identifier.last();
    if (scope == id) {
        return false; // is constructor
    }
    const QString idString = id.toString();
    if (idString.startsWith(QLatin1Char('~')) && scope.toString() == idString.midRef(1)) {
        return false; // is destructor
    }
    return true;
}

/**
 * @return Whether the declaration represented by identifier @p identifier qualifies as "special" completion result
 *
 * "Special" completion results are items that are likely not regularly used.
 *
 * Examples:
 * - 'SomeClass::operator=(const SomeClass&)'
 */
bool isValidSpecialCompletionIdentifier(const QualifiedIdentifier& identifier)
{
    if (identifier.count() < 2) {
        return false;
    }

    const Identifier id = identifier.last();
    const QString idString = id.toString();
    if (idString.startsWith(QLatin1String("operator="))) {
        return true; // is assignment operator
    }
    return false;
}

Declaration* findDeclaration(const QualifiedIdentifier& qid, const DUContextPointer& ctx, const CursorInRevision& position, QSet<Declaration*>& handled)
{
    PersistentSymbolTable::Declarations decl = PersistentSymbolTable::self().getDeclarations(qid);

    const auto top = ctx->topContext();
    const auto& importedContexts = top->importedParentContexts();

    for (auto it = decl.iterator(); it; ++it) {
        // if the context is not included, then this match is not correct for our consideration
        // this fixes issues where we used to include matches from files that did not have
        // anything to do with the current TU, e.g. the main from a different file or stuff like that
        // it also reduces the chance of us picking up a function of the same name from somewhere else
        // also, this makes sure the context has the correct language and we don't get confused by stuff
        // from other language plugins
        if (std::none_of(importedContexts.begin(), importedContexts.end(), [it] (const DUContext::Import& import) {
            return import.topContextIndex() == it->indexedTopContext().index();
        })) {
            continue;
        }

        auto declaration = it->declaration();
        if (!declaration) {
            // Mitigate problems such as: Cannot load a top-context from file "/home/kfunk/.cache/kdevduchain/kdevelop-{foo}/topcontexts/6085"
            //  - the required language-support for handling ID 55 is probably not loaded
            qCWarning(KDEV_CLANG) << "Detected an invalid declaration for" << qid;
            continue;
        }

        if (declaration->kind() == Declaration::Instance && !declaration->isFunctionDeclaration()) {
            break;
        }
        if (!handled.contains(declaration)) {
            handled.insert(declaration);
            return declaration;
        }
    }

    const auto foundDeclarations = ctx->findDeclarations(qid, position);
    for (auto dec : foundDeclarations) {
        if (!handled.contains(dec)) {
            handled.insert(dec);
            return dec;
        }
    }

    return nullptr;
}

/// If any parent of this context is a class, the closest class declaration is returned, nullptr otherwise
Declaration* classDeclarationForContext(const DUContextPointer& context, const CursorInRevision& position)
{
    auto parent = context;
    while (parent) {
        if (parent->type() == DUContext::Class) {
            break;
        }

        if (auto owner = parent->owner()) {
            // Work-around for out-of-line methods. They have Helper context instead of Class context
            if (owner->context() && owner->context()->type() == DUContext::Helper) {
                auto qid = owner->qualifiedIdentifier();
                qid.pop();

                QSet<Declaration*> tmp;
                auto decl = findDeclaration(qid, context, position, tmp);

                if (decl && decl->internalContext() && decl->internalContext()->type() == DUContext::Class) {
                    parent = decl->internalContext();
                    break;
                }
            }
        }
        parent = parent->parentContext();
    }

    return parent ? parent->owner() : nullptr;
}

class LookAheadItemMatcher
{
public:
    explicit LookAheadItemMatcher(const TopDUContextPointer& ctx)
        : m_topContext(ctx)
        , m_enabled(ClangSettingsManager::self()->codeCompletionSettings().lookAhead)
    {}

    /// Adds all local declarations for @p declaration into possible look-ahead items.
    void addDeclarations(Declaration* declaration)
    {
        if (!m_enabled) {
            return;
        }

        if (declaration->kind() != Declaration::Instance) {
            return;
        }

        auto type = typeForDeclaration(declaration);
        auto identifiedType = dynamic_cast<const IdentifiedType*>(type.data());
        if (!identifiedType) {
            return;
        }

        addDeclarationsForType(identifiedType, declaration);
    }

    /// Add type for matching. This type'll be used for filtering look-ahead items
    /// Only items with @p type will be returned through @sa matchedItems
    void addMatchedType(const IndexedType& type)
    {
        matchedTypes.insert(type);
    }

    /// @return look-ahead items that math given types. @sa addMatchedType
    QList<CompletionTreeItemPointer> matchedItems()
    {
        QList<CompletionTreeItemPointer> lookAheadItems;
        for (const auto& pair: possibleLookAheadDeclarations) {
            auto decl = pair.first;
            if (matchedTypes.contains(decl->indexedType())) {
                auto parent = pair.second;
                const QString access = parent->abstractType()->whichType() == AbstractType::TypePointer
                                 ? QStringLiteral("->") : QStringLiteral(".");
                const QString text = parent->identifier().toString() + access + decl->identifier().toString();
                auto item = new DeclarationItem(decl, text, {}, text);
                item->setMatchQuality(8);
                lookAheadItems.append(CompletionTreeItemPointer(item));
            }
        }

        return lookAheadItems;
    }

private:
    AbstractType::Ptr typeForDeclaration(const Declaration* decl)
    {
        return TypeUtils::targetType(decl->abstractType(), m_topContext.data());
    }

    void addDeclarationsForType(const IdentifiedType* identifiedType, Declaration* declaration)
    {
        if (auto typeDecl = identifiedType->declaration(m_topContext.data())) {
            if (dynamic_cast<ClassDeclaration*>(typeDecl->logicalDeclaration(m_topContext.data()))) {
                if (!typeDecl->internalContext()) {
                    return;
                }

                for (auto localDecl : typeDecl->internalContext()->localDeclarations()) {
                    if(localDecl->identifier().isEmpty()){
                        continue;
                    }

                    if(auto classMember = dynamic_cast<ClassMemberDeclaration*>(localDecl)){
                        // TODO: Also add protected/private members if completion is inside this class context.
                        if(classMember->accessPolicy() != Declaration::Public){
                            continue;
                        }
                    }

                    if(!declaration->abstractType()){
                        continue;
                    }

                    if (declaration->abstractType()->whichType() == AbstractType::TypeIntegral) {
                        if (auto integralType = declaration->abstractType().cast<IntegralType>()) {
                            if (integralType->dataType() == IntegralType::TypeVoid) {
                                continue;
                            }
                        }
                    }

                    possibleLookAheadDeclarations.insert({localDecl, declaration});
                }
            }
        }
    }

    // Declaration and it's context
    typedef QPair<Declaration*, Declaration*> DeclarationContext;

    /// Types of declarations that look-ahead completion items can have
    QSet<IndexedType> matchedTypes;

    // List of declarations that can be added to the Look Ahead group
    // Second declaration represents context
    QSet<DeclarationContext> possibleLookAheadDeclarations;

    TopDUContextPointer m_topContext;

    bool m_enabled;
};

struct MemberAccessReplacer : public QObject
{
    Q_OBJECT

public:
    enum Type {
        None,
        DotToArrow,
        ArrowToDot
    };

public Q_SLOTS:
    void replaceCurrentAccess(MemberAccessReplacer::Type type)
    {
        if (auto document = ICore::self()->documentController()->activeDocument()) {
            if (auto textDocument = document->textDocument()) {
                auto activeView = document->activeTextView();
                if (!activeView) {
                    return;
                }

                auto cursor = activeView->cursorPosition();

                QString oldAccess, newAccess;
                if (type == ArrowToDot) {
                    oldAccess = QStringLiteral("->");
                    newAccess = QStringLiteral(".");
                } else {
                    oldAccess = QStringLiteral(".");
                    newAccess = QStringLiteral("->");
                }

                auto oldRange = KTextEditor::Range(cursor - KTextEditor::Cursor(0, oldAccess.length()), cursor);

                // This code needed for testReplaceMemberAccess test
                // Maybe we should do a similar thing for '->' to '.' direction, but this is not so important
                while (textDocument->text(oldRange) == QLatin1String(" ") && oldRange.start().column() >= 0) {
                    oldRange = KTextEditor::Range({oldRange.start().line(), oldRange.start().column() - 1},
                                                  {oldRange.end().line(), oldRange.end().column() - 1});
                }

                if (oldRange.start().column() >= 0 && textDocument->text(oldRange) == oldAccess) {
                    textDocument->replaceText(oldRange, newAccess);
                }
            }
        }
    }
};
static MemberAccessReplacer s_memberAccessReplacer;

}

Q_DECLARE_METATYPE(MemberAccessReplacer::Type)

ClangCodeCompletionContext::ClangCodeCompletionContext(const DUContextPointer& context,
                                                       const ParseSessionData::Ptr& sessionData,
                                                       const QUrl& url,
                                                       const KTextEditor::Cursor& position,
                                                       const QString& text,
                                                       const QString& followingText
                                                      )
    : CodeCompletionContext(context, text + followingText, CursorInRevision::castFromSimpleCursor(position), 0)
    , m_results(nullptr, clang_disposeCodeCompleteResults)
    , m_parseSessionData(sessionData)
{
    qRegisterMetaType<MemberAccessReplacer::Type>();
    const QByteArray file = url.toLocalFile().toUtf8();
    ParseSession session(m_parseSessionData);

    QVector<UnsavedFile> otherUnsavedFiles;
    {
        ForegroundLock lock;
        otherUnsavedFiles = ClangUtils::unsavedFiles();
    }
    QVector<CXUnsavedFile> allUnsaved;

    {
        const unsigned int completeOptions = clang_defaultCodeCompleteOptions();

        CXUnsavedFile unsaved;
        unsaved.Filename = file.constData();
        const QByteArray content = m_text.toUtf8();
        unsaved.Contents = content.constData();
        unsaved.Length = content.size();

        allUnsaved.reserve(otherUnsavedFiles.size());
        for ( const auto& f : otherUnsavedFiles ) {
            allUnsaved.append(f.toClangApi());
        }
        allUnsaved.append(unsaved);

        m_results.reset(clang_codeCompleteAt(session.unit(), file.constData(),
                        position.line() + 1, position.column() + 1,
                        allUnsaved.data(), allUnsaved.size(),
                        completeOptions));

        if (!m_results) {
            qCWarning(KDEV_CLANG) << "Something went wrong during 'clang_codeCompleteAt' for file" << file;
            return;
        }

        auto numDiagnostics = clang_codeCompleteGetNumDiagnostics(m_results.get());
        for (uint i = 0; i < numDiagnostics; i++) {
            auto diagnostic = clang_codeCompleteGetDiagnostic(m_results.get(), i);
            auto diagnosticType = ClangDiagnosticEvaluator::diagnosticType(diagnostic);
            clang_disposeDiagnostic(diagnostic);
            if (diagnosticType == ClangDiagnosticEvaluator::ReplaceWithArrowProblem || diagnosticType == ClangDiagnosticEvaluator::ReplaceWithDotProblem) {
                MemberAccessReplacer::Type replacementType;
                if (diagnosticType == ClangDiagnosticEvaluator::ReplaceWithDotProblem) {
                    replacementType = MemberAccessReplacer::ArrowToDot;
                } else {
                    replacementType = MemberAccessReplacer::DotToArrow;
                }

                QMetaObject::invokeMethod(&s_memberAccessReplacer, "replaceCurrentAccess", Qt::QueuedConnection,
                                          Q_ARG(MemberAccessReplacer::Type, replacementType));

                m_valid = false;
                return;
            }
        }

        auto addMacros = ClangSettingsManager::self()->codeCompletionSettings().macros;
        if (!addMacros) {
            m_filters |= NoMacros;
        }
    }

    if (!m_results->NumResults) {
        const auto trimmedText = text.trimmed();
        if (trimmedText.endsWith(QLatin1Char('.'))) {
            // TODO: This shouldn't be needed if Clang provided diagnostic.
            // But it doesn't always do it, so let's try to manually determine whether '.' is used instead of '->'
            m_text = trimmedText.left(trimmedText.size() - 1);
            m_text += QStringLiteral("->");

            CXUnsavedFile unsaved;
            unsaved.Filename = file.constData();
            const QByteArray content = m_text.toUtf8();
            unsaved.Contents = content.constData();
            unsaved.Length = content.size();
            allUnsaved[allUnsaved.size() - 1] = unsaved;

            m_results.reset(clang_codeCompleteAt(session.unit(), file.constData(),
                                                 position.line() + 1, position.column() + 1 + 1,
                                                 allUnsaved.data(), allUnsaved.size(),
                                                 clang_defaultCodeCompleteOptions()));

            if (m_results && m_results->NumResults) {
                QMetaObject::invokeMethod(&s_memberAccessReplacer, "replaceCurrentAccess", Qt::QueuedConnection,
                                          Q_ARG(MemberAccessReplacer::Type, MemberAccessReplacer::DotToArrow));
            }

            m_valid = false;
            return;
        }
    }

    // check 'isValidPosition' after parsing the new content
    auto clangFile = session.file(file);
    if (!isValidPosition(session.unit(), clangFile)) {
        m_valid = false;
        return;
    }

    m_completionHelper.computeCompletions(session, clangFile, position);
}

ClangCodeCompletionContext::~ClangCodeCompletionContext()
{
}

bool ClangCodeCompletionContext::isValidPosition(CXTranslationUnit unit, CXFile file) const
{
    if (isInsideComment(unit, file, m_position.castToSimpleCursor())) {
        clangDebug() << "Invalid completion context: Inside comment";
        return false;
    }
    return true;
}

QList<CompletionTreeItemPointer> ClangCodeCompletionContext::completionItems(bool& abort, bool /*fullCompletion*/)
{
    if (!m_valid || !m_duContext || !m_results) {
        return {};
    }

    const auto ctx = DUContextPointer(m_duContext->findContextAt(m_position));

    /// Normal completion items, such as 'void Foo::foo()'
    QList<CompletionTreeItemPointer> items;
    /// Stuff like 'Foo& Foo::operator=(const Foo&)', etc. Not regularly used by our users.
    QList<CompletionTreeItemPointer> specialItems;
    /// Macros from the current context
    QList<CompletionTreeItemPointer> macros;
    /// Builtins reported by Clang
    QList<CompletionTreeItemPointer> builtin;

    // two sets of handled declarations to prevent duplicates and make sure we show
    // all available overloads
    QSet<Declaration*> handled;
    // this is only used for the CXCursor_OverloadCandidate completion items
    QSet<Declaration*> overloadsHandled;

    LookAheadItemMatcher lookAheadMatcher(TopDUContextPointer(ctx->topContext()));

    // If ctx is/inside the Class context, this represents that context.
    const auto currentClassContext = classDeclarationForContext(ctx, m_position);

    clangDebug() << "Clang found" << m_results->NumResults << "completion results";

    for (uint i = 0; i < m_results->NumResults; ++i) {
        if (abort) {
            return {};
        }

        auto result = m_results->Results[i];
        #if CINDEX_VERSION_MINOR >= 30
        const bool isOverloadCandidate = result.CursorKind == CXCursor_OverloadCandidate;
        #else
        const bool isOverloadCandidate = false;
        #endif

        const auto availability = clang_getCompletionAvailability(result.CompletionString);
        if (availability == CXAvailability_NotAvailable) {
            continue;
        }

        const bool isMacroDefinition = result.CursorKind == CXCursor_MacroDefinition;
        if (isMacroDefinition && m_filters & NoMacros) {
            continue;
        }

        const bool isBuiltin = (result.CursorKind == CXCursor_NotImplemented);
        if (isBuiltin && m_filters & NoBuiltins) {
            continue;
        }

        const bool isDeclaration = !isMacroDefinition && !isBuiltin;
        if (isDeclaration && m_filters & NoDeclarations) {
            continue;
        }

        if (availability == CXAvailability_NotAccessible && (!isDeclaration || !currentClassContext)) {
            continue;
        }

        // the string that would be needed to type, usually the identifier of something. Also we use it as name for code completion declaration items.
        QString typed;
        // the return type of a function e.g.
        QString resultType;
        // the replacement text when an item gets executed
        QString replacement;

        QString arguments;

        ArgumentHintItem::CurrentArgumentRange argumentRange;
        //BEGIN function signature parsing
        // nesting depth of parentheses
        int parenDepth = 0;
        enum FunctionSignatureState {
            // not yet inside the function signature
            Before,
            // any token is part of the function signature now
            Inside,
            // finished parsing the function signature
            After
        };
        // current state
        FunctionSignatureState signatureState = Before;
        //END function signature parsing

        std::function<void (CXCompletionString)> processChunks = [&] (CXCompletionString completionString) {
            const uint chunks = clang_getNumCompletionChunks(completionString);
            for (uint j = 0; j < chunks; ++j) {
                const auto kind = clang_getCompletionChunkKind(completionString, j);
                if (kind == CXCompletionChunk_Optional) {
                    completionString = clang_getCompletionChunkCompletionString(completionString, j);
                    if (completionString) {
                        processChunks(completionString);
                    }
                    continue;
                }

                // We don't need function signature for declaration items, we can get it directly from the declaration. Also adding the function signature to the "display" would break the "Detailed completion" option.
                if (isDeclaration && !typed.isEmpty()) {
                    // TODO: When parent context for CXCursor_OverloadCandidate is fixed remove this check
                    if (!isOverloadCandidate) {
                        break;
                    }
                }

                const QString string = ClangString(clang_getCompletionChunkText(completionString, j)).toString();

                switch (kind) {
                case CXCompletionChunk_TypedText:
                    typed = string;
                    replacement += string;
                    break;
                case CXCompletionChunk_ResultType:
                    resultType = string;
                    continue;
                case CXCompletionChunk_Placeholder:
                    if (signatureState == Inside) {
                        arguments += string;
                    }
                    continue;
                case CXCompletionChunk_LeftParen:
                    if (signatureState == Before && !parenDepth) {
                        signatureState = Inside;
                    }
                    parenDepth++;
                    break;
                case CXCompletionChunk_RightParen:
                    --parenDepth;
                    if (signatureState == Inside && !parenDepth) {
                        arguments += QLatin1Char(')');
                        signatureState = After;
                    }
                    break;
                case CXCompletionChunk_Text:
                    if (isOverloadCandidate) {
                        typed += string;
                    }
                    else if (result.CursorKind == CXCursor_EnumConstantDecl) {
                        replacement += string;
                    }
<<<<<<< HEAD
=======
#endif
>>>>>>> 6c8c3263
                    break;
                case CXCompletionChunk_CurrentParameter:
                    argumentRange.start = arguments.size();
                    argumentRange.end = string.size();
                    break;
                default:
                    break;
                }
                if (signatureState == Inside) {
                    arguments += string;
                }
            }
        };

        processChunks(result.CompletionString);

        // TODO: No closing paren if default parameters present
        if (isOverloadCandidate && !arguments.endsWith(QLatin1Char(')'))) {
            arguments += QLatin1Char(')');
        }
        // ellide text to the right for overly long result types (templates especially)
        elideStringRight(resultType, MAX_RETURN_TYPE_STRING_LENGTH);

        static const auto noIcon = QIcon(QStandardPaths::locate(QStandardPaths::GenericDataLocation,
                                                                QStringLiteral("kdevelop/pics/namespace.png")));

        if (isDeclaration) {
            const Identifier id(typed);
            QualifiedIdentifier qid;
            ClangString parent(clang_getCompletionParent(result.CompletionString, nullptr));
            if (parent.c_str() != nullptr) {
                qid = QualifiedIdentifier(parent.toString());
            }
            qid.push(id);

            if (!isValidCompletionIdentifier(qid)) {
                continue;
            }

            if (isOverloadCandidate && resultType.isEmpty() && parent.isEmpty()) {
                // workaround: find constructor calls for non-namespaced classes
                // TODO: return the namespaced class as parent in libclang
                qid.push(id);
            }

            auto found = findDeclaration(qid, ctx, m_position, isOverloadCandidate ? overloadsHandled : handled);

            CompletionTreeItemPointer item;
            if (found) {
                // TODO: Bug in Clang: protected members from base classes not accessible in derived classes.
                if (availability == CXAvailability_NotAccessible) {
                    if (auto cl = dynamic_cast<ClassMemberDeclaration*>(found)) {
                        if (cl->accessPolicy() != Declaration::Protected) {
                            continue;
                        }

                        auto declarationClassContext = classDeclarationForContext(DUContextPointer(found->context()), m_position);

                        uint steps = 10;
                        auto inheriters = DUChainUtils::getInheriters(declarationClassContext, steps);
                        if(!inheriters.contains(currentClassContext)){
                            continue;
                        }
                    } else {
                        continue;
                    }
                }

                DeclarationItem* declarationItem = nullptr;
                if (isOverloadCandidate) {
                    declarationItem = new ArgumentHintItem(found, resultType, typed, arguments, argumentRange);
                    declarationItem->setArgumentHintDepth(1);
                } else {
                    declarationItem = new DeclarationItem(found, typed, resultType, replacement);
                }

                const unsigned int completionPriority = adjustPriorityForDeclaration(found, clang_getCompletionPriority(result.CompletionString));
                const bool bestMatch = completionPriority <= CCP_SuperCompletion;

                //don't set best match property for internal identifiers, also prefer declarations from current file
                const auto isInternal = found->indexedIdentifier().identifier().toString().startsWith(QLatin1String("__"));
                if (bestMatch && !isInternal ) {
                    const int matchQuality = codeCompletionPriorityToMatchQuality(completionPriority);
                    declarationItem->setMatchQuality(matchQuality);

                    // TODO: LibClang missing API to determine expected code completion type.
                    lookAheadMatcher.addMatchedType(found->indexedType());
                } else {
                    declarationItem->setInheritanceDepth(completionPriority);

                    lookAheadMatcher.addDeclarations(found);
                }
                if ( isInternal ) {
                    declarationItem->markAsUnimportant();
                }

                item = declarationItem;
            } else {
                if (isOverloadCandidate) {
                    // TODO: No parent context for CXCursor_OverloadCandidate items, hence qid is broken -> no declaration found
                    auto ahi = new ArgumentHintItem({}, resultType, typed, arguments, argumentRange);
                    ahi->setArgumentHintDepth(1);
                    item = ahi;
                } else {
                    // still, let's trust that Clang found something useful and put it into the completion result list
                    clangDebug() << "Could not find declaration for" << qid;
                    auto instance = new SimpleItem(typed + arguments, resultType, replacement, noIcon);
                    instance->markAsUnimportant();
                    item = CompletionTreeItemPointer(instance);
                }
            }

            if (isValidSpecialCompletionIdentifier(qid)) {
                // If it's a special completion identifier e.g. "operator=(const&)" and we don't have a declaration for it, don't add it into completion list, as this item is completely useless and pollutes the test case.
                // This happens e.g. for "class A{}; a.|".  At | we have "operator=(const A&)" as a special completion identifier without a declaration.
                if(item->declaration()){
                    specialItems.append(item);
                }
            } else {
                items.append(item);
            }
            continue;
        }

        if (result.CursorKind == CXCursor_MacroDefinition) {
            // TODO: grouping of macros and built-in stuff
            const auto text = QString(typed + arguments);
            auto instance = new SimpleItem(text, resultType, replacement, noIcon);
            auto item = CompletionTreeItemPointer(instance);
            if ( text.startsWith(QLatin1String("_")) ) {
                instance->markAsUnimportant();
            }
            macros.append(item);
        } else if (result.CursorKind == CXCursor_NotImplemented) {
            auto instance = new SimpleItem(typed, resultType, replacement, noIcon);
            auto item = CompletionTreeItemPointer(instance);
            builtin.append(item);
        }
    }

    if (abort) {
        return {};
    }

    addImplementationHelperItems();
    addOverwritableItems();

    eventuallyAddGroup(i18n("Special"), 700, specialItems);
    eventuallyAddGroup(i18n("Look-ahead Matches"), 800, lookAheadMatcher.matchedItems());
    eventuallyAddGroup(i18n("Builtin"), 900, builtin);
    eventuallyAddGroup(i18n("Macros"), 1000, macros);
    return items;
}

void ClangCodeCompletionContext::eventuallyAddGroup(const QString& name, int priority,
                                                    const QList<CompletionTreeItemPointer>& items)
{
    if (items.isEmpty()) {
        return;
    }

    auto* node = new CompletionCustomGroupNode(name, priority);
    node->appendChildren(items);
    m_ungrouped << CompletionTreeElementPointer(node);
}

void ClangCodeCompletionContext::addOverwritableItems()
{
    auto overrideList = m_completionHelper.overrides();
    if (overrideList.isEmpty()) {
        return;
    }

    QList<CompletionTreeItemPointer> overrides;
    QList<CompletionTreeItemPointer> overridesAbstract;
    for (const auto& info : overrideList) {
        QStringList params;
        params.reserve(info.params.size());
        for (const auto& param : info.params) {
            params << param.type + QLatin1Char(' ') + param.id;
        }
        QString nameAndParams = info.name + QLatin1Char('(') + params.join(QStringLiteral(", ")) + QLatin1Char(')');
        if(info.isConst)
            nameAndParams = nameAndParams + QLatin1String(" const");
        if(info.isPureVirtual)
            nameAndParams = nameAndParams + QLatin1String(" = 0");

        auto item = CompletionTreeItemPointer(new OverrideItem(nameAndParams, info.returnType));
        if (info.isPureVirtual)
            overridesAbstract << item;
        else
            overrides << item;
    }
    eventuallyAddGroup(i18n("Abstract Override"), 0, overridesAbstract);
    eventuallyAddGroup(i18n("Virtual Override"), 0, overrides);
}

void ClangCodeCompletionContext::addImplementationHelperItems()
{
    auto implementsList = m_completionHelper.implements();
    if (implementsList.isEmpty()) {
        return;
    }

    QList<CompletionTreeItemPointer> implements;
    foreach(const auto& info, implementsList) {
        implements << CompletionTreeItemPointer(new ImplementsItem(info));
    }
    eventuallyAddGroup(i18n("Implement Function"), 0, implements);
}


QList<CompletionTreeElementPointer> ClangCodeCompletionContext::ungroupedElements()
{
    return m_ungrouped;
}

ClangCodeCompletionContext::ContextFilters ClangCodeCompletionContext::filters() const
{
    return m_filters;
}

void ClangCodeCompletionContext::setFilters(const ClangCodeCompletionContext::ContextFilters& filters)
{
    m_filters = filters;
}

#include "context.moc"<|MERGE_RESOLUTION|>--- conflicted
+++ resolved
@@ -1065,10 +1065,9 @@
                     else if (result.CursorKind == CXCursor_EnumConstantDecl) {
                         replacement += string;
                     }
-<<<<<<< HEAD
-=======
-#endif
->>>>>>> 6c8c3263
+                    else if (result.CursorKind == CXCursor_EnumConstantDecl) {
+                        replacement += string;
+                    }
                     break;
                 case CXCompletionChunk_CurrentParameter:
                     argumentRange.start = arguments.size();
