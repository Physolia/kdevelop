/*
 * Low level GDB interface.
 *
 * Copyright 1999 John Birch <jbb@kdevelop.org >
 * Copyright 2007 Vladimir Prus <ghost@cs.msu.su>
 * Copyright 2016 Aetf <aetf@unlimitedcodeworks.xyz>
 *
 * This program is free software; you can redistribute it and/or modify
 * it under the terms of the GNU General Public License as
 * published by the Free Software Foundation; either version 2 of the
 * License, or (at your option) any later version.
 *
 * This program is distributed in the hope that it will be useful,
 * but WITHOUT ANY WARRANTY; without even the implied warranty of
 * MERCHANTABILITY or FITNESS FOR A PARTICULAR PURPOSE.  See the
 * GNU General Public License for more details.
 *
 * You should have received a copy of the GNU General Public
 * License along with this program; if not, write to the
 * Free Software Foundation, Inc.,
 * 51 Franklin Street, Fifth Floor, Boston, MA 02110-1301, USA.
 */

#include "gdb.h"

#include "dbgglobal.h"
#include "debuglog.h"

#include <KConfigGroup>
#include <KLocalizedString>
#include <KMessageBox>
#include <KShell>

#include <QApplication>
#include <QFileInfo>
#include <QUrl>

using namespace KDevMI::GDB;
using namespace KDevMI::MI;

GdbDebugger::GdbDebugger(QObject* parent)
    : MIDebugger(parent)
{
}

GdbDebugger::~GdbDebugger()
{
}

bool GdbDebugger::start(KConfigGroup& config, const QStringList& extraArguments)
{
    // FIXME: verify that default value leads to something sensible
    QUrl gdbUrl = config.readEntry(Config::GdbPathEntry, QUrl());
    if (gdbUrl.isEmpty()) {
        m_debuggerExecutable = QStringLiteral("gdb");
    } else {
        // FIXME: verify its' a local path.
        m_debuggerExecutable = gdbUrl.url(QUrl::PreferLocalFile | QUrl::StripTrailingSlash);
    }

    QStringList arguments = extraArguments;
    arguments << QStringLiteral("--interpreter=mi2") << QStringLiteral("-quiet");

    QUrl shell = config.readEntry(Config::DebuggerShellEntry, QUrl());
    if(!shell.isEmpty()) {
        qCDebug(DEBUGGERGDB) << "have shell" << shell;
        QString shell_without_args = shell.toLocalFile().split(QChar(' ')).first();

        QFileInfo info(shell_without_args);
        /*if( info.isRelative() )
        {
            shell_without_args = build_dir + "/" + shell_without_args;
            info.setFile( shell_without_args );
        }*/
        if(!info.exists()) {
            KMessageBox::information(
                qApp->activeWindow(),
                i18n("Could not locate the debugging shell '%1'.", shell_without_args ),
                i18n("Debugging Shell Not Found") );
            return false;
        }

        arguments.insert(0, m_debuggerExecutable);
        arguments.insert(0, shell.toLocalFile());
        m_process->setShellCommand(KShell::joinArgs(arguments));
    } else {
<<<<<<< HEAD
        m_process->setProgram(debuggerExecutable_, arguments);
=======
        m_process->setProgram(m_debuggerExecutable, arguments);
>>>>>>> c92a8f17
    }

    m_process->start();

    qCDebug(DEBUGGERGDB) << "Starting GDB with command" << shell.toLocalFile() + QLatin1Char(' ') + m_debuggerExecutable
                           + QLatin1Char(' ') + arguments.join(QLatin1Char(' '));
    qCDebug(DEBUGGERGDB) << "GDB process pid:" << m_process->pid();
<<<<<<< HEAD
    emit userCommandOutput(shell.toLocalFile() + QLatin1Char(' ') + debuggerExecutable_
=======
    emit userCommandOutput(shell.toLocalFile() + QLatin1Char(' ') + m_debuggerExecutable
>>>>>>> c92a8f17
                           + QLatin1Char(' ') + arguments.join(QLatin1Char(' ')) + QLatin1Char('\n'));
    return true;
}<|MERGE_RESOLUTION|>--- conflicted
+++ resolved
@@ -84,11 +84,7 @@
         arguments.insert(0, shell.toLocalFile());
         m_process->setShellCommand(KShell::joinArgs(arguments));
     } else {
-<<<<<<< HEAD
-        m_process->setProgram(debuggerExecutable_, arguments);
-=======
         m_process->setProgram(m_debuggerExecutable, arguments);
->>>>>>> c92a8f17
     }
 
     m_process->start();
@@ -96,11 +92,7 @@
     qCDebug(DEBUGGERGDB) << "Starting GDB with command" << shell.toLocalFile() + QLatin1Char(' ') + m_debuggerExecutable
                            + QLatin1Char(' ') + arguments.join(QLatin1Char(' '));
     qCDebug(DEBUGGERGDB) << "GDB process pid:" << m_process->pid();
-<<<<<<< HEAD
-    emit userCommandOutput(shell.toLocalFile() + QLatin1Char(' ') + debuggerExecutable_
-=======
     emit userCommandOutput(shell.toLocalFile() + QLatin1Char(' ') + m_debuggerExecutable
->>>>>>> c92a8f17
                            + QLatin1Char(' ') + arguments.join(QLatin1Char(' ')) + QLatin1Char('\n'));
     return true;
 }