--- conflicted
+++ resolved
@@ -130,15 +130,10 @@
 
 }
 
-<<<<<<< HEAD
 ProjectItemDataProvider::ProjectItemDataProvider(KDevelop::IQuickOpen* quickopen)
-    : m_quickopen(quickopen)
-    , m_addedItemsCountCache([this]() { return addedItems(m_addedItems); })
-=======
-ProjectItemDataProvider::ProjectItemDataProvider( KDevelop::IQuickOpen* quickopen )
     : m_itemTypes(NoItems)
     , m_quickopen(quickopen)
->>>>>>> 535e9b29
+    , m_addedItemsCountCache([this]() { return addedItems(m_addedItems); })
 {
 }
 
