/* This file is part of the KDE libraries
   Copyright (C) 2007 David Nolden <david.nolden.kdevelop@art-master.de>

   This library is free software; you can redistribute it and/or
   modify it under the terms of the GNU Library General Public
   License version 2 as published by the Free Software Foundation.

   This library is distributed in the hope that it will be useful,
   but WITHOUT ANY WARRANTY; without even the implied warranty of
   MERCHANTABILITY or FITNESS FOR A PARTICULAR PURPOSE.  See the GNU
   Library General Public License for more details.

   You should have received a copy of the GNU Library General Public License
   along with this library; see the file COPYING.LIB.  If not, write to
   the Free Software Foundation, Inc., 51 Franklin Street, Fifth Floor,
   Boston, MA 02110-1301, USA.
*/

#include "projectfilequickopen.h"

#include <QIcon>
#include <QTextBrowser>
#include <QApplication>

#include <KLocale>

#include <interfaces/iprojectcontroller.h>
#include <interfaces/idocumentcontroller.h>
#include <interfaces/iproject.h>
#include <interfaces/icore.h>

#include <language/duchain/topducontext.h>
#include <language/duchain/duchain.h>
#include <language/duchain/duchainlock.h>
#include <language/duchain/indexedstring.h>
#include <language/duchain/parsingenvironment.h>

#include <project/projectmodel.h>

#include "../openwith/iopenwith.h"

using namespace KDevelop;

namespace {

QSet<IndexedString> openFiles()
{
    QSet<IndexedString> openFiles;
    const QList<IDocument*>& docs = ICore::self()->documentController()->openDocuments();
    openFiles.reserve(docs.size());
    foreach( IDocument* doc, docs ) {
        openFiles << IndexedString(doc->url().pathOrUrl());
    }
    return openFiles;
}

QSet<QString> openFilesPathsOrUrls()
{
    QSet<QString> openFiles;
    const QList<IDocument*>& docs = ICore::self()->documentController()->openDocuments();
    openFiles.reserve(docs.size());
    foreach( IDocument* doc, docs ) {
        openFiles << doc->url().pathOrUrl();
    }
    return openFiles;
}

QString iconNameForUrl(const IndexedString& url)
{
    if (url.isEmpty()) {
        return QString("tab-duplicate");
    }
    ProjectBaseItem* item = ICore::self()->projectController()->projectModel()->itemForUrl(url);
    if (item) {
        return item->iconName();
    }
    return QString("unknown");
}

}

ProjectFileData::ProjectFileData( const ProjectFile& file )
: m_file(file)
{
}

QString ProjectFileData::text() const
{
    return m_file.projectPath.relativePath(m_file.path);
}

QString ProjectFileData::htmlDescription() const
{
  return "<small><small>" + i18nc("%1: project name", "Project %1", project())  + "</small></small>";
}

bool ProjectFileData::execute( QString& filterText )
{
    const KUrl url = m_file.path.toUrl();
    IOpenWith::openFiles(KUrl::List() << url);
    QString path;
    uint lineNumber;
    if (extractLineNumber(filterText, path, lineNumber)) {
        IDocument* doc = ICore::self()->documentController()->documentForUrl(url);
        if (doc) {
            doc->setCursorPosition(KTextEditor::Cursor(lineNumber - 1, 0));
        }
    }
    return true;
}

bool ProjectFileData::isExpandable() const
{
    return true;
}

QList<QVariant> ProjectFileData::highlighting() const
{
    QTextCharFormat boldFormat;
    boldFormat.setFontWeight(QFont::Bold);
    QTextCharFormat normalFormat;

    QString txt = text();

    QList<QVariant> ret;

    int fileNameLength = m_file.path.lastPathSegment().length();

    ret << 0;
    ret << txt.length() - fileNameLength;
    ret << QVariant(normalFormat);
    ret << txt.length() - fileNameLength;
    ret << fileNameLength;
    ret << QVariant(boldFormat);

    return ret;
}

QWidget* ProjectFileData::expandingWidget() const
{
    const KUrl url = m_file.path.toUrl();
    DUChainReadLocker lock;

    ///Find a du-chain for the document
    QList<TopDUContext*> contexts = DUChain::self()->chainsForDocument(url);

    ///Pick a non-proxy context
    TopDUContext* chosen = 0;
    foreach( TopDUContext* ctx, contexts ) {
        if( !(ctx->parsingEnvironmentFile() && ctx->parsingEnvironmentFile()->isProxyContext()) ) {
            chosen = ctx;
        }
    }

    if( chosen ) {
        return chosen->createNavigationWidget(0, 0,
            "<small><small>"
            + i18nc("%1: project name", "Project %1", project())
            + "</small></small>");
    } else {
        QTextBrowser* ret = new QTextBrowser();
        ret->resize(400, 100);
        ret->setText(
                "<small><small>"
                + i18nc("%1: project name", "Project %1", project())
                + "<br>" + i18n("Not parsed yet") + "</small></small>");
        return ret;
    }

    return 0;
}

<<<<<<< HEAD
static QString iconNameForUrl(const IndexedString& url)
{
    if (url.isEmpty()) {
        return QString("tab-duplicate");
    }
    ProjectBaseItem* item = ICore::self()->projectController()->projectModel()->itemForPath(url);
    if (item) {
        return item->iconName();
    }
    return QString("unknown");
}

=======
>>>>>>> 922eb8c3
QIcon ProjectFileData::icon() const
{
    const QString& iconName = iconNameForUrl(m_file.indexedUrl);

    /**
     * FIXME: Move this cache into a more central place and reuse it elsewhere.
     *        The project model e.g. could reuse this as well.
     *
     * Note: We cache here since otherwise displaying and esp. scrolling
     *       in a large list of quickopen items becomes very slow.
     */
    static QHash<QString, QPixmap> iconCache;
    QHash< QString, QPixmap >::const_iterator it = iconCache.constFind(iconName);
    if (it != iconCache.constEnd()) {
        return it.value();
    }

    const QPixmap& pixmap = KIconLoader::global()->loadIcon(iconName, KIconLoader::Small);
    iconCache.insert(iconName, pixmap);
    return pixmap;
}

QString ProjectFileData::project() const
{
    const IProject* project = ICore::self()->projectController()->findProjectForUrl(m_file.projectUrl);
    if (project) {
        return project->name();
    } else {
        return i18n("none");
    }
}

BaseFileDataProvider::BaseFileDataProvider()
{
}

void BaseFileDataProvider::setFilterText( const QString& text )
{
    QString path(text);
    uint lineNumber;
    extractLineNumber(text, path, lineNumber);
    if ( path.startsWith(QLatin1String("./")) || path.startsWith(QLatin1String("../")) ) {
        // assume we want to filter relative to active document's url
        IDocument* doc = ICore::self()->documentController()->activeDocument();
        if (doc) {
            KUrl url = doc->url().upUrl();
            url.addPath( path);
            url.cleanPath();
            url.adjustPath(KUrl::RemoveTrailingSlash);
            path = url.pathOrUrl();
        }
    }
    setFilter( path.split('/', QString::SkipEmptyParts) );
}

uint BaseFileDataProvider::itemCount() const
{
    return filteredItems().count();
}

uint BaseFileDataProvider::unfilteredItemCount() const
{
    return items().count();
}

QuickOpenDataPointer BaseFileDataProvider::data(uint row) const
{
    return QuickOpenDataPointer(new ProjectFileData( filteredItems().at(row) ));
}

ProjectFileDataProvider::ProjectFileDataProvider()
{
    connect(ICore::self()->projectController(), SIGNAL(projectClosing(KDevelop::IProject*)),
            this, SLOT(projectClosing(KDevelop::IProject*)));
    connect(ICore::self()->projectController(), SIGNAL(projectOpened(KDevelop::IProject*)),
            this, SLOT(projectOpened(KDevelop::IProject*)));
}

void ProjectFileDataProvider::projectClosing( IProject* project )
{
    foreach(ProjectFileItem* file, project->files()) {
        fileRemovedFromSet(file);
    }
}

void ProjectFileDataProvider::projectOpened( IProject* project )
{
    const int processAfter = 1000;
    int processed = 0;
    foreach(ProjectFileItem* file, project->files()) {
        fileAddedToSet(file);
        if (++processed == processAfter) {
            // prevent UI-lockup when a huge project was imported
            QApplication::processEvents();
            processed = 0;
        }
    }

    connect(project, SIGNAL(fileAddedToSet(KDevelop::ProjectFileItem*)),
            this, SLOT(fileAddedToSet(KDevelop::ProjectFileItem*)));
    connect(project, SIGNAL(fileRemovedFromSet(KDevelop::ProjectFileItem*)),
            this, SLOT(fileRemovedFromSet(KDevelop::ProjectFileItem*)));
}

void ProjectFileDataProvider::fileAddedToSet( ProjectFileItem* file )
{
    ProjectFile f;
<<<<<<< HEAD
    f.project = file->project()->name();
    f.projectPath = file->project()->path();
    f.path = file->path();
    f.indexedUrl = file->indexedPath();
    m_projectFiles.insert(f.path, f);
}

void ProjectFileDataProvider::fileRemovedFromSet( ProjectFileItem* file )
{
    m_projectFiles.remove( file->path() );
}

namespace
{
QSet<IndexedString> openFiles()
{
    QSet<IndexedString> openFiles;
    const QList<IDocument*>& docs = ICore::self()->documentController()->openDocuments();
    openFiles.reserve(docs.size());
    foreach( IDocument* doc, docs ) {
        openFiles << IndexedString(doc->url().pathOrUrl());
=======
    f.projectUrl = project->folder();
    f.pathOrUrl = url.str();
    f.indexedUrl = url;
    f.outsideOfProject = !f.pathOrUrl.startsWith( project->folder().pathOrUrl() );
    QList<ProjectFile>::iterator it = qLowerBound(m_projectFiles.begin(), m_projectFiles.end(), f);
    if (it == m_projectFiles.end() || it->pathOrUrl != f.pathOrUrl) {
        m_projectFiles.insert(it, f);
>>>>>>> 922eb8c3
    }
}

<<<<<<< HEAD
bool sortProjectFiles(const ProjectFile& left, const ProjectFile& right)
{
    return left.path < right.path;
}
=======
void ProjectFileDataProvider::fileRemovedFromSet( IProject*, const IndexedString& url )
{
    ProjectFile item;
    item.pathOrUrl = url.str();

    // fast-path for non-generated files
    // NOTE: figuring out whether something is generated is expensive... and since
    // generated files are rare we apply this two-step algorithm here
    QList<ProjectFile>::iterator it = qBinaryFind(m_projectFiles.begin(), m_projectFiles.end(), item);
    if (it != m_projectFiles.end()) {
        m_projectFiles.erase(it);
        return;
    }

    // last try: maybe it was generated
    item.outsideOfProject = true;
    it = qBinaryFind(m_projectFiles.begin(), m_projectFiles.end(), item);
    if (it != m_projectFiles.end()) {
        m_projectFiles.erase(it);
        return;
    }
>>>>>>> 922eb8c3
}

void ProjectFileDataProvider::reset()
{
    clearFilter();

<<<<<<< HEAD
    QSet<IndexedString> openFiles = ::openFiles();
    QList<ProjectFile> projectFiles;
    projectFiles.reserve(m_projectFiles.size());

    for(QMap<Path, ProjectFile>::const_iterator it = m_projectFiles.constBegin();
        it != m_projectFiles.constEnd(); ++it)
    {
        if (!openFiles.contains(it.value().indexedUrl)) {
            projectFiles << *it;
=======
    QList<ProjectFile> projectFiles = m_projectFiles;

    const QSet<QString>& openFiles = openFilesPathsOrUrls();
    for(QList<ProjectFile>::iterator it = projectFiles.begin();
        it != projectFiles.end();)
    {
        if (openFiles.contains(it->pathOrUrl)) {
            it = projectFiles.erase(it);
        } else {
            ++it;
>>>>>>> 922eb8c3
        }
    }

    setItems(projectFiles);
}

QSet<IndexedString> ProjectFileDataProvider::files() const
{
    QSet<IndexedString> ret;

    foreach( IProject* project, ICore::self()->projectController()->projects() )
        ret += project->fileSet();

    return ret - openFiles();
}

void OpenFilesDataProvider::reset()
{
    clearFilter();
    IProjectController* projCtrl = ICore::self()->projectController();
    IDocumentController* docCtrl = ICore::self()->documentController();
    const QList<IDocument*>& docs = docCtrl->openDocuments();

    QList<ProjectFile> currentFiles;
    currentFiles.reserve(docs.size());
    foreach( IDocument* doc, docs ) {
        ProjectFile f;
        f.path = Path(doc->url());
        IProject* project = projCtrl->findProjectForUrl(doc->url());
        if (project) {
<<<<<<< HEAD
            f.projectPath = project->path();
            f.project = project->name();
        } else {
            f.project = i18n("none");
=======
            f.projectUrl = project->folder();
>>>>>>> 922eb8c3
        }
        currentFiles << f;
    }

    qSort(currentFiles);

    setItems(currentFiles);
}

QSet<IndexedString> OpenFilesDataProvider::files() const
{
    return openFiles();
}

#include "projectfilequickopen.moc"<|MERGE_RESOLUTION|>--- conflicted
+++ resolved
@@ -54,23 +54,12 @@
     return openFiles;
 }
 
-QSet<QString> openFilesPathsOrUrls()
-{
-    QSet<QString> openFiles;
-    const QList<IDocument*>& docs = ICore::self()->documentController()->openDocuments();
-    openFiles.reserve(docs.size());
-    foreach( IDocument* doc, docs ) {
-        openFiles << doc->url().pathOrUrl();
-    }
-    return openFiles;
-}
-
 QString iconNameForUrl(const IndexedString& url)
 {
     if (url.isEmpty()) {
         return QString("tab-duplicate");
     }
-    ProjectBaseItem* item = ICore::self()->projectController()->projectModel()->itemForUrl(url);
+    ProjectBaseItem* item = ICore::self()->projectController()->projectModel()->itemForPath(url);
     if (item) {
         return item->iconName();
     }
@@ -170,24 +159,9 @@
     return 0;
 }
 
-<<<<<<< HEAD
-static QString iconNameForUrl(const IndexedString& url)
-{
-    if (url.isEmpty()) {
-        return QString("tab-duplicate");
-    }
-    ProjectBaseItem* item = ICore::self()->projectController()->projectModel()->itemForPath(url);
-    if (item) {
-        return item->iconName();
-    }
-    return QString("unknown");
-}
-
-=======
->>>>>>> 922eb8c3
 QIcon ProjectFileData::icon() const
 {
-    const QString& iconName = iconNameForUrl(m_file.indexedUrl);
+    const QString& iconName = iconNameForUrl(m_file.indexedPath);
 
     /**
      * FIXME: Move this cache into a more central place and reuse it elsewhere.
@@ -209,7 +183,7 @@
 
 QString ProjectFileData::project() const
 {
-    const IProject* project = ICore::self()->projectController()->findProjectForUrl(m_file.projectUrl);
+    const IProject* project = ICore::self()->projectController()->findProjectForUrl(m_file.path.toUrl());
     if (project) {
         return project->name();
     } else {
@@ -292,50 +266,20 @@
 void ProjectFileDataProvider::fileAddedToSet( ProjectFileItem* file )
 {
     ProjectFile f;
-<<<<<<< HEAD
-    f.project = file->project()->name();
     f.projectPath = file->project()->path();
     f.path = file->path();
-    f.indexedUrl = file->indexedPath();
-    m_projectFiles.insert(f.path, f);
+    f.indexedPath = file->indexedPath();
+    f.outsideOfProject = !f.projectPath.isParentOf(f.path);
+    QList<ProjectFile>::iterator it = qLowerBound(m_projectFiles.begin(), m_projectFiles.end(), f);
+    if (it == m_projectFiles.end() || it->path != f.path) {
+        m_projectFiles.insert(it, f);
+    }
 }
 
 void ProjectFileDataProvider::fileRemovedFromSet( ProjectFileItem* file )
 {
-    m_projectFiles.remove( file->path() );
-}
-
-namespace
-{
-QSet<IndexedString> openFiles()
-{
-    QSet<IndexedString> openFiles;
-    const QList<IDocument*>& docs = ICore::self()->documentController()->openDocuments();
-    openFiles.reserve(docs.size());
-    foreach( IDocument* doc, docs ) {
-        openFiles << IndexedString(doc->url().pathOrUrl());
-=======
-    f.projectUrl = project->folder();
-    f.pathOrUrl = url.str();
-    f.indexedUrl = url;
-    f.outsideOfProject = !f.pathOrUrl.startsWith( project->folder().pathOrUrl() );
-    QList<ProjectFile>::iterator it = qLowerBound(m_projectFiles.begin(), m_projectFiles.end(), f);
-    if (it == m_projectFiles.end() || it->pathOrUrl != f.pathOrUrl) {
-        m_projectFiles.insert(it, f);
->>>>>>> 922eb8c3
-    }
-}
-
-<<<<<<< HEAD
-bool sortProjectFiles(const ProjectFile& left, const ProjectFile& right)
-{
-    return left.path < right.path;
-}
-=======
-void ProjectFileDataProvider::fileRemovedFromSet( IProject*, const IndexedString& url )
-{
     ProjectFile item;
-    item.pathOrUrl = url.str();
+    item.path = file->path();
 
     // fast-path for non-generated files
     // NOTE: figuring out whether something is generated is expensive... and since
@@ -353,35 +297,22 @@
         m_projectFiles.erase(it);
         return;
     }
->>>>>>> 922eb8c3
 }
 
 void ProjectFileDataProvider::reset()
 {
     clearFilter();
 
-<<<<<<< HEAD
-    QSet<IndexedString> openFiles = ::openFiles();
-    QList<ProjectFile> projectFiles;
-    projectFiles.reserve(m_projectFiles.size());
-
-    for(QMap<Path, ProjectFile>::const_iterator it = m_projectFiles.constBegin();
-        it != m_projectFiles.constEnd(); ++it)
-    {
-        if (!openFiles.contains(it.value().indexedUrl)) {
-            projectFiles << *it;
-=======
     QList<ProjectFile> projectFiles = m_projectFiles;
 
-    const QSet<QString>& openFiles = openFilesPathsOrUrls();
+    const auto& open = openFiles();
     for(QList<ProjectFile>::iterator it = projectFiles.begin();
         it != projectFiles.end();)
     {
-        if (openFiles.contains(it->pathOrUrl)) {
+        if (open.contains(it->indexedPath)) {
             it = projectFiles.erase(it);
         } else {
             ++it;
->>>>>>> 922eb8c3
         }
     }
 
@@ -412,14 +343,7 @@
         f.path = Path(doc->url());
         IProject* project = projCtrl->findProjectForUrl(doc->url());
         if (project) {
-<<<<<<< HEAD
             f.projectPath = project->path();
-            f.project = project->name();
-        } else {
-            f.project = i18n("none");
-=======
-            f.projectUrl = project->folder();
->>>>>>> 922eb8c3
         }
         currentFiles << f;
     }
