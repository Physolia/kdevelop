--- conflicted
+++ resolved
@@ -1075,13 +1075,8 @@
                 qCDebug(PLUGIN_QUICKOPEN) << "closing because of parent widget move";
                 deactivate();
             }
-<<<<<<< HEAD
-            break;
-        }
-=======
         }
         break;
->>>>>>> 5911dad2
     }
     case QEvent::FocusIn:
         if (dynamic_cast<QWidget*>(obj)) {
