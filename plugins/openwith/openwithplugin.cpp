/*
 * This file is part of KDevelop
 * Copyright 2009  Andreas Pakulat <apaku@gmx.de>
 *
 * This program is free software; you can redistribute it and/or modify
 * it under the terms of the GNU Library General Public License as
 * published by the Free Software Foundation; either version 2 of the
 * License, or (at your option) any later version.
 *
 * This program is distributed in the hope that it will be useful,
 * but WITHOUT ANY WARRANTY; without even the implied warranty of
 * MERCHANTABILITY or FITNESS FOR A PARTICULAR PURPOSE.  See the
 * GNU General Public License for more details.
 *
 * You should have received a copy of the GNU General Public
 * License along with this program; if not, write to the
 * Free Software Foundation, Inc.,
 * 51 Franklin Street, Fifth Floor, Boston, MA 02110-1301, USA.
 */

#include "openwithplugin.h"

#include <QAction>
#include <QApplication>
#include <QMenu>
#include <QMimeDatabase>
#include <QMimeType>
#include <QSignalMapper>
#include <QVariantList>

#include <KConfigGroup>
#include <KLocalizedString>
#include <KMessageBox>
#include <KMimeTypeTrader>
#include <KParts/MainWindow>
#include <KPluginFactory>
#include <KRun>
#include <KService>

#include <interfaces/contextmenuextension.h>
#include <interfaces/context.h>
#include <project/projectmodel.h>
#include <util/path.h>

#include <interfaces/icore.h>
#include <interfaces/iuicontroller.h>
#include <interfaces/iruncontroller.h>
#include <interfaces/idocumentcontroller.h>

using namespace KDevelop;

<<<<<<< HEAD
K_PLUGIN_FACTORY_WITH_JSON(KDevOpenWithFactory, "kdevopenwith.json", registerPlugin<OpenWithPlugin>();)
=======
namespace {

bool sortActions(QAction* left, QAction* right)
{
    return left->text() < right->text();
}

bool isTextEditor(const KService::Ptr& service)
{
    return service->serviceTypes().contains( "KTextEditor/Document" );
}

QString defaultForMimeType(const QString& mimeType)
{
    KConfigGroup config = KGlobal::config()->group("Open With Defaults");
    if (config.hasKey(mimeType)) {
        QString storageId = config.readEntry(mimeType, QString());
        if (!storageId.isEmpty() && KService::serviceByStorageId(storageId)) {
            return storageId;
        }
    }
    return QString();
}

bool canOpenDefault(const QString& mimeType)
{
    if (defaultForMimeType(mimeType).isEmpty() && mimeType == "inode/directory") {
        // potentially happens in non-kde environments apparently, see https://git.reviewboard.kde.org/r/122373
        return KMimeTypeTrader::self()->preferredService(mimeType);
    } else {
        return true;
    }
}
}
>>>>>>> 607aaabb

OpenWithPlugin::OpenWithPlugin ( QObject* parent, const QVariantList& )
    : IPlugin ( "kdevopenwith", parent ),
    m_actionMap( 0 )
{
    KDEV_USE_EXTENSION_INTERFACE( IOpenWith )
}

OpenWithPlugin::~OpenWithPlugin()
{
}

KDevelop::ContextMenuExtension OpenWithPlugin::contextMenuExtension( KDevelop::Context* context )
{
    // do not recurse
    if (context->hasType(KDevelop::Context::OpenWithContext)) {
        return ContextMenuExtension();
    }

    m_urls.clear();
    m_actionMap.reset();
    m_services.clear();

    FileContext* filectx = dynamic_cast<FileContext*>( context );
    ProjectItemContext* projctx = dynamic_cast<ProjectItemContext*>( context );
    if ( filectx && filectx->urls().count() > 0 ) {
        m_urls = filectx->urls();
    } else if ( projctx && projctx->items().count() > 0 ) {
        // For now, let's handle *either* files only *or* directories only
        const int wantedType = projctx->items().first()->type();
        foreach( ProjectBaseItem* item, projctx->items() ) {
            if (wantedType == ProjectBaseItem::File && item->file()) {
                m_urls << item->file()->path().toUrl();
            } else if ((wantedType == ProjectBaseItem::Folder || wantedType == ProjectBaseItem::BuildFolder) && item->folder()) {
                m_urls << item->folder()->path().toUrl();
            }
        }
    }

    if (m_urls.isEmpty()) {
        return KDevelop::ContextMenuExtension();
    }

    m_actionMap.reset(new QSignalMapper( this ));
    connect( m_actionMap.data(), static_cast<void(QSignalMapper::*)(const QString&)>(&QSignalMapper::mapped), this, &OpenWithPlugin::open );

    // Ok, lets fetch the mimetype for the !!first!! url and the relevant services
    // TODO: Think about possible alternatives to using the mimetype of the first url.
    QMimeType mimetype = QMimeDatabase().mimeTypeForUrl(m_urls.first());
    m_mimeType = mimetype.name();

    QList<QAction*> partActions = actionsForServiceType("KParts/ReadOnlyPart");
    QList<QAction*> appActions = actionsForServiceType("Application");

    OpenWithContext subContext(m_urls, mimetype);
    QList<ContextMenuExtension> extensions = ICore::self()->pluginController()->queryPluginsForContextMenuExtensions( &subContext );
    foreach( const ContextMenuExtension& ext, extensions ) {
        appActions += ext.actions(ContextMenuExtension::OpenExternalGroup);
        partActions += ext.actions(ContextMenuExtension::OpenEmbeddedGroup);
    }

    // Now setup a menu with actions for each part and app
    QMenu* menu = new QMenu( i18n("Open With" ) );
    menu->setIcon( QIcon::fromTheme( "document-open" ) );

    if (!partActions.isEmpty()) {
        menu->addSection(i18n("Embedded Editors"));
        menu->addActions( partActions );
    }
    if (!appActions.isEmpty()) {
        menu->addSection(i18n("External Applications"));
        menu->addActions( appActions );
    }

<<<<<<< HEAD
    QAction* openAction = new QAction( i18n( "Open" ), this );
    openAction->setIcon( QIcon::fromTheme( "document-open" ) );
    connect( openAction, &QAction::triggered, this, &OpenWithPlugin::openDefault );

=======
>>>>>>> 607aaabb
    KDevelop::ContextMenuExtension ext;

    if (canOpenDefault(m_mimeType)) {
        KAction* openAction = new KAction( i18n( "Open" ), this );
        openAction->setIcon( SmallIcon( "document-open" ) );
        connect( openAction, SIGNAL(triggered()), SLOT(openDefault()) );
        ext.addAction( KDevelop::ContextMenuExtension::FileGroup, openAction );
    }

    if (!menu->isEmpty()) {
        ext.addAction(KDevelop::ContextMenuExtension::FileGroup, menu->menuAction());
    } else {
        delete menu;
    }
    return ext;
}

<<<<<<< HEAD
bool sortActions(QAction* left, QAction* right)
{
    return left->text() < right->text();
}

bool isTextEditor(const KService::Ptr& service)
{
    return service->serviceTypes().contains( "KTextEditor/Document" );
}

QString defaultForMimeType(const QString& mimeType)
{
    KConfigGroup config = KSharedConfig::openConfig()->group("Open With Defaults");
    if (config.hasKey(mimeType)) {
        QString storageId = config.readEntry(mimeType, QString());
        if (!storageId.isEmpty() && KService::serviceByStorageId(storageId)) {
            return storageId;
        }
    }
    return QString();
}

=======
>>>>>>> 607aaabb
QList<QAction*> OpenWithPlugin::actionsForServiceType( const QString& serviceType )
{
    KService::List list = KMimeTypeTrader::self()->query( m_mimeType, serviceType );
    KService::Ptr pref = KMimeTypeTrader::self()->preferredService( m_mimeType, serviceType );

    m_services += list;
    QList<QAction*> actions;
    QAction* standardAction = 0;
    const QString defaultId = defaultForMimeType(m_mimeType);
    foreach( KService::Ptr svc, list ) {
        QAction* act = new QAction( isTextEditor(svc) ? i18n("Default Editor") : svc->name(), this );
        act->setIcon( QIcon::fromTheme( svc->icon() ) );
        if (svc->storageId() == defaultId || (defaultId.isEmpty() && isTextEditor(svc))) {
            QFont font = act->font();
            font.setBold(true);
            act->setFont(font);
        }
        connect(act, &QAction::triggered, m_actionMap.data(), static_cast<void(QSignalMapper::*)()>(&QSignalMapper::map));
        m_actionMap->setMapping( act, svc->storageId() );
        actions << act;
        if ( isTextEditor(svc) ) {
            standardAction = act;
        } else if ( svc->storageId() == pref->storageId() ) {
            standardAction = act;
        }
    }
    std::sort(actions.begin(), actions.end(), sortActions);
    if (standardAction) {
        actions.removeOne(standardAction);
        actions.prepend(standardAction);
    }
    return actions;
}

void OpenWithPlugin::openDefault()
{
    //  check preferred handler
    const QString defaultId = defaultForMimeType(m_mimeType);
    if (!defaultId.isEmpty()) {
        open(defaultId);
        return;
    }

    // default handlers
    if (m_mimeType == "inode/directory") {
        KService::Ptr service = KMimeTypeTrader::self()->preferredService(m_mimeType);
        KRun::run(*service, m_urls, ICore::self()->uiController()->activeMainWindow());
    } else {
        foreach( const QUrl& u, m_urls ) {
            ICore::self()->documentController()->openDocument( u );
        }
    }
}

void OpenWithPlugin::open( const QString& storageid )
{
    KService::Ptr svc = KService::serviceByStorageId( storageid );
    if( svc->isApplication() ) {
        KRun::run( *svc, m_urls, ICore::self()->uiController()->activeMainWindow() );
    } else {
        QString prefName = svc->desktopEntryName();
        if ( isTextEditor(svc) ) {
            // If the user chose a KTE part, lets make sure we're creating a TextDocument instead of
            // a PartDocument by passing no preferredpart to the documentcontroller
            // TODO: Solve this rather inside DocumentController
            prefName = "";
        }
        foreach( const QUrl& u, m_urls ) {
            ICore::self()->documentController()->openDocument( u, prefName );
        }
    }

    KConfigGroup config = KSharedConfig::openConfig()->group("Open With Defaults");
    if (storageid != config.readEntry(m_mimeType, QString())) {
        int setDefault = KMessageBox::questionYesNo(
            qApp->activeWindow(),
            i18nc("%1: mime type name, %2: app/part name", "Do you want to open all '%1' files by default with %2?",
                 m_mimeType, svc->name() ),
            i18n("Set as default?"),
            KStandardGuiItem::yes(), KStandardGuiItem::no(),
            QStringLiteral("OpenWith-%1").arg(m_mimeType)
        );
        if (setDefault == KMessageBox::Yes) {
            config.writeEntry(m_mimeType, storageid);
        }
    }
}

void OpenWithPlugin::openFilesInternal( const QList<QUrl>& files )
{
    if (files.isEmpty()) {
        return;
    }

    m_urls = files;
    m_mimeType = QMimeDatabase().mimeTypeForUrl(m_urls.first()).name();
    openDefault();
}

#include "openwithplugin.moc"<|MERGE_RESOLUTION|>--- conflicted
+++ resolved
@@ -49,9 +49,8 @@
 
 using namespace KDevelop;
 
-<<<<<<< HEAD
 K_PLUGIN_FACTORY_WITH_JSON(KDevOpenWithFactory, "kdevopenwith.json", registerPlugin<OpenWithPlugin>();)
-=======
+
 namespace {
 
 bool sortActions(QAction* left, QAction* right)
@@ -66,7 +65,7 @@
 
 QString defaultForMimeType(const QString& mimeType)
 {
-    KConfigGroup config = KGlobal::config()->group("Open With Defaults");
+    KConfigGroup config = KSharedConfig::openConfig()->group("Open With Defaults");
     if (config.hasKey(mimeType)) {
         QString storageId = config.readEntry(mimeType, QString());
         if (!storageId.isEmpty() && KService::serviceByStorageId(storageId)) {
@@ -86,7 +85,6 @@
     }
 }
 }
->>>>>>> 607aaabb
 
 OpenWithPlugin::OpenWithPlugin ( QObject* parent, const QVariantList& )
     : IPlugin ( "kdevopenwith", parent ),
@@ -161,18 +159,11 @@
         menu->addActions( appActions );
     }
 
-<<<<<<< HEAD
-    QAction* openAction = new QAction( i18n( "Open" ), this );
-    openAction->setIcon( QIcon::fromTheme( "document-open" ) );
-    connect( openAction, &QAction::triggered, this, &OpenWithPlugin::openDefault );
-
-=======
->>>>>>> 607aaabb
     KDevelop::ContextMenuExtension ext;
 
     if (canOpenDefault(m_mimeType)) {
-        KAction* openAction = new KAction( i18n( "Open" ), this );
-        openAction->setIcon( SmallIcon( "document-open" ) );
+        QAction* openAction = new QAction( i18n( "Open" ), this );
+        openAction->setIcon( QIcon::fromTheme( "document-open" ) );
         connect( openAction, SIGNAL(triggered()), SLOT(openDefault()) );
         ext.addAction( KDevelop::ContextMenuExtension::FileGroup, openAction );
     }
@@ -185,31 +176,6 @@
     return ext;
 }
 
-<<<<<<< HEAD
-bool sortActions(QAction* left, QAction* right)
-{
-    return left->text() < right->text();
-}
-
-bool isTextEditor(const KService::Ptr& service)
-{
-    return service->serviceTypes().contains( "KTextEditor/Document" );
-}
-
-QString defaultForMimeType(const QString& mimeType)
-{
-    KConfigGroup config = KSharedConfig::openConfig()->group("Open With Defaults");
-    if (config.hasKey(mimeType)) {
-        QString storageId = config.readEntry(mimeType, QString());
-        if (!storageId.isEmpty() && KService::serviceByStorageId(storageId)) {
-            return storageId;
-        }
-    }
-    return QString();
-}
-
-=======
->>>>>>> 607aaabb
 QList<QAction*> OpenWithPlugin::actionsForServiceType( const QString& serviceType )
 {
     KService::List list = KMimeTypeTrader::self()->query( m_mimeType, serviceType );
