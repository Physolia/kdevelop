--- conflicted
+++ resolved
@@ -252,15 +252,9 @@
         return;
     }
 
-<<<<<<< HEAD
     // Check for non-empty target directory. Not an error, but need to display a warning.
     url.setPath( url.path() + '/' + encodedAppName() );
     QFileInfo fi( url.toLocalFile() );
-=======
-    // Check for non-empty target directory.
-    url.addPath( encodedAppName() );
-    QFileInfo fi( url.toLocalFile( KUrl::RemoveTrailingSlash ) );
->>>>>>> 263040e2
     if( fi.exists() && fi.isDir() )
     {
         if( !QDir( fi.absoluteFilePath()).entryList( QDir::NoDotAndDotDot | QDir::AllEntries ).isEmpty() )
