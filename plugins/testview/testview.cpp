/*  This file is part of KDevelop
    Copyright 2012 Miha Čančula <miha@noughmad.eu>

    This program is free software; you can redistribute it and/or
    modify it under the terms of the GNU General Public
    License as published by the Free Software Foundation; either
    version 2 of the License, or (at your option) any later version.

    This program is distributed in the hope that it will be useful,
    but WITHOUT ANY WARRANTY; without even the implied warranty of
    MERCHANTABILITY or FITNESS FOR A PARTICULAR PURPOSE.  See the GNU
    General Public License for more details.

    You should have received a copy of the GNU General Public License
    along with this program; see the file COPYING.  If not, write to
    the Free Software Foundation, Inc., 51 Franklin Street, Fifth Floor,
    Boston, MA 02110-1301, USA.
*/

#include "testview.h"
#include "testviewplugin.h"
#include "testviewdebug.h"

#include <interfaces/icore.h>
#include <interfaces/iproject.h>
#include <interfaces/iprojectcontroller.h>
#include <interfaces/itestcontroller.h>
#include <interfaces/itestsuite.h>
#include <interfaces/iruncontroller.h>
#include <interfaces/idocumentcontroller.h>
#include <interfaces/isession.h>

#include <util/executecompositejob.h>

#include <language/duchain/indexeddeclaration.h>
#include <language/duchain/duchainlock.h>
#include <language/duchain/duchain.h>
#include <language/duchain/declaration.h>

#include <KActionCollection>
#include <KLocalizedString>
#include <KJob>
#include <KRecursiveFilterProxyModel>
#include <KLineEdit>
#include <KConfigGroup>

#include <QAction>
#include <QIcon>
#include <QStandardItemModel>
#include <QStandardItem>
#include <QHeaderView>
#include <QVBoxLayout>

using namespace KDevelop;

enum CustomRoles {
    ProjectRole = Qt::UserRole + 1,
    SuiteRole,
    CaseRole
};

//BEGIN TestViewFilterAction

TestViewFilterAction::TestViewFilterAction(  const QString &initialFilter, QObject* parent )
    : QAction( parent )
    , m_intialFilter(initialFilter)
{
    setIcon(QIcon::fromTheme("view-filter"));
    setText(i18n("Filter..."));
    setToolTip(i18n("Insert wildcard patterns to filter the test view"
                    " for matching test suites and cases."));
}

QWidget* TestViewFilterAction::createWidget( QWidget* parent )
{
    KLineEdit* edit = new KLineEdit(parent);
    edit->setClickMessage(i18n("Filter..."));
    edit->setClearButtonShown(true);
    connect(edit, SIGNAL(textChanged(QString)), this, SIGNAL(filterChanged(QString)));
    if (!m_intialFilter.isEmpty()) {
        edit->setText(m_intialFilter);
    }

    return edit;
}

//END TestViwFilterAction

static const char* sessionConfigGroup = "TestView";
static const char* filterConfigKey = "filter";

TestView::TestView(TestViewPlugin* plugin, QWidget* parent)
: QWidget(parent)
, m_plugin(plugin)
, m_tree(new QTreeView(this))
, m_filter(new KRecursiveFilterProxyModel(this))
{
    setWindowIcon(QIcon::fromTheme("preflight-verifier"));
    setWindowTitle(i18n("Unit Tests"));

    QVBoxLayout* layout = new QVBoxLayout(this);
    layout->setContentsMargins(0, 0, 0, 0);
    setLayout(layout);
    layout->addWidget(m_tree);

    m_tree->setSortingEnabled(true);
    m_tree->header()->hide();
    m_tree->setIndentation(10);
    m_tree->setEditTriggers(QTreeView::NoEditTriggers);
    m_tree->setSelectionBehavior(QTreeView::SelectRows);
    m_tree->setSelectionMode(QTreeView::SingleSelection);
    m_tree->setExpandsOnDoubleClick(false);
    m_tree->sortByColumn(0, Qt::AscendingOrder);
    connect(m_tree, SIGNAL(activated(QModelIndex)), SLOT(doubleClicked(QModelIndex)));

    m_model = new QStandardItemModel(this);
    m_filter->setSourceModel(m_model);
    m_tree->setModel(m_filter);

    QAction* showSource = new QAction( QIcon::fromTheme("code-context"), i18n("Show Source"), this );
    connect (showSource, SIGNAL(triggered(bool)), SLOT(showSource()));
    m_contextMenuActions << showSource;

    QAction* runSelected = new QAction( QIcon::fromTheme("system-run"), i18n("Run Selected Tests"), this );
    connect (runSelected, SIGNAL(triggered(bool)), SLOT(runSelectedTests()));
    m_contextMenuActions << runSelected;

    addAction(plugin->actionCollection()->action("run_all_tests"));
    addAction(plugin->actionCollection()->action("stop_running_tests"));

    QString filterText;
    KConfigGroup config(ICore::self()->activeSession()->config(), sessionConfigGroup);
    if (config.hasKey(filterConfigKey))
    {
        filterText = config.readEntry(filterConfigKey, QString());
    }

    TestViewFilterAction* filterAction = new TestViewFilterAction(filterText, this);
    connect(filterAction, SIGNAL(filterChanged(QString)),
            m_filter, SLOT(setFilterFixedString(QString)));
    addAction(filterAction);

    IProjectController* pc = ICore::self()->projectController();
    connect (pc, SIGNAL(projectClosed(KDevelop::IProject*)), SLOT(removeProject(KDevelop::IProject*)));

    ITestController* tc = ICore::self()->testController();
    connect (tc, SIGNAL(testSuiteAdded(KDevelop::ITestSuite*)),
             SLOT(addTestSuite(KDevelop::ITestSuite*)));
    connect (tc, SIGNAL(testSuiteRemoved(KDevelop::ITestSuite*)),
             SLOT(removeTestSuite(KDevelop::ITestSuite*)));
    connect (tc, SIGNAL(testRunFinished(KDevelop::ITestSuite*, KDevelop::TestResult)),
             SLOT(updateTestSuite(KDevelop::ITestSuite*, KDevelop::TestResult)));
    connect (tc, SIGNAL(testRunStarted(KDevelop::ITestSuite*, QStringList)),
             SLOT(notifyTestCaseStarted(KDevelop::ITestSuite*, QStringList)));

    foreach (ITestSuite* suite, tc->testSuites())
    {
        addTestSuite(suite);
    }
}

TestView::~TestView()
{

}

void TestView::updateTestSuite(ITestSuite* suite, const TestResult& result)
{
    QStandardItem* item = itemForSuite(suite);
    if (!item)
    {
        return;
    }

    debug() << "Updating test suite" << suite->name();

    item->setIcon(iconForTestResult(result.suiteResult));

    for (int i = 0; i < item->rowCount(); ++i)
    {
        debug() << "Found a test case" << item->child(i)->text();
        QStandardItem* caseItem = item->child(i);
        if (result.testCaseResults.contains(caseItem->text()))
        {
            TestResult::TestCaseResult caseResult = result.testCaseResults.value(caseItem->text(), TestResult::NotRun);
            caseItem->setIcon(iconForTestResult(caseResult));
        }
    }
}

<<<<<<< HEAD
QIcon TestView::iconForTestResult(TestResult::TestCaseResult result)
=======
void TestView::notifyTestCaseStarted(ITestSuite* suite, const QStringList& test_cases)
{
    QStandardItem* item = itemForSuite(suite);
    if (!item)
    {
        return;
    }
    
    debug() << "Notify a test of the suite " << suite->name() << " has started";
    
    // Global test suite icon
    item->setIcon(KIcon("process-idle"));
    
    for (int i = 0; i < item->rowCount(); ++i)
    {
        debug() << "Found a test case" << item->child(i)->text();
        QStandardItem* caseItem = item->child(i);
        if (test_cases.contains(caseItem->text()))
        {
            // Each test case icon
            caseItem->setIcon(KIcon("process-idle"));
        }
    }
}


KIcon TestView::iconForTestResult(TestResult::TestCaseResult result)
>>>>>>> 25d0bf3e
{
    switch (result)
    {
        case TestResult::NotRun:
            return QIcon::fromTheme("code-function");

        case TestResult::Skipped:
            return QIcon::fromTheme("task-delegate");

        case TestResult::Passed:
            return QIcon::fromTheme("dialog-ok-apply");

        case TestResult::UnexpectedPass:
            // This is a very rare occurrence, so the icon should stand out
            return QIcon::fromTheme("dialog-warning");

        case TestResult::Failed:
            return QIcon::fromTheme("edit-delete");

        case TestResult::ExpectedFail:
            return QIcon::fromTheme("dialog-ok");

        case TestResult::Error:
            return QIcon::fromTheme("dialog-cancel");

        default:
            return QIcon::fromTheme("");
    }
}

QStandardItem* TestView::itemForSuite(ITestSuite* suite)
{
    foreach (QStandardItem* item, m_model->findItems(suite->name(), Qt::MatchRecursive))
    {
        if (item->parent() && item->parent()->text() == suite->project()->name()
            && !item->parent()->parent())
        {
            return item;
        }
    }
    return 0;
}

QStandardItem* TestView::itemForProject(IProject* project)
{
    foreach (QStandardItem* item, m_model->findItems(project->name()))
    {
        return item;
    }

    return addProject(project);
}


void TestView::runSelectedTests()
{
    QModelIndexList indexes = m_tree->selectionModel()->selectedIndexes();
    if (indexes.isEmpty())
    {
        return;
    }

    QList<KJob*> jobs;
    ITestController* tc = ICore::self()->testController();

    /*
     * NOTE: If a test suite or a single test case was selected,
     * the job is launched in Verbose mode with raised output window.
     * If a project is selected, it is launched silently.
     *
     * This is the somewhat-intuitive approach. Maybe a configuration should be offered.
     */

    foreach (const QModelIndex& idx, indexes)
    {
        QModelIndex index = m_filter->mapToSource(idx);
        if (index.parent().isValid() && indexes.contains(index.parent()))
        {
            continue;
        }
        QStandardItem* item = m_model->itemFromIndex(index);
        if (item->parent() == 0)
        {
            // A project was selected
            IProject* project = ICore::self()->projectController()->findProjectByName(item->data(ProjectRole).toString());
            foreach (ITestSuite* suite, tc->testSuitesForProject(project))
            {
                jobs << suite->launchAllCases(ITestSuite::Silent);
            }
        }
        else if (item->parent()->parent() == 0)
        {
            // A suite was selected
            IProject* project = ICore::self()->projectController()->findProjectByName(item->parent()->data(ProjectRole).toString());
            ITestSuite* suite =  tc->findTestSuite(project, item->data(SuiteRole).toString());
            jobs << suite->launchAllCases(ITestSuite::Verbose);
        }
        else
        {
            // This was a single test case
            IProject* project = ICore::self()->projectController()->findProjectByName(item->parent()->parent()->data(ProjectRole).toString());
            ITestSuite* suite =  tc->findTestSuite(project, item->parent()->data(SuiteRole).toString());
            const QString testCase = item->data(CaseRole).toString();
            jobs << suite->launchCase(testCase, ITestSuite::Verbose);
        }
    }

    if (!jobs.isEmpty())
    {
        KDevelop::ExecuteCompositeJob* compositeJob = new KDevelop::ExecuteCompositeJob(this, jobs);
        compositeJob->setObjectName(i18np("Run 1 test", "Run %1 tests", jobs.size()));
        compositeJob->setProperty("test_job", true);
        ICore::self()->runController()->registerJob(compositeJob);
    }
}

void TestView::showSource()
{
    QModelIndexList indexes = m_tree->selectionModel()->selectedIndexes();
    if (indexes.isEmpty())
    {
        return;
    }

    IndexedDeclaration declaration;
    ITestController* tc = ICore::self()->testController();

    QModelIndex index = m_filter->mapToSource(indexes.first());
    QStandardItem* item = m_model->itemFromIndex(index);
    if (item->parent() == 0)
    {
        // No sense in finding source code for projects.
        return;
    }
    else if (item->parent()->parent() == 0)
    {
        IProject* project = ICore::self()->projectController()->findProjectByName(item->parent()->data(ProjectRole).toString());
        ITestSuite* suite =  tc->findTestSuite(project, item->data(SuiteRole).toString());
        declaration = suite->declaration();
    }
    else
    {
        IProject* project = ICore::self()->projectController()->findProjectByName(item->parent()->parent()->data(ProjectRole).toString());
        ITestSuite* suite =  tc->findTestSuite(project, item->parent()->data(SuiteRole).toString());
        declaration = suite->caseDeclaration(item->data(CaseRole).toString());
    }

    DUChainReadLocker locker(DUChain::lock());
    Declaration* d = declaration.data();
    if (!d)
    {
        return;
    }

    KUrl url = d->url().toUrl();
    KTextEditor::Cursor cursor = d->rangeInCurrentRevision().textRange().start();
    locker.unlock();

    IDocumentController* dc = ICore::self()->documentController();
    debug() << "Activating declaration in" << url;
    dc->openDocument(url, cursor);
}

void TestView::addTestSuite(ITestSuite* suite)
{
    QStandardItem* projectItem = itemForProject(suite->project());
    Q_ASSERT(projectItem);

    QStandardItem* suiteItem = new QStandardItem(QIcon::fromTheme("view-list-tree"), suite->name());

    suiteItem->setData(suite->name(), SuiteRole);
    foreach (QString caseName, suite->cases())
    {
        QStandardItem* caseItem = new QStandardItem(iconForTestResult(TestResult::NotRun), caseName);
        caseItem->setData(caseName, CaseRole);
        suiteItem->appendRow(caseItem);
    }
    projectItem->appendRow(suiteItem);
}

void TestView::removeTestSuite(ITestSuite* suite)
{
    QStandardItem* item = itemForSuite(suite);
    item->parent()->removeRow(item->row());
}

QStandardItem* TestView::addProject(IProject* project)
{
    QStandardItem* projectItem = new QStandardItem(QIcon::fromTheme("project-development"), project->name());
    projectItem->setData(project->name(), ProjectRole);
    m_model->appendRow(projectItem);
    return projectItem;
}

void TestView::removeProject(IProject* project)
{
    QStandardItem* projectItem = itemForProject(project);
    m_model->removeRow(projectItem->row());
}

void TestView::doubleClicked(const QModelIndex& index)
{
    m_tree->selectionModel()->select(index, QItemSelectionModel::ClearAndSelect);
    runSelectedTests();
}

QList< QAction* > TestView::contextMenuActions()
{
    return m_contextMenuActions;
}
<|MERGE_RESOLUTION|>--- conflicted
+++ resolved
@@ -188,9 +188,6 @@
     }
 }
 
-<<<<<<< HEAD
-QIcon TestView::iconForTestResult(TestResult::TestCaseResult result)
-=======
 void TestView::notifyTestCaseStarted(ITestSuite* suite, const QStringList& test_cases)
 {
     QStandardItem* item = itemForSuite(suite);
@@ -217,8 +214,7 @@
 }
 
 
-KIcon TestView::iconForTestResult(TestResult::TestCaseResult result)
->>>>>>> 25d0bf3e
+QIcon TestView::iconForTestResult(TestResult::TestCaseResult result)
 {
     switch (result)
     {
