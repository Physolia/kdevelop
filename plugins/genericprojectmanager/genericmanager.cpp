/* This file is part of KDevelop
    CopyRight 2010 Milian Wolff <mail@milianw.de>
    Copyright 2004 Roberto Raggi <roberto@kdevelop.org>

    This library is free software; you can redistribute it and/or
    modify it under the terms of the GNU Library General Public
    License as published by the Free Software Foundation; either
    version 2 of the License, or (at your option) any later version.

    This library is distributed in the hope that it will be useful,
    but WITHOUT ANY WARRANTY; without even the implied warranty of
    MERCHANTABILITY or FITNESS FOR A PARTICULAR PURPOSE.  See the GNU
    Library General Public License for more details.

    You should have received a copy of the GNU Library General Public License
    along with this library; see the file COPYING.LIB.  If not, write to
    the Free Software Foundation, Inc., 51 Franklin Street, Fifth Floor,
    Boston, MA 02110-1301, USA.
*/
#include "genericmanager.h"

#include <KPluginLoader>
#include <KPluginFactory>
#include <KAboutData>
#include <KConfigGroup>

using namespace KDevelop;

K_PLUGIN_FACTORY(GenericSupportFactory, registerPlugin<GenericProjectManager>(); )
K_EXPORT_PLUGIN(GenericSupportFactory(
    KAboutData("kdevgenericmanager", "kdevgenericprojectmanager", ki18n("Generic Project Manager"),
               "0.2", ki18n("A plugin to support basic project management on a filesystem level"), KAboutData::License_GPL)))

GenericProjectManager::GenericProjectManager( QObject* parent, const QVariantList& args )
    : AbstractFileManagerPlugin( GenericSupportFactory::componentData(), parent, args )
{
}

<<<<<<< HEAD
void GenericProjectManager::updateIncludeRules( IProject* project )
{
    KConfigGroup filtersConfig = project->projectConfiguration()->group("Filters");
    QStringList includes = filtersConfig.readEntry("Includes", QStringList("*"));
    QStringList excludes = filtersConfig.readEntry("Excludes", QStringList() << "*/.*" << "*~");

    m_includeRules[project] = qMakePair(includes, excludes);
}

KJob* GenericProjectManager::createImportJob( ProjectFolderItem* item )
{
    updateIncludeRules(item->project());
    return AbstractFileManagerPlugin::createImportJob( item );
}

bool GenericProjectManager::reload( ProjectFolderItem* item )
{
    updateIncludeRules(item->project());
    return AbstractFileManagerPlugin::reload( item );
}

bool GenericProjectManager::isValid( const Path &path, const bool isFolder, IProject* project ) const
{
    if ( isFolder && path.lastPathSegment() == ".kdev4" && project->path().isDirectParentOf(path) ) {
        return false;
    } else if ( path == project->projectFile() ) {
        return false;
    }

    bool ok = isFolder;

    // we operate on the relative pathto the project base
    // by prepending a slash we can filter hidden files with the pattern "*/.*"
    // by appending a slash to folders we can filter them with "*/"
    const QString relativePath = '/' + project->path().relativePath(path)
                                + (isFolder ? "/" : "");

    Q_ASSERT( m_includeRules.contains( project ) );
    const IncludeRules& rules = m_includeRules.value( project );

    QStringList::ConstIterator it;
    for ( it = rules.first.constBegin(); !ok && it != rules.first.constEnd(); ++it ) {
        QRegExp rx( *it, Qt::CaseSensitive, QRegExp::Wildcard );
        if ( rx.exactMatch( relativePath ) ) {
            ok = true;
            break;
        }
    }

    if ( !ok ) {
        return false;
    }

    for ( it = rules.second.constBegin(); it != rules.second.constEnd(); ++it ) {
        QRegExp rx( *it, Qt::CaseSensitive, QRegExp::Wildcard );
        if ( rx.exactMatch( relativePath ) ) {
            return false;
        }
    }

    return true;
}
=======
>>>>>>> 0269e4c2

#include "genericmanager.moc"<|MERGE_RESOLUTION|>--- conflicted
+++ resolved
@@ -36,70 +36,4 @@
 {
 }
 
-<<<<<<< HEAD
-void GenericProjectManager::updateIncludeRules( IProject* project )
-{
-    KConfigGroup filtersConfig = project->projectConfiguration()->group("Filters");
-    QStringList includes = filtersConfig.readEntry("Includes", QStringList("*"));
-    QStringList excludes = filtersConfig.readEntry("Excludes", QStringList() << "*/.*" << "*~");
-
-    m_includeRules[project] = qMakePair(includes, excludes);
-}
-
-KJob* GenericProjectManager::createImportJob( ProjectFolderItem* item )
-{
-    updateIncludeRules(item->project());
-    return AbstractFileManagerPlugin::createImportJob( item );
-}
-
-bool GenericProjectManager::reload( ProjectFolderItem* item )
-{
-    updateIncludeRules(item->project());
-    return AbstractFileManagerPlugin::reload( item );
-}
-
-bool GenericProjectManager::isValid( const Path &path, const bool isFolder, IProject* project ) const
-{
-    if ( isFolder && path.lastPathSegment() == ".kdev4" && project->path().isDirectParentOf(path) ) {
-        return false;
-    } else if ( path == project->projectFile() ) {
-        return false;
-    }
-
-    bool ok = isFolder;
-
-    // we operate on the relative pathto the project base
-    // by prepending a slash we can filter hidden files with the pattern "*/.*"
-    // by appending a slash to folders we can filter them with "*/"
-    const QString relativePath = '/' + project->path().relativePath(path)
-                                + (isFolder ? "/" : "");
-
-    Q_ASSERT( m_includeRules.contains( project ) );
-    const IncludeRules& rules = m_includeRules.value( project );
-
-    QStringList::ConstIterator it;
-    for ( it = rules.first.constBegin(); !ok && it != rules.first.constEnd(); ++it ) {
-        QRegExp rx( *it, Qt::CaseSensitive, QRegExp::Wildcard );
-        if ( rx.exactMatch( relativePath ) ) {
-            ok = true;
-            break;
-        }
-    }
-
-    if ( !ok ) {
-        return false;
-    }
-
-    for ( it = rules.second.constBegin(); it != rules.second.constEnd(); ++it ) {
-        QRegExp rx( *it, Qt::CaseSensitive, QRegExp::Wildcard );
-        if ( rx.exactMatch( relativePath ) ) {
-            return false;
-        }
-    }
-
-    return true;
-}
-=======
->>>>>>> 0269e4c2
-
 #include "genericmanager.moc"