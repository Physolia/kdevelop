--- conflicted
+++ resolved
@@ -75,12 +75,7 @@
         d->entries << it.value();
         foreach (const SourceFileTemplate::ConfigOption& entry, it.value())
         {
-<<<<<<< HEAD
-            QLabel* label = new QLabel(entry.label, box);
             QWidget* control = nullptr;
-=======
-            QWidget* control = 0;
->>>>>>> 416770b3
             const QString type = entry.type;
             if (type == QLatin1String("String"))
             {
