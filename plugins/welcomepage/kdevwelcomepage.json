{
    "KPlugin": {
        "Description": "Provides the welcome page visible in an empty session", 
        "Description[ca@valencia]": "Proporciona la visibilitat de la pàgina de benvinguda en una sessió buida", 
        "Description[ca]": "Proporciona la visibilitat de la pàgina de benvinguda en una sessió buida", 
        "Description[nl]": "Biedt de welkomst pagina zichtbaar in een lege sessie", 
<<<<<<< HEAD
        "Description[pl]": "Dostarcza stronę powitania widoczną przy pustych sesjach", 
        "Description[pt]": "Oferece a página de boas-vindas visível numa sessão vazia", 
        "Description[sk]": "Poskytuje uvítaciu stránku viditeľnú v prázdnom sedení", 
        "Description[sl]": "Ponuja pozdravni zaslon, ki je viden v prazni seji", 
=======
        "Description[pt]": "Oferece a página de boas-vindas que fica visível numa sessão vazia", 
>>>>>>> 7c2c773f
        "Description[sv]": "Tillhandahåller välkomstsidan synlig i en tom session", 
        "Description[uk]": "Забезпечує роботу сторінки вітання, яку програма показує, якщо сеанс порожній", 
        "Description[x-test]": "xxProvides the welcome page visible in an empty sessionxx", 
        "Icon": "kdevelop", 
        "Id": "KDevWelcomePage", 
        "Name": "KDevelop Welcome Page", 
        "Name[ca@valencia]": "Pàgina de benvinguda del KDevelop", 
        "Name[ca]": "Pàgina de benvinguda del KDevelop", 
        "Name[cs]": "Uvítací stránka KDevelop", 
        "Name[de]": "KDevelop-Startseite", 
        "Name[es]": "Página de bienvenida de KDevelop", 
        "Name[et]": "KDevelopi tervituslehekülg", 
        "Name[fi]": "KDevelopin tervetulosivu", 
        "Name[fr]": "Page d'accueil de KDevelop", 
        "Name[gl]": "Páxina de benvida de KDevelop", 
        "Name[it]": "Pagina di benvenuto di KDevelop", 
        "Name[nl]": "Welkomstpagina van KDevelop", 
        "Name[pl]": "Strona powitalna KDevelop", 
        "Name[pt]": "Página de Boas-Vindas do KDevelop", 
        "Name[pt_BR]": "Página de boas-vindas do KDevelop", 
        "Name[sk]": "Uvítacia stránka KDevelop", 
        "Name[sl]": "Pozdravna stran za KDevelop", 
        "Name[sv]": "KDevelop välkomstsida", 
        "Name[uk]": "Сторінка вітання KDevelop", 
        "Name[x-test]": "xxKDevelop Welcome Pagexx", 
        "Name[zh_CN]": "KDevelop 欢迎页面", 
        "ServiceTypes": [
            "KDevelop/Plugin"
        ]
    }, 
    "X-KDevelop-Mode": "GUI"
}<|MERGE_RESOLUTION|>--- conflicted
+++ resolved
@@ -4,14 +4,9 @@
         "Description[ca@valencia]": "Proporciona la visibilitat de la pàgina de benvinguda en una sessió buida", 
         "Description[ca]": "Proporciona la visibilitat de la pàgina de benvinguda en una sessió buida", 
         "Description[nl]": "Biedt de welkomst pagina zichtbaar in een lege sessie", 
-<<<<<<< HEAD
-        "Description[pl]": "Dostarcza stronę powitania widoczną przy pustych sesjach", 
-        "Description[pt]": "Oferece a página de boas-vindas visível numa sessão vazia", 
+        "Description[pt]": "Oferece a página de boas-vindas que fica visível numa sessão vazia", 
         "Description[sk]": "Poskytuje uvítaciu stránku viditeľnú v prázdnom sedení", 
         "Description[sl]": "Ponuja pozdravni zaslon, ki je viden v prazni seji", 
-=======
-        "Description[pt]": "Oferece a página de boas-vindas que fica visível numa sessão vazia", 
->>>>>>> 7c2c773f
         "Description[sv]": "Tillhandahåller välkomstsidan synlig i en tom session", 
         "Description[uk]": "Забезпечує роботу сторінки вітання, яку програма показує, якщо сеанс порожній", 
         "Description[x-test]": "xxProvides the welcome page visible in an empty sessionxx", 
