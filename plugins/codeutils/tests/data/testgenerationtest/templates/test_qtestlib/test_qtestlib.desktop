[General]
Name=Testing C++ Template
Name[bs]=Testiranje C++ Temp predloška
Name[ca]=Plantilla C++ de prova
Name[ca@valencia]=Plantilla C++ de prova
Name[da]=Tester C++-skabelon
Name[de]=Testvorlage für C++
<<<<<<< HEAD
Name[el]=Δοκιμή C++ Template
=======
Name[el]=Δοκιμή C++ template
Name[en_GB]=Testing C++ Template
>>>>>>> 02f797dc
Name[es]=Prueba de plantilla C++
Name[et]=C++ malli testimine
Name[fi]=Testi-C++-malli
Name[fr]=Modèle C++ pour tester
Name[gl]=Modelo de C++ de probas
Name[hu]=C++ sablon tesztelése
Name[it]=Modello di test C++
Name[kk]=Сынақ C++ үлгісі
Name[nb]=Mal for C++-testing
Name[nl]=C++-sjabloon testen
Name[pl]=Próbny szablon C++
Name[pt]=Modelo de Testes em C++
Name[pt_BR]=Modelo de testes em C++
Name[ru]=Тестовый шаблон C++
Name[sk]=Testovanie C++ šablóny
Name[sl]=Preizkusna predloga C++
Name[sv]=C++ mall för test
Name[tr]=C++ şablonu testi
Name[uk]=Тестовий шаблон C++
Name[x-test]=xxTesting C++ Templatexx
Name[zh_CN]=C++ 测试模板
Name[zh_TW]=測試 C++ 樣本
Comment=A unit test using the QTest library without a graphical user interface
Comment[bs]=Test jedinice koristeći QTest biblioteku bez grafičkog korisničkog interfejsa
Comment[ca]=Una prova unitària utilitzant la biblioteca QTest sense interfície gràfica d'usuari
Comment[ca@valencia]=Una prova unitària utilitzant la biblioteca QTest sense interfície gràfica d'usuari
Comment[da]=En unittest som bruger biblioteket QTest uden en grafisk brugerflade
Comment[de]=Ein Unit-Test, der die QTest-Bibliothek ohne grafische Oberfläche verwendet
<<<<<<< HEAD
Comment[el]=Ένα unit test με χρήση βιβλιοθήκης QTest χωρίς γραφικό περιβάλλον χρήστη
=======
Comment[el]=Ένα unit test με χρήση της QTest βιβλιοθήκης χωρίς γραφικό περιβάλλον χρήστη
Comment[en_GB]=A unit test using the QTest library without a graphical user interface
>>>>>>> 02f797dc
Comment[es]=Una prueba unitaria que usa la biblioteca QTest sin una interfaz gráfica de usuario
Comment[et]=Ühiktest QTesti teegi abil ilma graafilise kasutajaliideseta
Comment[fi]=Yksikkötesti, joka käyttää QTest-kirjastoa ilman graafista käyttöliittymää.
Comment[fr]=Un test unitaire utilisant la bibliothèque QTest sans interface graphique utilisateur
Comment[gl]=Unha proba unitaria que emprega a biblioteca QTest sen interface gráfica de usuario
Comment[hu]=Egy egységteszt a QTest könyvtár használatával grafikus felhasználói felület nélkül
Comment[it]=Un test d'unità che usa la libreria QTest senza un'interfaccia grafica utente
Comment[kk]=Графикалық интерфейссіз QTest жиын файлын қолданатын сынақ модулі
Comment[nb]=En enhetstest som bruker QTest-biblioteket uten en grafisk brukerflate
Comment[nl]=Een test van een eenheid met gebruik van de QTest-bibliotheek zonder een grafisch gebruikersinterface
Comment[pl]=Jednostkowy test wykorzystujący bibliotekę QTest bez graficznego interfejsu użytkownika
Comment[pt]=Um teste unitário, com a biblioteca QTest, sem uma interface gráfica do utilizador
Comment[pt_BR]=Teste unitário que usa a biblioteca QTest sem uma interface gráfica do usuário
Comment[ru]=Модульный тест на базе библиотеки QTest без графического интерфейса
Comment[sk]=Unit test pomocou knižnice QTest bez grafického rozhrania
Comment[sl]=Preizkus enot z uporabo knjižnice QTest brez grafičnega vmesnika
Comment[sv]=En enhetstest som använder QTest-biblioteket utan grafiskt gränssnitt
Comment[tr]=Grafiksel bir kullanıcı arayüzü olmadan QTest kütüphanesi testi için kullanılan bir birim
Comment[uk]=Перевірка модулів за допомогою бібліотеки QTest без графічного інтерфейсу користувача
Comment[x-test]=xxA unit test using the QTest library without a graphical user interfacexx
Comment[zh_CN]=一个使用 QTest 库且不含图形界面的单元测试
Comment[zh_TW]=單元測試，用 QTest 函式庫，但不含使用者介面
Category=Test/Test/C++
Files=Header,Implementation

[Header]
Name=Header
Name[bs]=Zaglavlje
Name[ca]=Capçalera
Name[ca@valencia]=Capçalera
Name[da]=Header
Name[de]=Header
Name[el]=Header
Name[en_GB]=Header
Name[es]=Cabecera
Name[et]=Päis
Name[fi]=Otsikkotiedosto
Name[fr]=En-tête
Name[gl]=Cabeceira
Name[hu]=Fejléc
Name[it]=Intestazione
Name[kk]=Айдар
Name[mr]=हेडर
Name[nb]=Hode
Name[nl]=Kop
Name[pl]=Nagłówek
Name[pt]=Inclusão
Name[pt_BR]=Cabeçalho
Name[ru]=Заголовок
Name[sk]=Hlavička
Name[sl]=Glava
Name[sv]=Deklaration
Name[tr]=Başlık
Name[ug]=بەت قېشى
Name[uk]=Заголовок
Name[x-test]=xxHeaderxx
Name[zh_CN]=头文件
Name[zh_TW]=標頭
File=class.h
OutputFile={{ name }}.h

[Implementation]
Name=Implementation
Name[bs]=Implementacija
Name[ca]=Implementació
Name[ca@valencia]=Implementació
Name[cs]=Implementace
Name[da]=Implementering
Name[de]=Implementation
<<<<<<< HEAD
Name[el]=Υλοποίηση
=======
Name[el]=Implementation
Name[en_GB]=Implementation
>>>>>>> 02f797dc
Name[es]=Implementación
Name[et]=Teostus
Name[fi]=Toteutus
Name[fr]=Implémentation
Name[gl]=Implementación
Name[hu]=Megvalósítás
Name[it]=Implementazione
Name[kk]=Іске асыруы
Name[nb]=Implementering
Name[nl]=Implementatie
Name[pl]=Implementacja
Name[pt]=Implementação
Name[pt_BR]=Implementação
Name[ru]=Реализация
Name[sk]=Implementácia
Name[sl]=Izvedba
Name[sv]=Implementering
Name[tr]=Gerçekleme
Name[ug]=ئەمەلگە ئاشۇرۇش
Name[uk]=Реалізація
Name[x-test]=xxImplementationxx
Name[zh_CN]=实现
Name[zh_TW]=實作
File=class.cpp
OutputFile={{ name }}.cpp
<|MERGE_RESOLUTION|>--- conflicted
+++ resolved
@@ -5,12 +5,8 @@
 Name[ca@valencia]=Plantilla C++ de prova
 Name[da]=Tester C++-skabelon
 Name[de]=Testvorlage für C++
-<<<<<<< HEAD
 Name[el]=Δοκιμή C++ Template
-=======
-Name[el]=Δοκιμή C++ template
 Name[en_GB]=Testing C++ Template
->>>>>>> 02f797dc
 Name[es]=Prueba de plantilla C++
 Name[et]=C++ malli testimine
 Name[fi]=Testi-C++-malli
@@ -39,12 +35,8 @@
 Comment[ca@valencia]=Una prova unitària utilitzant la biblioteca QTest sense interfície gràfica d'usuari
 Comment[da]=En unittest som bruger biblioteket QTest uden en grafisk brugerflade
 Comment[de]=Ein Unit-Test, der die QTest-Bibliothek ohne grafische Oberfläche verwendet
-<<<<<<< HEAD
 Comment[el]=Ένα unit test με χρήση βιβλιοθήκης QTest χωρίς γραφικό περιβάλλον χρήστη
-=======
-Comment[el]=Ένα unit test με χρήση της QTest βιβλιοθήκης χωρίς γραφικό περιβάλλον χρήστη
 Comment[en_GB]=A unit test using the QTest library without a graphical user interface
->>>>>>> 02f797dc
 Comment[es]=Una prueba unitaria que usa la biblioteca QTest sin una interfaz gráfica de usuario
 Comment[et]=Ühiktest QTesti teegi abil ilma graafilise kasutajaliideseta
 Comment[fi]=Yksikkötesti, joka käyttää QTest-kirjastoa ilman graafista käyttöliittymää.
@@ -114,12 +106,8 @@
 Name[cs]=Implementace
 Name[da]=Implementering
 Name[de]=Implementation
-<<<<<<< HEAD
 Name[el]=Υλοποίηση
-=======
-Name[el]=Implementation
 Name[en_GB]=Implementation
->>>>>>> 02f797dc
 Name[es]=Implementación
 Name[et]=Teostus
 Name[fi]=Toteutus
