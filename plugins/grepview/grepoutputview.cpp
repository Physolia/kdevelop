--- conflicted
+++ resolved
@@ -45,39 +45,27 @@
     setWindowTitle(i18n("Replace output view"));
     setWindowIcon(SmallIcon("edit-find"));
     
-    QAction *apply = new QAction(KIcon("dialog-ok-apply"), i18n("&Replace"), this);
+    m_apply = new QAction(KIcon("dialog-ok-apply"), i18n("&Replace"), this);
     QAction *previous = new QAction(KIcon("go-previous"), i18n("&Previous"), this);
     QAction *next = new QAction(KIcon("go-next"), i18n("&Next"), this);
     QAction *separator = new QAction(this);
     separator->setSeparator(true);
     QAction *change_criteria = new QAction(KIcon("configure"), i18n("&Change criteria"), this);
     
-    addAction(apply);
+    addAction(m_apply);
     addAction(previous);
     addAction(next);
     addAction(separator);
     addAction(change_criteria);
     
-
-<<<<<<< HEAD
     m_model = new GrepOutputModel(this);
     resultsTreeView->setModel(m_model);
     resultsTreeView->setItemDelegate(GrepOutputDelegate::self());
     resultsTreeView->setHeaderHidden(true);
+    
     connect(resultsTreeView, SIGNAL(activated(QModelIndex)), m_model, SLOT(activate(QModelIndex)));
-=======
-//  setObjectName("Replace in files Tree");
-//  setWindowTitle(i18n("Replace in files"));
-  setWindowIcon(SmallIcon("cmake"));
-  
-  m_model = new GrepOutputModel(this);
-  resultsTreeView->setModel(m_model);
-  resultsTreeView->setItemDelegate(GrepOutputDelegate::self());
-  resultsTreeView->setHeaderHidden(true);
-  connect(resultsTreeView, SIGNAL(activated(QModelIndex)), m_model, SLOT(activate(QModelIndex)));
-  connect(m_model, SIGNAL(rowsInserted(QModelIndex,int,int)), this, SLOT(expandRootElement(QModelIndex)));
-  connect(applyButton, SIGNAL(clicked(bool)), this, SLOT(onApply()));
->>>>>>> e1150c4b
+    connect(m_model, SIGNAL(rowsInserted(QModelIndex,int,int)), this, SLOT(expandRootElement(QModelIndex)));
+    connect(m_apply, SIGNAL(trigerred(bool)), this, SLOT(onApply()));
 }
 
 GrepOutputModel* GrepOutputView::model()
@@ -92,7 +80,7 @@
 
 void GrepOutputView::enableReplace(bool enable)
 {
-    applyButton->setEnabled(enable);
+    m_apply->setEnabled(enable);
 }
 
 void GrepOutputView::showErrorMessage( const QString& errorMessage )
