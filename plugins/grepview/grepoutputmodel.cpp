--- conflicted
+++ resolved
@@ -242,21 +242,6 @@
     }
 }
 
-<<<<<<< HEAD
-=======
-void GrepOutputModel::showErrorMessage( const QString& errorMessage )
-{
-    ((GrepOutputView*)parent())->setStyleSheet("QLabel { color : red; }");
-    ((GrepOutputView*)parent())->setMessage(Qt::escape(errorMessage));
-}
-
-void GrepOutputModel::showMessage( KDevelop::IStatus* , const QString& message )
-{
-    ((GrepOutputView*)parent())->setStyleSheet("");
-    ((GrepOutputView*)parent())->setMessage(Qt::escape(message));
-}
-
->>>>>>> 4672eb53
 void GrepOutputModel::updateCheckState(QStandardItem* item)
 {
     // if we don't disconnect the SIGNAL, the setCheckState will call it in loop
