/*
 * KDevelop Problem Reporter
 *
 * Copyright 2008 Hamish Rodda <rodda@kde.org>
 * Copyright 2008-2009 David Nolden <david.nolden.kdevelop@art-master.de>
 *
 * This program is free software; you can redistribute it and/or modify
 * it under the terms of the GNU Library General Public License as
 * published by the Free Software Foundation; either version 2 of the
 * License, or (at your option) any later version.
 *
 * This program is distributed in the hope that it will be useful,
 * but WITHOUT ANY WARRANTY; without even the implied warranty of
 * MERCHANTABILITY or FITNESS FOR A PARTICULAR PURPOSE.  See the
 * GNU General Public License for more details.
 *
 * You should have received a copy of the GNU General Public
 * License along with this program; if not, write to the
 * Free Software Foundation, Inc.,
 * 51 Franklin Street, Fifth Floor, Boston, MA 02110-1301, USA.
 */

#include "problemhighlighter.h"

#include <KTextEditor/Document>
#include <KTextEditor/MarkInterface>

#include <language/duchain/indexedstring.h>
#include <ktexteditor/texthintinterface.h>
#include <ktexteditor/smartinterface.h>
#include <qwidget.h>
#include <ktextbrowser.h>
#include <qboxlayout.h>
#include <language/duchain/navigation/abstractnavigationwidget.h>
#include <language/duchain/navigation/problemnavigationcontext.h>
#include <language/util/navigationtooltip.h>
#include <ktexteditor/view.h>
#include <interfaces/icore.h>
#include <interfaces/ilanguagecontroller.h>
#include <interfaces/icompletionsettings.h>
#include <language/duchain/duchainlock.h>
#include <language/duchain/duchainutils.h>

using namespace KTextEditor;
using namespace KDevelop;

ProblemHighlighter::ProblemHighlighter(KTextEditor::Document* document)
    : m_document(document)
{
    Q_ASSERT(m_document);
    
    foreach(KTextEditor::View* view, m_document->views())
        viewCreated(document, view);
    
    connect(m_document, SIGNAL(viewCreated(KTextEditor::Document*,KTextEditor::View*)), this, SLOT(viewCreated(KTextEditor::Document*,KTextEditor::View*)));
    connect(ICore::self()->languageController()->completionSettings(), SIGNAL(settingsChanged(ICompletionSettings*)), this, SLOT(settingsChanged()));
}

void ProblemHighlighter::settingsChanged()
{
    //Re-highlight
    setProblems(m_problems);
}

void ProblemHighlighter::viewCreated(Document* , View* view)
{
    KTextEditor::TextHintInterface* iface = dynamic_cast<KTextEditor::TextHintInterface*>(view);
    if( !iface )
        return;

    connect(view, SIGNAL(needTextHint(const KTextEditor::Cursor&, QString&)), this, SLOT(textHintRequested(const KTextEditor::Cursor&, QString&)));
}

void ProblemHighlighter::textHintRequested(const KTextEditor::Cursor& pos, QString& )
{
    KTextEditor::SmartInterface* smart = dynamic_cast<KTextEditor::SmartInterface*>(m_document.data());
    if(smart) {
        QMutexLocker lock(smart->smartMutex());
        foreach(SmartRange* range, m_topHLRanges) {
            SmartRange* deepestRange = range->deepestRangeContaining(pos);
            if(m_problemsForRanges.contains(deepestRange))
            {
                //There is a problem which's range contains the cursor
                ProblemPointer problem = m_problemsForRanges[deepestRange];
                
                lock.unlock();
                
                KDevelop::AbstractNavigationWidget* widget = new KDevelop::AbstractNavigationWidget;
                widget->setContext(NavigationContextPointer(new ProblemNavigationContext(problem)));
                
                KDevelop::NavigationToolTip* tooltip = new KDevelop::NavigationToolTip(0, QCursor::pos() + QPoint(20, 40), widget);
                
                tooltip->resize( widget->sizeHint() + QSize(10, 10) );
                ActiveToolTip::showToolTip(tooltip, 99, "problem-tooltip");
                return;
            }
        }
    }
}

void removeWatcher(const QList<SmartRange*> ranges, SmartRangeWatcher* watcher)
{
    foreach(SmartRange* range, ranges) {
        Q_ASSERT(!range->watchers().contains(watcher));
        foreach(SmartRange* child, range->childRanges()) {
            Q_ASSERT(child->watchers().contains(watcher));
            child->removeWatcher(watcher);
        }
    }
}

ProblemHighlighter::~ProblemHighlighter()
{
    if(m_topHLRanges.isEmpty() || !m_document)
        return;

<<<<<<< HEAD
    KTextEditor::SmartInterface* iface = dynamic_cast<KTextEditor::SmartInterface*>(m_document.data());
    Q_ASSERT(iface);
    QMutexLocker lock(iface->smartMutex());
    qDeleteAll(m_topHLRanges);
=======
    KDevelop::EditorIntegrator editor;
    editor.setCurrentUrl(IndexedString(m_document->url()), true);

    LockedSmartInterface iface = editor.smart();
    if (iface) {
        removeWatcher(m_topHLRanges, this);
        qDeleteAll(m_topHLRanges);
    }
>>>>>>> 68d6ca1e
}

void ProblemHighlighter::setProblems(const QList<KDevelop::ProblemPointer>& problems)
{
    if(!m_document)
        return;
    
    KTextEditor::SmartInterface* iface = dynamic_cast<KTextEditor::SmartInterface*>(m_document.data());
    Q_ASSERT(iface);
    QMutexLocker lockSmart(iface->smartMutex());
    
    const bool hadProblems = !m_problems.isEmpty();
    m_problems = problems;

    removeWatcher(m_topHLRanges, this);
    qDeleteAll(m_topHLRanges);
    m_topHLRanges.clear();
    m_problemsForRanges.clear();

    KTextEditor::SmartRange* topRange = iface->newSmartRange(KTextEditor::Range(0, 0, m_document->lines(), 0));
    m_topHLRanges.append(topRange);

    IndexedString url( m_document->url() );
    
    ///TODO: create a better MarkInterface that makes it possible to add the marks to the scrollbar
    ///      but having no background.
    ///      also make it nicer together with other plugins, this would currently fail with
    ///      this method...
    const uint errorMarkType = KTextEditor::MarkInterface::Error;
    const uint warningMarkType = KTextEditor::MarkInterface::Warning;
    KTextEditor::MarkInterface* markIface = dynamic_cast<KTextEditor::MarkInterface*>(m_document.data());
    if (markIface && hadProblems) {
        // clear previously added marks
        foreach(KTextEditor::Mark* mark, markIface->marks().values()) {
            if (mark->type == errorMarkType || mark->type == warningMarkType) {
                markIface->removeMark(mark->line, mark->type);
            }
        }
    }
    
    DUChainReadLocker lock;
    
    TopDUContext* top = DUChainUtils::standardContextForUrl(m_document->url());

    foreach (const KDevelop::ProblemPointer& problem, problems) {
        if (problem->finalLocation().document != url || !problem->finalLocation().isValid())
            continue;

        SimpleRange range;
        if(top)
            range = top->transformFromLocalRevision(RangeInRevision::castFromSimpleRange(problem->finalLocation()));
        else
            range = problem->finalLocation();
        
        if(range.end.line >= m_document->lines())
            range.end = SimpleCursor(m_document->endOfLine(m_document->lines()-1));
        
        KTextEditor::SmartRange* problemRange = iface->newSmartRange(range.textRange(), topRange);
        
        m_problemsForRanges.insert(problemRange, problem);
        
//         *range = problem->finalLocation();
        if (problemRange->isEmpty())
            problemRange->smartEnd().advance(1);

        if(problem->severity() != ProblemData::Hint || ICore::self()->languageController()->completionSettings()->highlightSemanticProblems()) {
        
            KTextEditor::Attribute::Ptr error(new KTextEditor::Attribute());
            if(problem->severity() == ProblemData::Error)
                error->setUnderlineColor(Qt::red);
            else if(problem->severity() == ProblemData::Warning)
                error->setUnderlineColor(Qt::magenta);
            else if(problem->severity() == ProblemData::Hint)
                error->setUnderlineColor(Qt::yellow);
                
            error->setUnderlineStyle(QTextCharFormat::WaveUnderline);

#if 0
            KTextEditor::Attribute::Ptr dyn(new KTextEditor::Attribute());
            QColor col(Qt::red);
            col.setAlpha(40);
            dyn->setBackground(col);
            error->setDynamicAttribute(Attribute::ActivateMouseIn, dyn);
            error->setDynamicAttribute(Attribute::ActivateCaretIn, dyn);
#endif

            problemRange->setAttribute(error);
        }
        problemRange->addWatcher(this);
        
        if (markIface && ICore::self()->languageController()->completionSettings()->highlightProblematicLines()) {
            uint mark;
            if (problem->severity() == ProblemData::Error) {
                mark = errorMarkType;
            } else if (problem->severity() == ProblemData::Warning) {
                mark = warningMarkType;
            } else {
                continue;
            }
            markIface->addMark(problem->finalLocation().start.line, mark);
        }
    }
    
    iface->addHighlightToDocument(topRange);
}

void ProblemHighlighter::rangeDeleted(KTextEditor::SmartRange *range)
{
    m_topHLRanges.removeAll(range);
}

void ProblemHighlighter::rangeContentsChanged(KTextEditor::SmartRange* range)
{
    range->setAttribute(KTextEditor::Attribute::Ptr());
}

#include "problemhighlighter.moc"<|MERGE_RESOLUTION|>--- conflicted
+++ resolved
@@ -114,21 +114,10 @@
     if(m_topHLRanges.isEmpty() || !m_document)
         return;
 
-<<<<<<< HEAD
     KTextEditor::SmartInterface* iface = dynamic_cast<KTextEditor::SmartInterface*>(m_document.data());
     Q_ASSERT(iface);
     QMutexLocker lock(iface->smartMutex());
     qDeleteAll(m_topHLRanges);
-=======
-    KDevelop::EditorIntegrator editor;
-    editor.setCurrentUrl(IndexedString(m_document->url()), true);
-
-    LockedSmartInterface iface = editor.smart();
-    if (iface) {
-        removeWatcher(m_topHLRanges, this);
-        qDeleteAll(m_topHLRanges);
-    }
->>>>>>> 68d6ca1e
 }
 
 void ProblemHighlighter::setProblems(const QList<KDevelop::ProblemPointer>& problems)
