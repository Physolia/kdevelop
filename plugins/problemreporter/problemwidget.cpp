/*
 * KDevelop Problem Reporter
 *
 * Copyright (c) 2006-2007 Hamish Rodda <rodda@kde.org>
 * Copyright 2006 Adam Treat <treat@kde.org>
 *
 * This program is free software; you can redistribute it and/or modify
 * it under the terms of the GNU Library General Public License as
 * published by the Free Software Foundation; either version 2 of the
 * License, or (at your option) any later version.
 *
 * This program is distributed in the hope that it will be useful,
 * but WITHOUT ANY WARRANTY; without even the implied warranty of
 * MERCHANTABILITY or FITNESS FOR A PARTICULAR PURPOSE.  See the
 * GNU General Public License for more details.
 *
 * You should have received a copy of the GNU General Public
 * License along with this program; if not, write to the
 * Free Software Foundation, Inc.,
 * 51 Franklin Street, Fifth Floor, Boston, MA 02110-1301, USA.
 */

#include "problemwidget.h"

#include <QMenu>
#include <QCursor>
#include <QContextMenuEvent>
#include <QSignalMapper>

#include <kaction.h>
#include <kactionmenu.h>
#include <klocale.h>
#include <kicon.h>

#include <interfaces/icore.h>
#include <interfaces/idocumentcontroller.h>
#include <interfaces/iassistant.h>
#include <language/duchain/duchain.h>
#include <language/duchain/duchainlock.h>

#include "problemreporterplugin.h"
#include "problemmodel.h"

//#include "modeltest.h"

using namespace KDevelop;

ProblemWidget::ProblemWidget(QWidget* parent, ProblemReporterPlugin* plugin)
    : QTreeView(parent)
    , m_plugin(plugin), m_autoResize(true)
{
    setObjectName("Problem Reporter Tree");
    setWindowTitle(i18n("Problems"));
    setWindowIcon( KIcon("dialog-information") ); ///@todo Use a proper icon
    setRootIsDecorated(true);
    setWhatsThis( i18n( "Problems" ) );
<<<<<<< HEAD
    setModel(new ProblemModel(m_plugin));

//     setContextMenuPolicy(Qt::CustomContextMenu);
    
    m_fullUpdateAction = new KAction(this);
    m_fullUpdateAction->setShortcutContext(Qt::WidgetWithChildrenShortcut);
    m_fullUpdateAction->setText(i18n("Force Full Update"));
    m_fullUpdateAction->setToolTip(i18n("Re-parse the current file and all its imports."));
    m_fullUpdateAction->setIcon(KIcon("view-refresh"));
    connect(m_fullUpdateAction, SIGNAL(triggered(bool)), this, SLOT(forceFullUpdate()));
    addAction(m_fullUpdateAction);
    //new ModelTest(model());

    bool success = connect(ICore::self()->languageController()->backgroundParser(), SIGNAL(parseJobFinished(KDevelop::ParseJob*)), SLOT(parseJobFinished(KDevelop::ParseJob*)), Qt::DirectConnection);
    connect(this, SIGNAL(activated(const QModelIndex&)), SLOT(itemActivated(const QModelIndex&)));
    connect(ICore::self()->documentController(), SIGNAL(documentActivated(KDevelop::IDocument*)), SLOT(documentActivated(KDevelop::IDocument*)));
    Q_ASSERT(success);
}

ProblemWidget::~ProblemWidget()
{
}
=======
>>>>>>> 04964949

    setModel(m_plugin->getModel());

    KAction* fullUpdateAction = new KAction(this);
    fullUpdateAction->setShortcutContext(Qt::WidgetWithChildrenShortcut);
    fullUpdateAction->setText(i18n("Force Full Update"));
    fullUpdateAction->setToolTip(i18n("Re-parse all watched documents"));
    fullUpdateAction->setIcon(KIcon("view-refresh"));
    connect(fullUpdateAction, SIGNAL(triggered(bool)), model(), SLOT(forceFullUpdate()));
    addAction(fullUpdateAction);

    KAction* showImportsAction = new KAction(this);
    addAction(showImportsAction);
    showImportsAction->setCheckable(true);
    showImportsAction->setChecked(false);
    showImportsAction->setText(i18n("Show Imports"));
    showImportsAction->setToolTip(i18n("Display problems in imported files"));
    this->model()->setShowImports(false);
    connect(showImportsAction, SIGNAL(triggered(bool)), this->model(), SLOT(setShowImports(bool)));

    KActionMenu* scopeMenu = new KActionMenu(this);
    scopeMenu->setDelayed(false);
    scopeMenu->setText(i18n("Scope"));
    scopeMenu->setToolTip(i18n("Which files to display the problems for"));

    QActionGroup* scopeActions = new QActionGroup(this);

    KAction* currentDocumentAction = new KAction(this);
    currentDocumentAction->setText(i18n("Current Document"));
    currentDocumentAction->setToolTip(i18n("Display problems in current document"));

    KAction* openDocumentsAction = new KAction(this);
    openDocumentsAction->setText(i18n("Open documents"));
    openDocumentsAction->setToolTip(i18n("Display problems in all open documents"));

    KAction* currentProjectAction = new KAction(this);
    currentProjectAction->setText(i18n("Current Project"));
    currentProjectAction->setToolTip(i18n("Display problems in current project"));

    KAction* allProjectAction = new KAction(this);
    allProjectAction->setText(i18n("All Projects"));
    allProjectAction->setToolTip(i18n("Display problems in all projects"));

    KAction* scopeActionArray[] = {currentDocumentAction, openDocumentsAction, currentProjectAction, allProjectAction};
    for (int i = 0; i < 4; ++i) {
        scopeActionArray[i]->setCheckable(true);
        scopeActions->addAction(scopeActionArray[i]);
        scopeMenu->addAction(scopeActionArray[i]);
    }
    addAction(scopeMenu);

    currentDocumentAction->setChecked(true);
    model()->setScope(ProblemModel::CurrentDocument);
    QSignalMapper * scopeMapper = new QSignalMapper(this);
    scopeMapper->setMapping(currentDocumentAction, ProblemModel::CurrentDocument);
    scopeMapper->setMapping(openDocumentsAction, ProblemModel::OpenDocuments);
    scopeMapper->setMapping(currentProjectAction, ProblemModel::CurrentProject);
    scopeMapper->setMapping(allProjectAction, ProblemModel::AllProjects);
    connect(currentDocumentAction, SIGNAL(triggered()), scopeMapper, SLOT(map()));
    connect(openDocumentsAction, SIGNAL(triggered()), scopeMapper, SLOT(map()));
    connect(currentProjectAction, SIGNAL(triggered()), scopeMapper, SLOT(map()));
    connect(allProjectAction, SIGNAL(triggered()), scopeMapper, SLOT(map()));
    connect(scopeMapper, SIGNAL(mapped(int)), model(), SLOT(setScope(int)));

    KActionMenu* severityMenu = new KActionMenu(i18n("Severity"), this);
    severityMenu->setDelayed(false);
    severityMenu->setToolTip(i18n("Select the lowest level of problem severity to be displayed"));
    QActionGroup* severityActions = new QActionGroup(this);

    KAction* errorSeverityAction = new KAction(i18n("Error"), this);
    errorSeverityAction->setToolTip(i18n("Display only errors"));

    KAction* warningSeverityAction = new KAction(i18n("Warning"), this);
    warningSeverityAction->setToolTip(i18n("Display errors and warnings"));

    KAction* hintSeverityAction = new KAction(i18n("Hint"), this);
    hintSeverityAction->setToolTip(i18n("Display errors, warnings and hints"));

    KAction* severityActionArray[] = {errorSeverityAction, warningSeverityAction, hintSeverityAction};
    for (int i = 0; i < 3; ++i) {
        severityActionArray[i]->setCheckable(true);
        severityActions->addAction(severityActionArray[i]);
        severityMenu->addAction(severityActionArray[i]);
    }
    addAction(severityMenu);

    hintSeverityAction->setChecked(true);
    model()->setSeverity(ProblemData::Hint);
    QSignalMapper * severityMapper = new QSignalMapper(this);
    severityMapper->setMapping(errorSeverityAction, ProblemData::Error);
    severityMapper->setMapping(warningSeverityAction, ProblemData::Warning);
    severityMapper->setMapping(hintSeverityAction, ProblemData::Hint);
    connect(errorSeverityAction, SIGNAL(triggered()), severityMapper, SLOT(map()));
    connect(warningSeverityAction, SIGNAL(triggered()), severityMapper, SLOT(map()));
    connect(hintSeverityAction, SIGNAL(triggered()), severityMapper, SLOT(map()));
    connect(severityMapper, SIGNAL(mapped(int)), model(), SLOT(setSeverity(int)));

    KAction* autoResizeAction = new KAction(this);
    autoResizeAction->setText(i18n("Auto Resize Columns"));
    autoResizeAction->setToolTip(i18n("Automatically resize columns to their data size"));
    autoResizeAction->setCheckable(true);
    autoResizeAction->setChecked(m_autoResize);
    connect(autoResizeAction, SIGNAL(triggered(bool)), this, SLOT(setAutoResize(bool)));
    addAction(autoResizeAction);

    connect(this, SIGNAL(activated(const QModelIndex&)), SLOT(itemActivated(const QModelIndex&)));
}

ProblemWidget::~ProblemWidget()
{
}

void ProblemWidget::itemActivated(const QModelIndex& index)
{
    if (!index.isValid())
        return;

  KTextEditor::Cursor start;
    KUrl url;

    {
      // TODO: is this really necessary?
      DUChainReadLocker lock(DUChain::lock());
      KDevelop::ProblemPointer problem = model()->problemForIndex(index);
      if (!index.internalPointer()) {
        url = KUrl(problem->finalLocation().document.str());
        start = problem->finalLocation().start.textCursor();
      }else{
        url = KUrl(problem->locationStack().at(index.row()).document.str());
        start = problem->locationStack().at(index.row()).textCursor();
      }
    }

    m_plugin->core()->documentController()->openDocument(url, start);
}

void ProblemWidget::resizeColumns()
{
    if (isVisible()) {
        for (int i = 0; i < model()->columnCount(); ++i) {
            resizeColumnToContents(i);
        }
    }
}

void ProblemWidget::dataChanged(const QModelIndex& topLeft, const QModelIndex& bottomRight)
{
    QTreeView::dataChanged(topLeft, bottomRight);
    if (m_autoResize) {
        resizeColumns();
    }
}

void ProblemWidget::reset()
{
    QTreeView::reset();
    if (m_autoResize) {
        resizeColumns();
    }
}

void ProblemWidget::setAutoResize(bool autoResize)
{
    if (!m_autoResize && autoResize) {
        m_autoResize = autoResize;
        resizeColumns();
    } else {
        m_autoResize = autoResize;
    }
    kDebug() << m_autoResize;
}

ProblemModel * ProblemWidget::model() const
{
    return static_cast<ProblemModel*>(QTreeView::model());
}

void ProblemWidget::contextMenuEvent(QContextMenuEvent* event) {
    QModelIndex index = indexAt(event->pos());
    if(index.isValid()) {
        KDevelop::ProblemPointer problem = model()->problemForIndex(index);
        if(problem) {
            KSharedPtr<KDevelop::IAssistant> solution = problem->solutionAssistant();
            QList<QAction*> actions;
            if(solution) {
                foreach(KDevelop::IAssistantAction::Ptr action, solution->actions())
                    actions << action->toKAction();
            }
            if(!actions.isEmpty())
                QMenu::exec(actions, event->globalPos());
        }
    }
}

void ProblemWidget::showEvent(QShowEvent * event)
{
    Q_UNUSED(event)

    for (int i = 0; i < model()->columnCount(); ++i)
        resizeColumnToContents(i);
}

#include "problemwidget.moc"<|MERGE_RESOLUTION|>--- conflicted
+++ resolved
@@ -54,31 +54,6 @@
     setWindowIcon( KIcon("dialog-information") ); ///@todo Use a proper icon
     setRootIsDecorated(true);
     setWhatsThis( i18n( "Problems" ) );
-<<<<<<< HEAD
-    setModel(new ProblemModel(m_plugin));
-
-//     setContextMenuPolicy(Qt::CustomContextMenu);
-    
-    m_fullUpdateAction = new KAction(this);
-    m_fullUpdateAction->setShortcutContext(Qt::WidgetWithChildrenShortcut);
-    m_fullUpdateAction->setText(i18n("Force Full Update"));
-    m_fullUpdateAction->setToolTip(i18n("Re-parse the current file and all its imports."));
-    m_fullUpdateAction->setIcon(KIcon("view-refresh"));
-    connect(m_fullUpdateAction, SIGNAL(triggered(bool)), this, SLOT(forceFullUpdate()));
-    addAction(m_fullUpdateAction);
-    //new ModelTest(model());
-
-    bool success = connect(ICore::self()->languageController()->backgroundParser(), SIGNAL(parseJobFinished(KDevelop::ParseJob*)), SLOT(parseJobFinished(KDevelop::ParseJob*)), Qt::DirectConnection);
-    connect(this, SIGNAL(activated(const QModelIndex&)), SLOT(itemActivated(const QModelIndex&)));
-    connect(ICore::self()->documentController(), SIGNAL(documentActivated(KDevelop::IDocument*)), SLOT(documentActivated(KDevelop::IDocument*)));
-    Q_ASSERT(success);
-}
-
-ProblemWidget::~ProblemWidget()
-{
-}
-=======
->>>>>>> 04964949
 
     setModel(m_plugin->getModel());
 
