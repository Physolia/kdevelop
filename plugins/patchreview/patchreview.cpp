--- conflicted
+++ resolved
@@ -342,13 +342,8 @@
         } else
             emit patchChanged();
 
-<<<<<<< HEAD
         Sublime::Area* area = ICore::self()->uiController()->activeArea();
-        if( area->objectName() == "review" ) {
-=======
-        Sublime::MainWindow* w = dynamic_cast<Sublime::MainWindow*>( ICore::self()->uiController()->activeMainWindow() );
-        if( w->area()->objectName() == QLatin1String("review") ) {
->>>>>>> 14df9ba1
+        if( area->objectName() == QLatin1String("review") ) {
             if( ICore::self()->documentController()->saveAllDocuments() )
                 ICore::self()->uiController()->switchToArea( QStringLiteral("code"), KDevelop::IUiController::ThisWindow );
         }
