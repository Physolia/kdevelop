--- conflicted
+++ resolved
@@ -179,11 +179,7 @@
 }
 
 GitPlugin::GitPlugin( QObject *parent, const QVariantList & )
-<<<<<<< HEAD
-    : DistributedVersionControlPlugin(parent, "kdevgit"), m_oldVersion(false)
-=======
-    : DistributedVersionControlPlugin(parent, KDevGitFactory::componentData()), m_oldVersion(false), m_usePrefix(true)
->>>>>>> 512d8b57
+    : DistributedVersionControlPlugin(parent, "kdevgit"), m_oldVersion(false), m_usePrefix(true)
 {
     if (QStandardPaths::findExecutable("git").isEmpty()) {
         m_hasError = true;
@@ -363,14 +359,11 @@
     DVcsJob* job = new GitJob(dotGitDirectory(fileOrDirectory), this, KDevelop::OutputJob::Silent);
     job->setType(VcsJob::Diff);
     *job << "git" << "diff" << "--no-color" << "--no-ext-diff";
-<<<<<<< HEAD
-=======
     if (!usePrefix()) {
         // KDE's ReviewBoard now requires p1 patchfiles, so `git diff --no-prefix` to generate p0 patches
         // has become optional.
         *job << "--no-prefix";
     }
->>>>>>> 512d8b57
     if(srcRevision.revisionType()==VcsRevision::Special
         && dstRevision.revisionType()==VcsRevision::Special
         && srcRevision.specialType()==VcsRevision::Base
@@ -1087,14 +1080,9 @@
 {
     VcsDiff diff;
     diff.setDiff(job->output());
-<<<<<<< HEAD
     diff.setBaseDiff(repositoryRoot(QUrl::fromLocalFile(job->directory().absolutePath())));
-
-=======
-    diff.setBaseDiff(repositoryRoot(KUrl(job->directory().absolutePath())));
     diff.setDepth(usePrefix()? 1 : 0);
-    
->>>>>>> 512d8b57
+
     job->setResults(qVariantFromValue(diff));
 }
 
