--- conflicted
+++ resolved
@@ -386,12 +386,6 @@
         return errorsFound(i18n("No files to remove"));
     QDir dir = dotGitDirectory(files.front());
 
-<<<<<<< HEAD
-    DVcsJob* job = new GitJob(dotGitDirectory(files.front()), this);
-    *job << "git" << "rm" << "-r";
-    *job << "--" << files;
-    return job;
-=======
     QStringList otherStr = getLsFiles(dir, QStringList() << "--others" << "--" << files.front().toLocalFile(), KDevelop::OutputJob::Silent);
     if(otherStr.isEmpty()) {
         DVcsJob* job = new GitJob(dir, this);
@@ -401,7 +395,6 @@
     } else {
         return new StandardJob(this, KIO::trash(files), KDevelop::OutputJob::Silent);
     }
->>>>>>> 4b50220a
 }
 
 VcsJob* GitPlugin::log(const KUrl& localLocation,
