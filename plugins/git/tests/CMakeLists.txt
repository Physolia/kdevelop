--- conflicted
+++ resolved
@@ -4,14 +4,8 @@
 
 if (GIT_FOUND)
 
-<<<<<<< HEAD
-    set(gitInitTest_SRCS
-        initTest.cpp
-=======
-    set( EXECUTABLE_OUTPUT_PATH ${CMAKE_CURRENT_BINARY_DIR} )
     set(gittest_SRCS
         gittest.cpp
->>>>>>> fdff252e
         ../gitplugin.cpp
         ../gitclonejob.cpp
         ../stashmanagerdialog.cpp
@@ -20,15 +14,10 @@
         ../gitmessagehighlighter.cpp
         ../gitplugincheckinrepositoryjob.cpp
     )
-<<<<<<< HEAD
-    qt5_wrap_ui(gitInitTest_SRCS ../stashmanagerdialog.ui)
-    add_executable(kdevgit-test ${gitInitTest_SRCS})
+    qt5_wrap_ui(gittest_SRCS ../stashmanagerdialog.ui)
+    add_executable(kdevgit-test ${gittest_SRCS})
     add_test(kdevgit-test kdevgit-test)
 ecm_mark_as_test(kdevgit-test)
-=======
-    kde4_add_ui_files(gittest_SRCS ../stashmanagerdialog.ui)
-    kde4_add_unit_test(kdevgit-test ${gittest_SRCS})
->>>>>>> fdff252e
     target_link_libraries(kdevgit-test
         Qt5::Test
         
