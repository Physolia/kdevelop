--- conflicted
+++ resolved
@@ -1,18 +1,10 @@
 add_definitions(-DTRANSLATION_DOMAIN=\"kdevgit\")
 
-<<<<<<< HEAD
 ecm_qt_declare_logging_category(kdevgit_LOG_PART_SRCS
     HEADER debug.h
     IDENTIFIER PLUGIN_GIT
     CATEGORY_NAME "kdevplatform.plugins.git"
 )
-=======
-if(BUILD_TESTING)
-    add_subdirectory(tests)
-endif()
-add_subdirectory(icons)
-
->>>>>>> 7af7e188
 set(kdevgit_PART_SRCS
     stashmanagerdialog.cpp
     stashpatchsource.cpp
@@ -36,5 +28,7 @@
     KF5::SonnetUi
 )
 
-add_subdirectory(tests)
+if(BUILD_TESTING)
+    add_subdirectory(tests)
+endif()
 add_subdirectory(icons)