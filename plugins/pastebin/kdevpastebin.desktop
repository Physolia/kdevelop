--- conflicted
+++ resolved
@@ -6,10 +6,7 @@
 Comment[en_GB]=This plugin helps you upload your patches to Pastebin service
 Comment[es]=Este complemento le ayuda a enviar sus parches al servicio Pastebin
 Comment[et]=See plugin aitab üles laadida paiku Pastebini teenusesse
-<<<<<<< HEAD
-=======
 Comment[it]=Questa estensione consente di caricare le tue patch su Pastebin
->>>>>>> b2d38523
 Comment[nds]=Mit dit Moduul laat sik Kodeplasters na den Pastebin-Deenst hoochladen.
 Comment[nl]=Deze plugin helpt u om uw patches naar de Pastebin-service te uploaden
 Comment[pt]=Este 'plugin' ajuda-o a enviar as suas modificações para o serviço Pastebin
