--- conflicted
+++ resolved
@@ -110,14 +110,8 @@
 PerforcePlugin::PerforcePlugin(QObject* parent, const QVariantList&):
     KDevelop::IPlugin(QStringLiteral("kdevperforce"), parent)
     , m_common(new KDevelop::VcsPluginHelper(this, this))
-<<<<<<< HEAD
-    , m_perforcemenu(nullptr)
     , m_perforceConfigName(QStringLiteral("p4config.txt"))
     , m_perforceExecutable(QStringLiteral("p4"))
-=======
-    , m_perforceConfigName("p4config.txt")
-    , m_perforceExecutable("p4")
->>>>>>> e6dc22f5
     , m_edit_action(nullptr)
 {
     QProcessEnvironment currentEviron(QProcessEnvironment::systemEnvironment());
