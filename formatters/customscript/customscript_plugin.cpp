/* This file is part of KDevelop
   Copyright (C) 2008 Cédric Pasteur <cedric.pasteur@free.fr>
   Copyright (C) 2011 David Nolden <david.nolden.kdevelop@art-master.de>

   This program is free software; you can redistribute it and/or
   modify it under the terms of the GNU General Public
   License as published by the Free Software Foundation; either
   version 2 of the License, or (at your option) any later version.

   This program is distributed in the hope that it will be useful,
   but WITHOUT ANY WARRANTY; without even the implied warranty of
   MERCHANTABILITY or FITNESS FOR A PARTICULAR PURPOSE.  See the GNU
    General Public License for more details.

   You should have received a copy of the GNU General Public License
   along with this program; see the file COPYING.  If not, write to
   the Free Software Foundation, Inc., 51 Franklin Street, Fifth Floor,
   Boston, MA 02110-1301, USA.
 */

#include "customscript_plugin.h"

#include <KPluginFactory>
#include <QTextStream>
#include <QTemporaryFile>
#include <QMimeDatabase>
#include <KProcess>
#include <interfaces/icore.h>
#include <interfaces/isourceformattercontroller.h>
#include <interfaces/isourceformatter.h>
#include <memory>
#include <QDir>

#include <util/formattinghelpers.h>
#include <interfaces/iprojectcontroller.h>
#include <interfaces/iproject.h>
#include <KMessageBox>
#include <interfaces/iuicontroller.h>
#include <KParts/MainWindow>
#include <KLocalizedString>
#include <interfaces/ilanguagecontroller.h>
#include <language/interfaces/ilanguagesupport.h>
#include <util/path.h>
#include <debug.h>

using namespace KDevelop;

static QPointer<CustomScriptPlugin> indentPluginSingleton;

K_PLUGIN_FACTORY_WITH_JSON(CustomScriptFactory, "kdevcustomscript.json", registerPlugin<CustomScriptPlugin>(); )

// Replaces ${KEY} in command with variables[KEY]
static QString replaceVariables(QString command, QMap<QString, QString> variables)
{
    while (command.contains(QLatin1String("${"))) {
        int pos = command.indexOf(QLatin1String("${"));
        int end = command.indexOf(QLatin1String("}"), pos + 2);
        if (end == -1) {
            break;
        }
        QString key = command.mid(pos + 2, end - pos - 2);

        if (variables.contains(key)) {
            command.replace(pos, 1 + end - pos, variables[key]);
        } else {
            qCDebug(CUSTOMSCRIPT) << "found no variable while replacing in shell-command" << command << "key" << key << "available:" << variables;
            command.replace(pos, 1 + end - pos, QLatin1String(""));
        }
    }
    return command;
}

CustomScriptPlugin::CustomScriptPlugin(QObject* parent, const QVariantList&)
    : IPlugin(QStringLiteral("kdevcustomscript"), parent)
{
    m_currentStyle = predefinedStyles().at(0);
    indentPluginSingleton = this;
}

CustomScriptPlugin::~CustomScriptPlugin()
{
}

QString CustomScriptPlugin::name()
{
    // This needs to match the X-KDE-PluginInfo-Name entry from the .desktop file!
    return QStringLiteral("kdevcustomscript");
}

QString CustomScriptPlugin::caption()
{
    return QStringLiteral("Custom Script Formatter");
}

QString CustomScriptPlugin::description()
{
    return i18n("<b>Indent and Format Source Code.</b><br />"
                "This plugin allows using powerful external formatting tools "
                "that can be invoked through the command-line.<br />"
                "For example, the <b>uncrustify</b>, <b>astyle</b> or <b>indent</b> "
                "formatters can be used.<br />"
                "The advantage of command-line formatters is that formatting configurations "
                "can be easily shared by all team members, independent of their preferred IDE.");
}

QString CustomScriptPlugin::formatSourceWithStyle(SourceFormatterStyle style, const QString& text, const QUrl& url, const QMimeType& /*mime*/, const QString& leftContext, const QString& rightContext)
{
    KProcess proc;
    QTextStream ios(&proc);

    std::unique_ptr<QTemporaryFile> tmpFile;

    if (style.content().isEmpty()) {
        style = predefinedStyle(style.name());
        if (style.content().isEmpty()) {
            qCWarning(CUSTOMSCRIPT) << "Empty contents for style" << style.name() << "for indent plugin";
            return text;
        }
    }

    QString useText = text;
    useText = leftContext + useText + rightContext;

    QMap<QString, QString> projectVariables;
    foreach (IProject* project, ICore::self()->projectController()->projects()) {
        projectVariables[project->name()] = project->path().toUrl().toLocalFile();
    }

    QString command = style.content();

    // Replace ${Project} with the project path
    command = replaceVariables(command, projectVariables);
    command.replace(QLatin1String("$FILE"), url.toLocalFile());

    if (command.contains(QLatin1String("$TMPFILE"))) {
        tmpFile.reset(new QTemporaryFile(QDir::tempPath() + "/code"));
        tmpFile->setAutoRemove(false);
        if (tmpFile->open()) {
            qCDebug(CUSTOMSCRIPT) << "using temporary file" << tmpFile->fileName();
            command.replace(QLatin1String("$TMPFILE"), tmpFile->fileName());
            QByteArray useTextArray = useText.toLocal8Bit();
            if (tmpFile->write(useTextArray) != useTextArray.size()) {
                qCWarning(CUSTOMSCRIPT) << "failed to write text to temporary file";
                return text;
            }
        } else {
            qCWarning(CUSTOMSCRIPT) << "Failed to create a temporary file";
            return text;
        }
        tmpFile->close();
    }

    qCDebug(CUSTOMSCRIPT) << "using shell command for indentation: " << command;
    proc.setShellCommand(command);
    proc.setOutputChannelMode(KProcess::OnlyStdoutChannel);

    proc.start();
    if (!proc.waitForStarted()) {
        qCDebug(CUSTOMSCRIPT) << "Unable to start indent" << endl;
        return text;
    }

    if (!tmpFile.get()) {
        proc.write(useText.toLocal8Bit());
    }

    proc.closeWriteChannel();
    if (!proc.waitForFinished()) {
        qCDebug(CUSTOMSCRIPT) << "Process doesn't finish" << endl;
        return text;
    }

    QString output;

    if (tmpFile.get()) {
        QFile f(tmpFile->fileName());
        if (f.open(QIODevice::ReadOnly)) {
            output = QString::fromLocal8Bit(f.readAll());
        } else {
            qCWarning(CUSTOMSCRIPT) << "Failed opening the temporary file for reading";
            return text;
        }
    } else {
        output = ios.readAll();
    }
    if (output.isEmpty()) {
        qCWarning(CUSTOMSCRIPT) << "indent returned empty text for style" << style.name() << style.content();
        return text;
    }

    int tabWidth = 4;
    if ((!leftContext.isEmpty() || !rightContext.isEmpty()) && (text.contains('	') || output.contains('	'))) {
        // If we have to do contex-matching with tabs, determine the correct tab-width so that the context
        // can be matched correctly
        Indentation indent = indentation(url);
        if (indent.indentationTabWidth > 0) {
            tabWidth = indent.indentationTabWidth;
        }
    }

    return KDevelop::extractFormattedTextFromContext(output, text, leftContext, rightContext, tabWidth);
}

QString CustomScriptPlugin::formatSource(const QString& text, const QUrl& url, const QMimeType& mime, const QString& leftContext, const QString& rightContext)
{
    return formatSourceWithStyle(KDevelop::ICore::self()->sourceFormatterController()->styleForMimeType(mime), text, url, mime, leftContext, rightContext);
}

static QList<SourceFormatterStyle> stylesFromLanguagePlugins()
{
    QList<KDevelop::SourceFormatterStyle> styles;
    foreach (auto lang, ICore::self()->languageController()->loadedLanguages()) {
        const SourceFormatterItemList& languageStyles = lang->sourceFormatterItems();
        for (const SourceFormatterStyleItem& item: languageStyles) {
            if (item.engine == QLatin1String("customscript")) {
                styles << item.style;
            }
        }
    }

    return styles;
};

KDevelop::SourceFormatterStyle CustomScriptPlugin::predefinedStyle(const QString& name)
{
<<<<<<< HEAD
    for (auto langStyle: stylesFromLanguagePlugins()) {
        qCDebug(CUSTOMSCRIPT) << "looking at style from language with custom sample" << langStyle.description() << langStyle.overrideSample();
        if (langStyle.name() == name) {
            return langStyle;
        }
    }

    SourceFormatterStyle result(name);
    if (name == QLatin1String("GNU_indent_GNU")) {
        result.setCaption(i18n("Gnu Indent: GNU"));
        result.setContent(QStringLiteral("indent"));
    } else if (name == QLatin1String("GNU_indent_KR")) {
        result.setCaption(i18n("Gnu Indent: Kernighan & Ritchie"));
        result.setContent(QStringLiteral("indent -kr"));
    } else if (name == QLatin1String("GNU_indent_orig")) {
        result.setCaption(i18n("Gnu Indent: Original Berkeley indent style"));
        result.setContent(QStringLiteral("indent -orig"));
    } else if (name == QLatin1String("kdev_format_source")) {
        result.setCaption(QStringLiteral("KDevelop: kdev_format_source"));
        result.setContent(QStringLiteral("kdev_format_source $FILE $TMPFILE"));
        result.setUsePreview(false);
        result.setDescription(i18n("Description:<br />"
                                   "<b>kdev_format_source</b> is a script bundled with KDevelop "
                                   "which allows using fine-grained formatting rules by placing "
                                   "meta-files called <b>format_sources</b> into the file-system.<br /><br />"
                                   "Each line of the <b>format_sources</b> files defines a list of wildcards "
                                   "followed by a colon and the used formatting-command.<br /><br />"
                                   "The formatting-command should use <b>$TMPFILE</b> to reference the "
                                   "temporary file to reformat.<br /><br />"
                                   "Example:<br />"
                                   "<b>*.cpp *.h : myformatter $TMPFILE</b><br />"
                                   "This will reformat all files ending with <b>.cpp</b> or <b>.h</b> using "
                                   "the custom formatting script <b>myformatter</b>.<br /><br />"
                                   "Example: <br />"
                                   "<b>subdir/* : uncrustify -l CPP -f $TMPFILE -c uncrustify.config -o $TMPFILE</b> <br />"
                                   "This will reformat all files in subdirectory <b>subdir</b> using the <b>uncrustify</b> "
                                   "tool with the config-file <b>uncrustify.config</b>."));
    }
    result.setMimeTypes({
        {"text/x-c++src", "C++"}, {"text/x-chdr", "C"},
        {"text/x-c++hdr", "C++"}, {"text/x-csrc", "C"},
        {"text/x-java", "Java"}, {"text/x-csharp", "C#"}
    });
    return result;
=======
	for ( auto langStyle: stylesFromLanguagePlugins() ) {
		qCDebug(CUSTOMSCRIPT) << "looking at style from language with custom sample" << langStyle.description() << langStyle.overrideSample();
		if ( langStyle.name() == name ) {
			return langStyle;
		}
	}
	SourceFormatterStyle result(name);
	if (name == "GNU_indent_GNU")
	{
		result.setCaption(i18n("Gnu Indent: GNU"));
		result.setContent("indent");
		result.setUsePreview(true);
	} else if (name == "GNU_indent_KR") {
		result.setCaption(i18n("Gnu Indent: Kernighan & Ritchie"));
		result.setContent("indent -kr");
		result.setUsePreview(true);
	} else if (name == "GNU_indent_orig") {
		result.setCaption(i18n("Gnu Indent: Original Berkeley indent style"));
		result.setContent("indent -orig");
		result.setUsePreview(true);
	} else if(name == "kdev_format_source") {
		result.setCaption("KDevelop: kdev_format_source");
		result.setContent("kdev_format_source $FILE $TMPFILE");
		result.setUsePreview(false);
		result.setDescription(i18n( "Description:<br />"
									"<b>kdev_format_source</b> is a script bundled with KDevelop "
			                        "which allows using fine-grained formatting rules by placing "
									"meta-files called <b>format_sources</b> into the file-system.<br /><br />"
									"Each line of the <b>format_sources</b> files defines a list of wildcards "
									"followed by a colon and the used formatting-command.<br /><br />"
									"The formatting-command should use <b>$TMPFILE</b> to reference the "
									"temporary file to reformat.<br /><br />"
									"Example:<br />"
									"<b>*.cpp *.h : myformatter $TMPFILE</b><br />"
									"This will reformat all files ending with <b>.cpp</b> or <b>.h</b> using "
									"the custom formatting script <b>myformatter</b>.<br /><br />"
									"Example: <br />"
									"<b>subdir/* : uncrustify -l CPP -f $TMPFILE -c uncrustify.config -o $TMPFILE</b> <br />"
									"This will reformat all files in subdirectory <b>subdir</b> using the <b>uncrustify</b> "
									"tool with the config-file <b>uncrustify.config</b>." ));
	}
	result.setMimeTypes({
		{"text/x-c++src", "C++"}, {"text/x-chdr", "C"},
		{"text/x-c++hdr", "C++"}, {"text/x-csrc", "C"},
		{"text/x-java", "Java"}, {"text/x-csharp", "C#"}
	});
	return result;
>>>>>>> bbbf1fde
}

QList<KDevelop::SourceFormatterStyle> CustomScriptPlugin::predefinedStyles()
{
    QList<KDevelop::SourceFormatterStyle> styles = stylesFromLanguagePlugins();
    styles << predefinedStyle(QStringLiteral("kdev_format_source"));
    styles << predefinedStyle(QStringLiteral("GNU_indent_GNU"));
    styles << predefinedStyle(QStringLiteral("GNU_indent_KR"));
    styles << predefinedStyle(QStringLiteral("GNU_indent_orig"));
    return styles;
}

KDevelop::SettingsWidget* CustomScriptPlugin::editStyleWidget(const QMimeType& mime)
{
    Q_UNUSED(mime);
    return new CustomScriptPreferences();
}

static QString formattingSample()
{
    return
        "// Formatting\n"
        "void func(){\n"
        "\tif(isFoo(a,b))\n"
        "\tbar(a,b);\n"
        "if(isFoo)\n"
        "\ta=bar((b-c)*a,*d--);\n"
        "if(  isFoo( a,b ) )\n"
        "\tbar(a, b);\n"
        "if (isFoo) {isFoo=false;cat << isFoo <<endl;}\n"
        "if(isFoo)DoBar();if (isFoo){\n"
        "\tbar();\n"
        "}\n"
        "\telse if(isBar()){\n"
        "\tannotherBar();\n"
        "}\n"
        "int var = 1;\n"
        "int *ptr = &var;\n"
        "int &ref = i;\n"
        "\n"
        "QList<int>::const_iterator it = list.begin();\n"
        "}\n"
        "namespace A {\n"
        "namespace B {\n"
        "void foo() {\n"
        "  if (true) {\n"
        "    func();\n"
        "  } else {\n"
        "    // bla\n"
        "  }\n"
        "}\n"
        "}\n"
        "}\n";
}

static QString indentingSample()
{
    return
        "// Indentation\n"
        "#define foobar(A)\\\n"
        "{Foo();Bar();}\n"
        "#define anotherFoo(B)\\\n"
        "return Bar()\n"
        "\n"
        "namespace Bar\n"
        "{\n"
        "class Foo\n"
        "{public:\n"
        "Foo();\n"
        "virtual ~Foo();\n"
        "};\n"
        "switch (foo)\n"
        "{\n"
        "case 1:\n"
        "a+=1;\n"
        "break;\n"
        "case 2:\n"
        "{\n"
        "a += 2;\n"
        " break;\n"
        "}\n"
        "}\n"
        "if (isFoo)\n"
        "{\n"
        "bar();\n"
        "}\n"
        "else\n"
        "{\n"
        "anotherBar();\n"
        "}\n"
        "int foo()\n"
        "\twhile(isFoo)\n"
        "\t\t{\n"
        "\t\t\t...\n"
        "\t\t\tgoto error;\n"
        "\t\t....\n"
        "\t\terror:\n"
        "\t\t\t...\n"
        "\t\t}\n"
        "\t}\n"
        "fooArray[]={ red,\n"
        "\tgreen,\n"
        "\tdarkblue};\n"
        "fooFunction(barArg1,\n"
        "\tbarArg2,\n"
        "\tbarArg3);\n";
}

QString CustomScriptPlugin::previewText(const SourceFormatterStyle& style, const QMimeType& /*mime*/)
{
    if (!style.overrideSample().isEmpty()) {
        return style.overrideSample();
    }
    return formattingSample() + "\n\n" + indentingSample();
}

QStringList CustomScriptPlugin::computeIndentationFromSample(const QUrl& url)
{
    QStringList ret;

    auto languages = ICore::self()->languageController()->languagesForUrl(url);
    if (languages.isEmpty()) {
        return ret;
    }

    QString sample = languages[0]->indentationSample();
    QString formattedSample = formatSource(sample, url, QMimeDatabase().mimeTypeForUrl(url), QString(), QString());

    QStringList lines = formattedSample.split(QStringLiteral("\n"));
    foreach (QString line, lines) {
        if (!line.isEmpty() && line[0].isSpace()) {
            QString indent;
            foreach (QChar c, line) {
                if (c.isSpace()) {
                    indent.push_back(c);
                } else {
                    break;
                }
            }

            if (!indent.isEmpty() && !ret.contains(indent)) {
                ret.push_back(indent);
            }
        }
    }

    return ret;
}

CustomScriptPlugin::Indentation CustomScriptPlugin::indentation(const QUrl& url)
{
    Indentation ret;
    QStringList indent = computeIndentationFromSample(url);
    if (indent.isEmpty()) {
        qCDebug(CUSTOMSCRIPT) << "failed extracting a valid indentation from sample for url" << url;
        return ret; // No valid indentation could be extracted
    }

    if (indent[0].contains(' ')) {
        ret.indentWidth = indent[0].count(' ');
    }

    if (!indent.join(QLatin1String("")).contains('	')) {
        ret.indentationTabWidth = -1;         // Tabs are not used for indentation
    }
    if (indent[0] == QLatin1String("	")) {
        // The script indents with tabs-only
        // The problem is that we don't know how
        // wide a tab is supposed to be.
        //
        // We need indentation-width=tab-width
        // to make the editor do tab-only formatting,
        // so choose a random with of 4.
        ret.indentWidth = 4;
        ret.indentationTabWidth = 4;
    } else if (ret.indentWidth)   {
        // Tabs are used for indentation, alongside with spaces
        // Try finding out how many spaces one tab stands for.
        // Do it by assuming a uniform indentation-step with each level.

        for (int pos = 0; pos < indent.size(); ++pos) {
            if (indent[pos] == QLatin1String("	")&& pos >= 1) {
                // This line consists of only a tab.
                int prevWidth = indent[pos - 1].length();
                int prevPrevWidth = (pos >= 2) ? indent[pos - 2].length() : 0;
                int step = prevWidth - prevPrevWidth;
                qCDebug(CUSTOMSCRIPT) << "found in line " << pos << prevWidth << prevPrevWidth << step;
                if (step > 0 && step <= prevWidth) {
                    qCDebug(CUSTOMSCRIPT) << "Done";
                    ret.indentationTabWidth = prevWidth + step;
                    break;
                }
            }
        }
    }

    qCDebug(CUSTOMSCRIPT) << "indent-sample" << "\"" + indent.join(QStringLiteral("\n")) + "\"" << "extracted tab-width" << ret.indentationTabWidth << "extracted indentation width" << ret.indentWidth;

    return ret;
}

void CustomScriptPreferences::updateTimeout()
{
    const QString& text = indentPluginSingleton.data()->previewText(m_style, QMimeType());
    QString formatted = indentPluginSingleton.data()->formatSourceWithStyle(m_style, text, QUrl(), QMimeType());
    emit previewTextChanged(formatted);
}

CustomScriptPreferences::CustomScriptPreferences()
{
    m_updateTimer = new QTimer(this);
    m_updateTimer->setSingleShot(true);
    connect(m_updateTimer, &QTimer::timeout, this, &CustomScriptPreferences::updateTimeout);
    m_vLayout = new QVBoxLayout(this);
    m_vLayout->setMargin(0);
    m_captionLabel = new QLabel;
    m_vLayout->addWidget(m_captionLabel);
    m_vLayout->addSpacing(10);
    m_hLayout = new QHBoxLayout;
    m_vLayout->addLayout(m_hLayout);
    m_commandLabel = new QLabel;
    m_hLayout->addWidget(m_commandLabel);
    m_commandEdit = new QLineEdit;
    m_hLayout->addWidget(m_commandEdit);
    m_commandLabel->setText(i18n("Command:"));
    m_vLayout->addSpacing(10);
    m_bottomLabel = new QLabel;
    m_vLayout->addWidget(m_bottomLabel);
    m_bottomLabel->setTextFormat(Qt::RichText);
    m_bottomLabel->setText(
        i18n("<i>You can enter an arbitrary shell command.</i><br />"
             "The unformatted source-code is reached to the command <br />"
             "through the standard input, and the <br />"
             "formatted result is read from the standard output.<br />"
             "<br />"
             "If you add <b>$TMPFILE</b> into the command, then <br />"
             "a temporary file is used for transferring the code."));
    connect(m_commandEdit, &QLineEdit::textEdited, this, &CustomScriptPreferences::textEdited);

    m_vLayout->addSpacing(10);

    m_moreVariablesButton = new QPushButton(i18n("More Variables"));
    connect(m_moreVariablesButton, &QPushButton::clicked, this, &CustomScriptPreferences::moreVariablesClicked);
    m_vLayout->addWidget(m_moreVariablesButton);
    m_vLayout->addStretch();
}

void CustomScriptPreferences::load(const KDevelop::SourceFormatterStyle& style)
{
    m_style = style;
    m_commandEdit->setText(style.content());
    m_captionLabel->setText(i18n("Style: %1", style.caption()));

    updateTimeout();
}

QString CustomScriptPreferences::save()
{
    return m_commandEdit->text();
}

void CustomScriptPreferences::moreVariablesClicked(bool)
{
    KMessageBox::information(ICore::self()->uiController()->activeMainWindow(),
                             i18n("<b>$TMPFILE</b> will be replaced with the path to a temporary file. <br />"
                                  "The code will be written into the file, the temporary <br />"
                                  "file will be substituted into that position, and the result <br />"
                                  "will be read out of that file. <br />"
                                  "<br />"
                                  "<b>$FILE</b> will be replaced with the path of the original file. <br />"
                                  "The contents of the file must not be modified, changes are allowed <br />"
                                  "only in $TMPFILE.<br />"
                                  "<br />"
                                  "<b>${PROJECT_NAME}</b> will be replaced by the path of <br />"
                                  "the currently open project with the matching name."

                                  ), i18n("Variable Replacements"));
}

#include "customscript_plugin.moc"

// kate: indent-mode cstyle; space-indent off; tab-width 4;<|MERGE_RESOLUTION|>--- conflicted
+++ resolved
@@ -223,7 +223,6 @@
 
 KDevelop::SourceFormatterStyle CustomScriptPlugin::predefinedStyle(const QString& name)
 {
-<<<<<<< HEAD
     for (auto langStyle: stylesFromLanguagePlugins()) {
         qCDebug(CUSTOMSCRIPT) << "looking at style from language with custom sample" << langStyle.description() << langStyle.overrideSample();
         if (langStyle.name() == name) {
@@ -235,12 +234,15 @@
     if (name == QLatin1String("GNU_indent_GNU")) {
         result.setCaption(i18n("Gnu Indent: GNU"));
         result.setContent(QStringLiteral("indent"));
+        result.setUsePreview(true);
     } else if (name == QLatin1String("GNU_indent_KR")) {
         result.setCaption(i18n("Gnu Indent: Kernighan & Ritchie"));
         result.setContent(QStringLiteral("indent -kr"));
+        result.setUsePreview(true);
     } else if (name == QLatin1String("GNU_indent_orig")) {
         result.setCaption(i18n("Gnu Indent: Original Berkeley indent style"));
         result.setContent(QStringLiteral("indent -orig"));
+        result.setUsePreview(true);
     } else if (name == QLatin1String("kdev_format_source")) {
         result.setCaption(QStringLiteral("KDevelop: kdev_format_source"));
         result.setContent(QStringLiteral("kdev_format_source $FILE $TMPFILE"));
@@ -268,55 +270,6 @@
         {"text/x-java", "Java"}, {"text/x-csharp", "C#"}
     });
     return result;
-=======
-	for ( auto langStyle: stylesFromLanguagePlugins() ) {
-		qCDebug(CUSTOMSCRIPT) << "looking at style from language with custom sample" << langStyle.description() << langStyle.overrideSample();
-		if ( langStyle.name() == name ) {
-			return langStyle;
-		}
-	}
-	SourceFormatterStyle result(name);
-	if (name == "GNU_indent_GNU")
-	{
-		result.setCaption(i18n("Gnu Indent: GNU"));
-		result.setContent("indent");
-		result.setUsePreview(true);
-	} else if (name == "GNU_indent_KR") {
-		result.setCaption(i18n("Gnu Indent: Kernighan & Ritchie"));
-		result.setContent("indent -kr");
-		result.setUsePreview(true);
-	} else if (name == "GNU_indent_orig") {
-		result.setCaption(i18n("Gnu Indent: Original Berkeley indent style"));
-		result.setContent("indent -orig");
-		result.setUsePreview(true);
-	} else if(name == "kdev_format_source") {
-		result.setCaption("KDevelop: kdev_format_source");
-		result.setContent("kdev_format_source $FILE $TMPFILE");
-		result.setUsePreview(false);
-		result.setDescription(i18n( "Description:<br />"
-									"<b>kdev_format_source</b> is a script bundled with KDevelop "
-			                        "which allows using fine-grained formatting rules by placing "
-									"meta-files called <b>format_sources</b> into the file-system.<br /><br />"
-									"Each line of the <b>format_sources</b> files defines a list of wildcards "
-									"followed by a colon and the used formatting-command.<br /><br />"
-									"The formatting-command should use <b>$TMPFILE</b> to reference the "
-									"temporary file to reformat.<br /><br />"
-									"Example:<br />"
-									"<b>*.cpp *.h : myformatter $TMPFILE</b><br />"
-									"This will reformat all files ending with <b>.cpp</b> or <b>.h</b> using "
-									"the custom formatting script <b>myformatter</b>.<br /><br />"
-									"Example: <br />"
-									"<b>subdir/* : uncrustify -l CPP -f $TMPFILE -c uncrustify.config -o $TMPFILE</b> <br />"
-									"This will reformat all files in subdirectory <b>subdir</b> using the <b>uncrustify</b> "
-									"tool with the config-file <b>uncrustify.config</b>." ));
-	}
-	result.setMimeTypes({
-		{"text/x-c++src", "C++"}, {"text/x-chdr", "C"},
-		{"text/x-c++hdr", "C++"}, {"text/x-csrc", "C"},
-		{"text/x-java", "Java"}, {"text/x-csharp", "C#"}
-	});
-	return result;
->>>>>>> bbbf1fde
 }
 
 QList<KDevelop::SourceFormatterStyle> CustomScriptPlugin::predefinedStyles()
