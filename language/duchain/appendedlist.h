--- conflicted
+++ resolved
@@ -189,16 +189,9 @@
       item->clear(); ///@todo make this a template specialization that only does this for containers
     }
 
-<<<<<<< HEAD
-    uint m_itemsUsed, m_itemsSize;
-    T** m_items;
-    Stack<uint> m_freeIndicesWithData;
-    Stack<uint> m_freeIndices;
-=======
     QVector<T*> m_items; /// note: non-shared, ref count of 1 when accessed with non-const methods => no detach
-    QStack<int> m_freeIndicesWithData;
-    QStack<int> m_freeIndices;
->>>>>>> f5cc67e4
+    Stack<int> m_freeIndicesWithData;
+    Stack<int> m_freeIndices;
     QMutex m_mutex;
     QByteArray m_id;
     QList<QPair<time_t, QVector<T*> > > m_deleteLater;
