/* This file is part of KDevelop
    Copyright 2006 Hamish Rodda <rodda@kde.org>
    Copyright 2007-2009 David Nolden <david.nolden.kdevelop@art-master.de>

   This library is free software; you can redistribute it and/or
   modify it under the terms of the GNU Library General Public
   License version 2 as published by the Free Software Foundation.

   This library is distributed in the hope that it will be useful,
   but WITHOUT ANY WARRANTY; without even the implied warranty of
   MERCHANTABILITY or FITNESS FOR A PARTICULAR PURPOSE.  See the GNU
   Library General Public License for more details.

   You should have received a copy of the GNU Library General Public License
   along with this library; see the file COPYING.LIB.  If not, write to
   the Free Software Foundation, Inc., 51 Franklin Street, Fifth Floor,
   Boston, MA 02110-1301, USA.
*/

#ifndef KDEVPLATFORM_DUCONTEXT_H
#define KDEVPLATFORM_DUCONTEXT_H

#include <QtCore/QHash>
#include <QtCore/QList>
#include <QtCore/QSet>
#include <QtCore/QVector>

#include <util/kdevvarlengtharray.h>

#include "identifier.h"
#include "duchainbase.h"
#include "types/abstracttype.h"
#include "duchainpointer.h"
#include "declarationid.h"
#include "indexedducontext.h"

class QWidget;

namespace KDevelop
{

class Declaration;
class DUChain;
class Use;
class TopDUContext;
class DUContext;
class DUContextData;

class KDEVPLATFORMLANGUAGE_EXPORT DUChainVisitor {
public:
  virtual void visit(DUContext* context) = 0;
  virtual void visit(Declaration* declaration) = 0;
  virtual ~DUChainVisitor();
};

typedef DUChainPointer<DUContext> DUContextPointer;

/**
 * A single context in source code, represented as a node in a
 * directed acyclic graph.
 *
 * Access to context objects must be serialised by holding the
 * chain lock, ie. DUChain::lock().
 *
 * NOTE: A du-context can be freely edited as long as it's parent-context is zero.
 * In the moment the parent-context is set, the context may only be edited when it
 * is allowed to edited it's top-level context(@see TopLevelContext::inDUChain()
 *
 * @todo change child relationships to a linked list within the context?
 */
class KDEVPLATFORMLANGUAGE_EXPORT DUContext : public DUChainBase
{
  friend class Use;
  friend class Declaration;
  friend class DeclarationData;
  friend class DUContextData;
  friend class DUContextDynamicData;
  friend class Definition;
  friend class VisibleDeclarationIterator;

public:
  /**
   * Constructor. No convenience methods, as the initialisation order is important,
   *
   * @param anonymous Whether the context should be added as an anonymous context to the parent. That way the context can never be found through any of the parent's member-functions.
   *
   * If the parent is in the symbol table and the context is not anonymous, it will also be added to the symbol table. You nead a write-lock to the DUChain then
   */
  explicit DUContext(const RangeInRevision& range, DUContext* parent = 0, bool anonymous = false);
  explicit DUContext(DUContextData&);

  /**
   * Destructor. Will delete all child contexts which are defined within
   * the same file as this context.
   */
  virtual ~DUContext();

  enum ContextType {
    Global    /**< A context that declares functions, namespaces or classes */,
    Namespace /**< A context that declares namespace members */,
    Class     /**< A context that declares class members */,
    Function  /**< A context that declares function-arguments */,
    Template  /**< A context that declares template-parameters */,
    Enum      /**< A context that contains a list of enumerators */,
    Helper    /**< A helper context. This context is treated specially during search:
               *   when searching within the imports of a context, and that context's parent
               *   is a context of type DUContext::Helper, then the upwards search is continued
               *   into that helper(The decision happens in shouldSearchInParent)  */,
    Other     /**< Represents executable code, like for example within a compound-statement */
  };

  enum SearchFlag {
    NoSearchFlags = 0             /**< Searching for everything */,
    InImportedParentContext = 1   /**< Internal, do not use from outside */,
    OnlyContainerTypes = 2        /**< Not implemented yet */,
    DontSearchInParent = 4        /**< IF  this flag is set, findDeclarations(..) will not search for the identifier in parent-contexts(which does not include imported parent-contexts) */,
    NoUndefinedTemplateParams = 8 /**< For languages that support templates(like C++). If this is set, the search should fail as soon as undefined template-parameters are involved. */,
    DirectQualifiedLookup = 16    /**< When this flag is used, the searched qualified identifier should NOT be split up into it's components and looked up one by one. Currently only plays a role in C++ specific parts. */,
    NoFiltering = 32              /**< Should be set when no filtering at all is wished, not even filtering that is natural for the underlying language(For example in C++, constructors are filtered out be default) */,
    OnlyFunctions = 64            /**< When this is given, only function-declarations are returned. In case of C++, this also means that constructors can be retrieved, while normally they are filtered out. */,
    NoImportsCheck = 128          /**< With this parameter, a global search will return all matching items, from all contexts, not only from imported ones. */,
    NoSelfLookUp = 256            /**< With this parameter, the special-treatment during search that allows finding the context-class by its name is disabled. */,
    DontResolveAliases = 512      /**< Disables the resolution of alias declarations in the returned list*/,
    LastSearchFlag = 1024
  };

  Q_DECLARE_FLAGS(SearchFlags, SearchFlag)


  ContextType type() const;
  void setType(ContextType type);

  /**
   * If this context was opened by a declaration or definition, this returns that item.
   *
   * The returned declaration/definition will have this context set as @c internalContext()
   */
  Declaration* owner() const;
  /**
   * Sets the declaration/definition, and also updates it's internal context (they are strictly paired together).
   *
   * The declaration has to be part of the same top-context.
   */
  void setOwner(Declaration* decl);

  /**
   * Calculate the depth of this context, from the top level context in the file.
   */
  int depth() const;

  /**
   * Find the top context.
   */
  virtual TopDUContext* topContext() const;

  /**
   * Visits all duchain objects in the whole duchain.
   *
   * Classes that hold a unique link to duchain objects like instantiations
   * have to pass the visitor over to those classes.
   * */
  virtual void visit(DUChainVisitor& visitor);

  /**
   * Find the context which most specifically covers @a position.
   *
   * The search is recursive, so the most specific context is found.
   *
   * @param includeRightBorder When this is true, contexts will also be found that
   *                           have the position on their right border.
   *
   * @warning This uses the ranges in the local revision of the document (at last parsing time).
   *          Use DUChainBase::transformToLocalRevision to transform the cursor into that revision first.
   */
  DUContext* findContextAt(const CursorInRevision& position, bool includeBorders = false) const;

  /**
   * Find a child declaration that has a rang that covers the given @a position.
   *
   * The search is local, not recursive.
   *
   * @warning This uses the ranges in the local revision of the document (at last parsing time).
   *          Use DUChainBase::transformToLocalRevision to transform the cursor into that revision first.
   */
  Declaration* findDeclarationAt(const CursorInRevision& position) const;

  /**
   * Find the context which most specifically covers @a range.
   *
   * @warning This uses the ranges in the local revision of the document (at last parsing time).
   *          Use DUChainBase::transformToLocalRevision to transform the cursor into that revision first.
   */
  DUContext* findContextIncluding(const RangeInRevision& range) const;

  /**
   * Calculate the fully qualified scope identifier.
   */
  QualifiedIdentifier scopeIdentifier(bool includeClasses = false) const;

  /**
   * Returns true if this context has the same scope identifier as the given one.
   *
   * @note This is much more efficient than computing the identifiers through @c scopeIdentifier(..)
   * and comparing them
   */
  bool equalScopeIdentifier(const DUContext* rhs) const;

  /**
   * Scope identifier, used to qualify the identifiers occurring in each context.
   *
   * This is the part relative to the parent context.
   */
  QualifiedIdentifier localScopeIdentifier() const;

  /**
   * Same as @c localScopeIdentifier(), but faster.
   */
  IndexedQualifiedIdentifier indexedLocalScopeIdentifier() const;

  /**
   * Scope identifier, used to qualify the identifiers occurring in each context
   * This must not be called once this context has children.
   */
  void setLocalScopeIdentifier(const QualifiedIdentifier& identifier);

  /**
   * Returns whether this context is listed in the symbol table (Namespaces and classes)
   */
  bool inSymbolTable() const;

  /**
   * Move this object into/out of the symbol table.
   *
   * @note You need to have a duchain write lock, unless this is a TopDUContext.
   */
  void setInSymbolTable(bool inSymbolTable);

  /**
   * Returns the immediate parent context of this context.
   */
  DUContext* parentContext() const;

  /**
   * Represents an imported parent context.
   */
  struct KDEVPLATFORMLANGUAGE_EXPORT Import {
    /**
     * @note DUChain must be read-locked when this is called
     */
    Import(DUContext* context, const DUContext* importer,
           const CursorInRevision& position = CursorInRevision::invalid());
    Import() : position(CursorInRevision::invalid()) { }
    Import(const DeclarationId& id, const CursorInRevision& position = CursorInRevision::invalid());

    bool operator==(const Import& rhs) const {
      return m_context == rhs.m_context && m_declaration == rhs.m_declaration;
    }

    /**
     * @param topContext The top-context from where to start searching.
     *                   This is important to find the correct imports
     *                   in the case of templates or similar structures.
     */
    DUContext* context(const TopDUContext* topContext, bool instantiateIfRequired = true) const;

    /**
     * Returns the top-context index, if this import is not a specialization import.
     */
    uint topContextIndex() const {
      return m_context.topContextIndex();
    }

    IndexedDUContext indexedContext() const {
      return m_context;
    }

    /**
     * Returns true if this import is direct.
     *
     * That is, the import is not referred to by its identifier,
     * but rather directly by its index.
     */
    bool isDirect() const;

    /**
     * If this import is indirect, returns the imported declaration-id
     */
    DeclarationId indirectDeclarationId() const {
      return m_declaration;
    }

      CursorInRevision position;

    private:
      //Either we store m_declaration, or m_context. That way we can resolve specialized contexts.
      ///@todo Compress using union
      DeclarationId m_declaration;
      IndexedDUContext m_context;
  };

  /**
   * Returns the list of imported parent contexts for this context.
   *
   * @warning The list may contain objects that are not valid any more,
   *          i.e. data() returns zero, @see addImportedParentContext)
   * @warning The import structure may contain loops if this is a TopDUContext,
   *          so be careful when traversing the tree.
   * @note This is expensive.
   */
  virtual QVector<Import> importedParentContexts() const;

  /**
   * If the given context is directly imported into this one, and
   * @c addImportedParentContext(..) was called with a valid cursor,
   * this will return that position. Otherwise an invalid cursor is returned.
   */
  virtual CursorInRevision importPosition(const DUContext* target) const;

  /**
   * Returns true if this context imports @param origin at any depth, else false.
   */
  virtual bool imports(const DUContext* origin,
                       const CursorInRevision& position = CursorInRevision::invalid()) const;

  /**
   * Adds an imported context.
   *
   * @param anonymous If this is true, the import will not be registered at the imported context.
   *                  This allows du-chain contexts importing without having a write-lock.
   * @param position Position where the context is imported. This is mainly important in C++ with included files.
   *
   * If the context is already imported, only the position is updated.
   *
   * @note Be sure to have set the text location first, so that the chain is sorted correctly.
   */
  virtual void addImportedParentContext(DUContext* context,
                                        const CursorInRevision& position = CursorInRevision::invalid(),
                                        bool anonymous = false, bool temporary = false);

  /**
   * Adds an imported context, which may be indirect.
   *
   * @warning This is only allowed if this context is _NOT_ a top-context.
   * @warning When using this mechanism, this context will not be registered as importer to the other one.
   * @warning The given import _must_ be indirect.
   *
   * @return true if the import was already imported before, else false.
   */
  bool addIndirectImport(const DUContext::Import& import);

  /**
   * Removes a child context.
   */
  virtual void removeImportedParentContext(DUContext* context);

  /**
   * Clear all imported parent contexts.
   */
  virtual void clearImportedParentContexts();

  /**
   * If this is set to true, all declarations that are added to this context
   * will also be visible in the parent-context.
   *
   * They will be visible in the parent using @c findDeclarations(...) and
   * @c findLocalDeclarations(...), but will not be in the list of @c localDeclarations(...).
   */
  void setPropagateDeclarations(bool propagate);

  bool isPropagateDeclarations() const;

  /**
   * Returns the list of contexts importing this context.
   *
   * @note Very expensive, since the importers top-contexts need to be loaded.
   */
  virtual QVector<DUContext*> importers() const;

  /**
   * Returns the list of indexed importers.
   *
   * Cheap, because nothing needs to be loaded.
   */
  KDevVarLengthArray<IndexedDUContext> indexedImporters() const;

  /**
   * Returns the list of immediate child contexts for this context.
   *
   * @note This is expensive.
   */
  QVector<DUContext*> childContexts() const;

  /**
   * Clears and deletes all child contexts recursively.
   *
   * This will not cross file boundaries.
   */
  void deleteChildContextsRecursively();

  /**
   * Returns true if this declaration is accessible through the du-chain,
   * and thus cannot be edited without a du-chain write lock
   */
  virtual bool inDUChain() const;

  /**
   * Retrieve the context which is specialized with the given
   * @a specialization as seen from the given @a topContext.
   *
   * @param specialization the specialization index (see DeclarationId)
   * @param topContext the top context representing the perspective from which to specialize.
   *                   if @p topContext is zero, only already existing specializations are returned,
   *                   and if none exists, zero is returned.
   * @param upDistance upwards distance in the context-structure of the
   *                   given specialization-info. This allows specializing children.
   */
  virtual DUContext* specialize(const IndexedInstantiationInformation& specialization,
                                const TopDUContext* topContext, int upDistance = 0);

  /**
   * Searches for and returns a declaration with a given @a identifier in this context, which
   * is currently active at the given text @a position, with the given type @a dataType.
   * In fact, only items are returned that are declared BEFORE that position.
   *
   * @param identifier the identifier of the definition to search for
   * @param location the text position to search for
   * @param topContext the top-context from where a completion is triggered.
   *                   This is needed so delayed types (templates in C++) can be resolved in the correct context.
   * @param type the type to match, or null for no type matching.
   *
   * @returns the requested declaration if one was found, otherwise null.
   *
   * @warning this may return declarations which are not in this tree, you may need to lock them too...
   */
  QList<Declaration*> findDeclarations(const QualifiedIdentifier& identifier,
                                       const CursorInRevision& position = CursorInRevision::invalid(),
                                       const AbstractType::Ptr& dataType = AbstractType::Ptr(),
                                       const TopDUContext* topContext = 0,
                                       SearchFlags flags = NoSearchFlags) const;

  /**
   * Searches for and returns a declaration with a given @a identifier in this context, which
   * is currently active at the given text @a position.
   *
   * @param identifier the identifier of the definition to search for
   * @param topContext the top-context from where a completion is triggered.
   *                   This is needed so delayed types(templates in C++) can be resolved in the correct context.
   * @param location the text position to search for
   *
   * @returns the requested declaration if one was found, otherwise null.
   *
   * @warning this may return declarations which are not in this tree, you may need to lock them too...
   *
   * @overload
   */
  QList<Declaration*> findDeclarations(const Identifier& identifier,
                                       const CursorInRevision& position = CursorInRevision::invalid(),
                                       const TopDUContext* topContext = 0,
                                       SearchFlags flags = NoSearchFlags) const;

  /**
   * Returns the type of any @a identifier defined in this context, or
   * null if one is not found.
   *
   * Does not search imported parent-contexts(like base-classes).
   */
  QList<Declaration*> findLocalDeclarations(const Identifier& identifier,
                                            const CursorInRevision& position = CursorInRevision::invalid(),
                                            const TopDUContext* topContext = 0,
                                            const AbstractType::Ptr& dataType = AbstractType::Ptr(),
                                            SearchFlags flags = NoSearchFlags) const;

  /**
   * Clears all local declarations.
   *
   * Does not delete the declaration; the caller assumes ownership.
   */
  QVector<Declaration*> clearLocalDeclarations();

  /**
   * Clears all local declarations.
   *
   * Deletes these declarations, as the context has ownership.
   */
  void deleteLocalDeclarations();

  /**
   * Returns all local declarations
   *
   * @param source A source-context that is needed to instantiate template-declarations in some cases.
   *               If it is zero, that signalizes that missing members should not be instantiated.
   */
  virtual QVector<Declaration*> localDeclarations(const TopDUContext* source = 0) const;

  /**
   * Searches for the most specific context for the given cursor @a position in the given @a url.
   *
   * @param location the text position to search for
   * @param parent the parent context to search from (this is mostly an internal detail, but if you only
   *               want to search in a subbranch of the chain, you may specify the parent here)
   *
   * @returns the requested context if one was found, otherwise null.
   */
  DUContext* findContext(const CursorInRevision& position, DUContext* parent = 0) const;

  /**
   * Iterates the tree to see if the provided @a context is a subcontext of this context.
   *
   * @returns true if @a context is a subcontext, otherwise false.
   */
  bool parentContextOf(DUContext* context) const;

  /**
   * Return a list of all reachable declarations for a given cursor @a position in a given @a url.
   *
   * @param location the text position to search for
   * @param topContext the top-context from where a completion is triggered.
   *                   This is needed so delayed types(templates in C++) can be resolved
   *                   in the correct context.
   * @param searchInParents should declarations from parent-contexts be listed?
   *                        If false, only declarations from this and imported contexts will be returned.
   *
   * The returned declarations are paired together with their inheritance-depth,
   * which is the count of steps to into other contexts that were needed to find the declaration.
   * Declarations reached through a namespace- or global-context are offsetted by 1000.
   *
   * This also includes Declarations from sub-contexts that were propagated upwards
   * using @c setPropagateDeclarations(true).
   *
   * @returns the requested declarations, if any were active at that location.
   *          Declarations propagated into this context(@c setPropagateDeclarations) are included.
   */
  QList< QPair<Declaration*, int> > allDeclarations(const CursorInRevision& position,
                                                    const TopDUContext* topContext,
                                                    bool searchInParents = true) const;

  /**
   * Delete and remove all slaves (uses, declarations, definitions, contexts) that are not in the given set.
   */
  void cleanIfNotEncountered(const QSet<DUChainBase*>& encountered);

  /**
   * Used exclusively by Declaration, do not use this.
   */
  void changingIdentifier( Declaration* decl, const Identifier& from, const Identifier& to );

   /**
    * Uses:
    * A "Use" represents any position in a document where a Declaration is used literally.
    * For efficiency, since there can be many many uses, they are managed efficiently by
    * TopDUContext and DUContext. In TopDUContext, the used declarations are registered
    * and assigned a "Declaration-Index" while calling TopDUContext::indexForUsedDeclaration.
    * From such a declaration-index, the declaration can be retrieved back by calling
    * @c TopDUContext::usedDeclarationForIndex.
    *
    * The actual uses are stored within DUContext, where each use consists of a range and
    * the declaration-index of the used declaration.
    * */

  /**
   * Return a vector of all uses which occur in this context.
   *
   * To get the actual declarations, use @c TopDUContext::usedDeclarationForIndex(..)
   * with the declarationIndex.
   */
  const Use* uses() const;

  /**
   * Returns the count of uses that can be accessed through @c uses()
   */
  int usesCount() const;

  /**
   * Determines whether the given declaration has uses or not
   */
  static bool declarationHasUses(Declaration* decl);

  /**
   * Find the use which encompasses @a position, if one exists.
   * @return The local index of the use, or -1
   */
  int findUseAt(const CursorInRevision& position) const;

  /**
   * @note The change must not break the ordering
   */
  void changeUseRange(int useIndex, const RangeInRevision& range);

  /**
   * Assigns the declaration represented by @param declarationIndex
   * to the use with index @param useIndex.
   */
  void setUseDeclaration(int useIndex, int declarationIndex);

  /**
   * Creates a new use of the declaration given  through @param declarationIndex.
   * The index must be retrieved through @c TopDUContext::indexForUsedDeclaration(..).
   *
   * @param range The range of the use
   * @param insertBefore A hint where in the vector of uses to insert the use.
   *                     Must be correct so the order is preserved(ordered by position),
   *                     or -1 to automatically choose the position.
   *
   * @return Local index of the created use
   */
  int createUse(int declarationIndex, const RangeInRevision& range, int insertBefore = -1);

  /**
   * Deletes the use number @param index.
   *
   * @param index is the position in the vector of uses, not a used declaration index.
   */
  void deleteUse(int index);

  /**
   * Clear and delete all uses in this context.
   */
  virtual void deleteUses();

  /**
   * Recursively delete all uses in this context and all its child-contexts
   */
  virtual void deleteUsesRecursively();

  /**
   * Can be specialized by languages to create a navigation/information-widget.
   *
   * Ideally, the widget would be based on @c KDevelop::QuickOpenEmbeddedWidgetInterface
   * for user-interaction within the quickopen list.
   *
   * The returned widget will be owned by the caller.
   *
   * @param decl A member-declaration of this context the navigation-widget should be created for.
   *            Zero to create a widget for this context.
   * @param topContext Top-context from where the navigation-widget is triggered.
   *                   In C++, this is needed to resolve forward-declarations.
   * @param htmlPrefix Html-formatted text that should be prepended before any information shown by this widget
   * @param htmlSuffix Html-formatted text that should be appended to any information shown by this widget
   *
   * Can return zero which disables the navigation widget.
   *
   * If you setProperty("DoNotCloseOnCursorMove", true) on the widget returned,
   * then the widget will not close when the cursor moves in the document, which
   * enables you to change the document contents from the widget without immediately closing the widget.
   */
  virtual QWidget* createNavigationWidget(Declaration* decl = 0, TopDUContext* topContext = 0,
                                          const QString& htmlPrefix = QString(),
                                          const QString& htmlSuffix = QString()) const;

  enum {
    Identity = 2
  };

  /**
   * Represents multiple qualified identifiers in a way that is better
   * to manipulate and allows applying namespace-aliases or -imports easily.
   *
   * A SearchItem generally represents a tree of identifiers, and represents
   * all the qualified identifiers that can be constructed by walking
   * along the tree starting at an arbitrary root-node into the depth using the "next" pointers.
   *
   * The insertion order in the hierarchy determines the order of the represented list.
   */
  struct KDEVPLATFORMLANGUAGE_EXPORT SearchItem : public QSharedData
  {
<<<<<<< HEAD
    typedef QExplicitlySharedDataPointer<SearchItem> Ptr;
    ///@todo find out why this KDevVarLengthArray crashes when it's resized!
=======
    typedef KSharedPtr<SearchItem> Ptr;
>>>>>>> 60f67d0b
    typedef KDevVarLengthArray<Ptr, 256> PtrList;

    /**
     * Constructs a representation of the given @param id qualified identifier,
     * starting at its index @param start.
     *
     * @param nextItem is set as next item to the last item in the chain
     */
    SearchItem(const QualifiedIdentifier& id, const Ptr& nextItem = Ptr(), int start = 0);

    /**
     * Constructs a representation of the given @param id qualified identifier,
     * starting at its index @param start.
     *
     * @param nextItem is set as next item to the last item in the chain
     */
    SearchItem(const QualifiedIdentifier& id, const PtrList& nextItems, int start = 0);

    SearchItem(bool explicitlyGlobal, const Identifier& id, const PtrList& nextItems);
    SearchItem(bool explicitlyGlobal, const Identifier& id, const Ptr& nextItem);

    bool isEmpty() const;
    bool hasNext() const;

    /**
     * Appends the given item to every item that can be reached from this item,
     * and not only to the end items.
     *
     * The effect to search is that the given item is searched with all prefixes
     * contained in this earch-item prepended.
     *
     * @warning This changes all contained sub-nodes, but they can be shared with
     *          other SearchItem trees. You should not use this on SearchItem trees
     *          that have shared nodes with other trees.
     *
     * @note These functions ignore explicitly global items.
     */
    void addToEachNode(const Ptr& item);
    void addToEachNode(const PtrList& items);

    /**
     * Returns true if the given identifier matches one of the identifiers
     * represented by this SearchItem. Does not respect the explicitlyGlobal flag
     */
    bool match(const QualifiedIdentifier& id, int offset = 0) const;

    /**
     * @note expensive
     */
    QList<QualifiedIdentifier> toList(const QualifiedIdentifier& prefix = QualifiedIdentifier()) const;

    void addNext(const Ptr& other);

    bool isExplicitlyGlobal;
    Identifier identifier;
    PtrList next;
  };

  ///@todo Should be protected, moved here temporarily until I have figured
  ///out why the gcc 4.1.3 fails in cppducontext.h:212, which should work (within kdevelop)

  /// Declaration search implementation

  /**
   * This is a more complex interface to the declaration search engine.
   *
   * Always prefer @c findDeclarations(..) when possible.
   *
   * Advantage of this interface:
   * - You can search multiple identifiers at one time.
   *   However, those should be aliased identifiers for one single item, because
   *   search might stop as soon as one item is found.
   * - The source top-context is needed to correctly resolve template-parameters
   *
   * @param position A valid position, if in doubt use textRange().end()
   *
   * @warning @p position must be valid!
   *
   * @param depth Depth of the search in parents. This is used to prevent endless
   *              recursions in endless import loops.
   *
   *
   * @return whether the search was successful. If it is false, it had to be stopped
   *         for special reasons (like some flags)
   */
  typedef KDevVarLengthArray<Declaration*, 40> DeclarationList;

  virtual bool findDeclarationsInternal(const SearchItem::PtrList& identifiers,
                                        const CursorInRevision& position, const AbstractType::Ptr& dataType,
                                        DeclarationList& ret, const TopDUContext* source, SearchFlags flags,
                                        uint depth ) const;

  /**
   * Call this after parsing is finished. It will optimize the internal vectors to reduce memory-usage.
   */
  void squeeze();

  /**
   * Returns the qualified identifier @p id with all aliases (for example namespace imports) applied
   *
   * @example: If the namespace 'Foo' is imported, and id is 'Bar',
   *           then the returned list is 'Bar' and 'Foo::Bar'
   */
  QList<QualifiedIdentifier> fullyApplyAliases(const QualifiedIdentifier& id,
                                               const TopDUContext* source) const;

protected:

  /**
   * After one scope was searched, this function is asked whether more
   * results should be collected. Override it, for example to collect overloaded functions.
   *
   * The default-implementation returns true as soon as decls is not empty.
   */
  virtual bool foundEnough( const DeclarationList& decls , SearchFlags flags ) const;

  /**
   * Merges definitions and their inheritance-depth up all branches of the
   * definition-use chain into one hash.
   *
   * This includes declarations propagated from sub-contexts.
   *
   * @param hadUrls is used to count together all contexts that already were
   *                visited, so they are not visited again.
   */
  virtual void mergeDeclarationsInternal(QList< QPair<Declaration*, int> >& definitions,
                                         const CursorInRevision& position,
                                         QHash<const DUContext*, bool>& hadContexts,
                                         const TopDUContext* source,
                                         bool searchInParents = true, int currentDepth = 0) const;

  /**
   * Logic for calculating the fully qualified scope name
   */
  QualifiedIdentifier scopeIdentifierInternal(DUContext* context) const;

  virtual void findLocalDeclarationsInternal(const Identifier& identifier,
                                             const CursorInRevision & position,
                                             const AbstractType::Ptr& dataType,
                                             DeclarationList& ret,
                                             const TopDUContext* source,
                                             SearchFlags flags ) const;

  /**
   * Applies namespace-imports and namespace-aliases and returns
   * possible absolute identifiers that need to be searched.
   *
   * @param targetIdentifiers will be filled with all identifiers that should
   *                          be searched for, instead of identifier.
   * @param onlyImports if this is true, namespace-aliases will not be respected,
   *                    but only imports. This is faster.
   */
  void applyAliases(const SearchItem::PtrList& identifiers, SearchItem::PtrList& targetIdentifiers,
                    const CursorInRevision& position, bool canBeNamespace, bool onlyImports = false) const;
  /**
   * Applies the aliases that need to be applied when moving the search
   * from this context up to the parent-context.
   *
   * The default-implementation adds a set of identifiers with the own local
   * identifier prefixed, if this is a namespace.
   *
   * For C++, this is needed when searching out of a namespace, so the item
   * can be found within that namespace in another place.
   */
  virtual void applyUpwardsAliases(SearchItem::PtrList& identifiers, const TopDUContext* source) const;

  DUContext(DUContextData& dd, const RangeInRevision& range, DUContext* parent = 0, bool anonymous = false);

  /**
   * Just uses the data from the given context. Doesn't copy or change anything,
   * and the data will not be deleted on this contexts destruction.
   */
  DUContext(DUContext& useDataFrom);

  /**
   * Whether this context, or any of its parent contexts, has been inserte
   * anonymously into the du-chain
   *
   * @see DUContext::DUContext
   */
  bool isAnonymous() const;

  /**
   * This is called whenever the search needs to do the decision whether it
   * should be continued in the parent context.
   *
   * It is not called when the DontSearchInParent flag is set. Else this should
   * be overridden to do language-specific logic.
   *
   * The default implementation returns false if the flag InImportedParentContext is set.
   */
  virtual bool shouldSearchInParent(SearchFlags flags) const;

private:
  void rebuildDynamicData(DUContext* parent, uint ownIndex);

  friend class TopDUContext;
  friend class IndexedDUContext;
  friend class LocalIndexedDUContext;
  friend class TopDUContextDynamicData;

  void clearDeclarationIndices();
  void updateDeclarationIndices();

  DUCHAIN_DECLARE_DATA(DUContext)
  class DUContextDynamicData* m_dynamicData;
};

/**
 * This is the identifier that can be used to search namespace-import declarations,
 * and should be used to store namespace-imports.
 *
 * It is stored statically for performance-reasons, so it doesn't need to be
 * constructed every time it is used.
 *
 * @see NamespaceAliasDeclaration.
 */
KDEVPLATFORMLANGUAGE_EXPORT const Identifier& globalImportIdentifier();

/**
 * This is the identifier that can be used to search namespace-alias declarations.
 *
 * It is stored statically for performance-reasons, so it doesn't need to be
 * constructed every time it is used.
 *
 * @see NamespaceAliasDeclaration.
 */
KDEVPLATFORMLANGUAGE_EXPORT const Identifier& globalAliasIdentifier();

/**
 * This is the identifier that can be used to search namespace-import declarations,
 * and should be used to store namespace-imports.
 *
 * It is stored statically for performance-reasons, so it doesn't need to be
 * constructed every time it is used.
 *
 * @see NamespaceAliasDeclaration.
 */
KDEVPLATFORMLANGUAGE_EXPORT const IndexedIdentifier& globalIndexedImportIdentifier();

/**
 * This is the identifier that can be used to search namespace-alias declarations.
 *
 * It is stored statically for performance-reasons, so it doesn't need to be
 * constructed every time it is used.
 *
 * @see NamespaceAliasDeclaration.
 */
KDEVPLATFORMLANGUAGE_EXPORT const IndexedIdentifier& globalIndexedAliasIdentifier();

/**
 * Collects all uses of the given @param declarationIndex
 */
KDEVPLATFORMLANGUAGE_EXPORT QList<RangeInRevision> allUses(DUContext* context,
                                                           int declarationIndex,
                                                           bool noEmptyRanges = false);
}

Q_DECLARE_TYPEINFO(KDevelop::DUContext::Import, Q_MOVABLE_TYPE);

#endif // KDEVPLATFORM_DUCONTEXT_H<|MERGE_RESOLUTION|>--- conflicted
+++ resolved
@@ -663,12 +663,7 @@
    */
   struct KDEVPLATFORMLANGUAGE_EXPORT SearchItem : public QSharedData
   {
-<<<<<<< HEAD
     typedef QExplicitlySharedDataPointer<SearchItem> Ptr;
-    ///@todo find out why this KDevVarLengthArray crashes when it's resized!
-=======
-    typedef KSharedPtr<SearchItem> Ptr;
->>>>>>> 60f67d0b
     typedef KDevVarLengthArray<Ptr, 256> PtrList;
 
     /**
