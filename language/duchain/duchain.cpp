--- conflicted
+++ resolved
@@ -1230,16 +1230,10 @@
   
   addToEnvironmentManager(chain);
 
-<<<<<<< HEAD
-  if(ICore::self() && ICore::self()->languageController()->backgroundParser()->trackerForUrl(chain->url()))
-=======
-  //contextChanged(0L, DUChainObserver::Addition, DUChainObserver::ChildContexts, chain);
-
   // This function might be called during shutdown by stale parse jobs
   // Make sure we don't access null-pointers here
   if (ICore::self() && ICore::self()->languageController() &&
       ICore::self()->languageController()->backgroundParser()->trackerForUrl(chain->url()))
->>>>>>> be83a5af
   {
     //Make sure the context stays alive at least as long as the context is open
     ReferencedTopDUContext ctx(chain);
