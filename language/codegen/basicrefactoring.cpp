--- conflicted
+++ resolved
@@ -21,14 +21,6 @@
 
 // Qt
 #include <QAction>
-<<<<<<< HEAD
-#include <QTabWidget>
-#include <QLabel>
-#include <QLineEdit>
-#include <QHBoxLayout>
-#include <QPushButton>
-=======
->>>>>>> a1720516
 
 // KDE / KDevelop
 #include <KParts/MainWindow>
