/*
 * This file is part of KDevelop
 *
 * Copyright 2006 Adam Treat <treat@kde.org>
 * Copyright 2007 Kris Wong <kris.p.wong@gmail.com>
 * Copyright 2007-2008 David Nolden <david.nolden.kdevelop@art-master.de>
 *
 * This program is free software; you can redistribute it and/or modify
 * it under the terms of the GNU Library General Public License as
 * published by the Free Software Foundation; either version 2 of the
 * License, or (at your option) any later version.
 *
 * This program is distributed in the hope that it will be useful,
 * but WITHOUT ANY WARRANTY; without even the implied warranty of
 * MERCHANTABILITY or FITNESS FOR A PARTICULAR PURPOSE.  See the
 * GNU General Public License for more details.
 *
 * You should have received a copy of the GNU General Public
 * License along with this program; if not, write to the
 * Free Software Foundation, Inc.,
 * 51 Franklin Street, Fifth Floor, Boston, MA 02110-1301, USA.
 */

#include "backgroundparser.h"

<<<<<<< HEAD
#include "qtcompat_p.h"

=======
#include <QCoreApplication>
>>>>>>> a11dc98c
#include <QList>
#include <QMutex>
#include <QMutexLocker>
#include <QPointer>
#include <QTimer>
#include <QThread>

#include <KConfigGroup>
#include <KSharedConfig>
#include <KLocalizedString>

#include <ktexteditor/document.h>

#include <ThreadWeaver/State>
#include <ThreadWeaver/ThreadWeaver>
#include <ThreadWeaver/DebuggingAids>

#include <interfaces/icore.h>
#include <interfaces/idocumentcontroller.h>
#include <interfaces/ilanguagecontroller.h>
#include <interfaces/ilanguagesupport.h>
#include <interfaces/isession.h>
#include <interfaces/iproject.h>
#include <interfaces/iprojectcontroller.h>

#include <debug.h>

#include "parsejob.h"

using namespace KDevelop;

namespace {

const bool separateThreadForHighPriority = true;

/**
 * Elides string in @p path, e.g. "VEEERY/LONG/PATH" -> ".../LONG/PATH"
 * - probably much faster than QFontMetrics::elidedText()
 * - we do not need a widget context
 * - takes path separators into account
 *
 * @p width Maximum number of characters
 *
 * TODO: Move to kdevutil?
 */
QString elidedPathLeft(const QString& path, int width)
{
    static const QChar separator = QDir::separator();
    static const QString placeholder = QStringLiteral("...");

    if (path.size() <= width) {
        return path;
    }

    int start = (path.size() - width) + placeholder.size();
    int pos = path.indexOf(separator, start);
    if (pos == -1) {
        pos = start; // no separator => just cut off the path at the beginning
    }
    Q_ASSERT(path.size() - pos >= 0 && path.size() - pos <= width);

    QStringRef elidedText = path.rightRef(path.size() - pos);
    QString result = placeholder;
    result.append(elidedText);
    return result;
}

/**
 * @return true if @p url is non-empty, valid and has a clean path, false otherwise.
 */
inline bool isValidURL(const IndexedString& url)
{
    if (url.isEmpty()) {
        return false;
    }
    QUrl original = url.toUrl();
    if (!original.isValid() || original.isRelative() || (original.fileName().isEmpty() && original.isLocalFile())) {
        qCWarning(LANGUAGE) << "INVALID URL ENCOUNTERED:" << url << original;
        return false;
    }
    QUrl cleaned = original.adjusted(QUrl::NormalizePathSegments);
    return original == cleaned;
}

}

struct DocumentParseTarget
{
    QPointer<QObject> notifyWhenReady;
    int priority;
    TopDUContext::Features features;
    ParseJob::SequentialProcessingFlags sequentialProcessingFlags;

    bool operator==(const DocumentParseTarget& rhs) const
    {
        return notifyWhenReady == rhs.notifyWhenReady
            && priority == rhs.priority
            && features == rhs.features;
    }
};

inline uint qHash(const DocumentParseTarget& target)
{
    return target.features * 7 + target.priority * 13 + target.sequentialProcessingFlags * 17
                               + reinterpret_cast<size_t>(target.notifyWhenReady.data());
};

struct DocumentParsePlan
{
    QSet<DocumentParseTarget> targets;

    ParseJob::SequentialProcessingFlags sequentialProcessingFlags() const
    {
        //Pick the strictest possible flags
        ParseJob::SequentialProcessingFlags ret = ParseJob::IgnoresSequentialProcessing;
        foreach(const DocumentParseTarget &target, targets) {
            ret |= target.sequentialProcessingFlags;
        }
        return ret;
    }

    int priority() const
    {
        //Pick the best priority
        int ret = BackgroundParser::WorstPriority;
        foreach(const DocumentParseTarget &target, targets) {
            if(target.priority < ret) {
                ret = target.priority;
            }
        }
        return ret;
    }

    TopDUContext::Features features() const
    {
        //Pick the best features
        TopDUContext::Features ret = (TopDUContext::Features)0;
        foreach(const DocumentParseTarget &target, targets) {
            ret = (TopDUContext::Features) (ret | target.features);
        }
        return ret;
    }

    QList<QPointer<QObject> > notifyWhenReady() const
    {
        QList<QPointer<QObject> > ret;

        foreach(const DocumentParseTarget &target, targets) {
            if(target.notifyWhenReady)
                ret << target.notifyWhenReady;
        }

        return ret;
    }
};

Q_DECLARE_TYPEINFO(DocumentParseTarget, Q_MOVABLE_TYPE);
Q_DECLARE_TYPEINFO(DocumentParsePlan, Q_MOVABLE_TYPE);

class KDevelop::BackgroundParserPrivate
{
public:
    BackgroundParserPrivate(BackgroundParser *parser, ILanguageController *languageController)
        :m_parser(parser), m_languageController(languageController), m_shuttingDown(false), m_mutex(QMutex::Recursive)
    {
        parser->d = this; //Set this so we can safely call back BackgroundParser from within loadSettings()

        m_timer.setSingleShot(true);
        m_progressTimer.setSingleShot(true);
        m_progressTimer.setInterval(500);

        ThreadWeaver::setDebugLevel(true, 1);

        QObject::connect(&m_timer, &QTimer::timeout, m_parser, &BackgroundParser::parseDocuments);
        QObject::connect(&m_progressTimer, &QTimer::timeout, m_parser, &BackgroundParser::updateProgressBar);
    }

    void startTimerThreadSafe(int delay) {
        QMetaObject::invokeMethod(m_parser, "startTimer", Qt::QueuedConnection, Q_ARG(int, delay));
    }

    ~BackgroundParserPrivate()
    {
        m_weaver.resume();
        m_weaver.finish();
    }

    // Non-mutex guarded functions, only call with m_mutex acquired.

    int currentBestRunningPriority() const
    {
        int bestRunningPriority = BackgroundParser::WorstPriority;
        for (const auto* decorator : m_parseJobs) {
            const ParseJob* parseJob = dynamic_cast<const ParseJob*>(decorator->job());
            Q_ASSERT(parseJob);
            if (parseJob->respectsSequentialProcessing() && parseJob->parsePriority() < bestRunningPriority) {
                bestRunningPriority = parseJob->parsePriority();
            }
        }
        return bestRunningPriority;
    }

    IndexedString nextDocumentToParse() const
    {
        // Before starting a new job, first wait for all higher-priority ones to finish.
        // That way, parse job priorities can be used for dependency handling.
        const int bestRunningPriority = currentBestRunningPriority();

        for (auto it1 = m_documentsForPriority.begin();
             it1 != m_documentsForPriority.end(); ++it1 )
        {
            const auto priority = it1.key();
            if(priority > m_neededPriority)
                break; //The priority is not good enough to be processed right now

            if (m_parseJobs.count() >= m_threads && priority > BackgroundParser::NormalPriority && !specialParseJob) {
                break; //The additional parsing thread is reserved for higher priority parsing
            }

            for (const auto& url : it1.value()) {
                // When a document is scheduled for parsing while it is being parsed, it will be parsed
                // again once the job finished, but not now.
                if (m_parseJobs.contains(url)) {
                    continue;
                }

                Q_ASSERT(m_documents.contains(url));
                const auto& parsePlan = m_documents[url];
                // If the current job requires sequential processing, but not all jobs with a better priority have been
                // completed yet, it will not be created now.
                if (    parsePlan.sequentialProcessingFlags() & ParseJob::RequiresSequentialProcessing
                     && parsePlan.priority() > bestRunningPriority )
                {
                    continue;
                }

                return url;
            }
        }
        return {};
    }

    /**
     * Create a single delayed parse job
     *
     * E.g. jobs for documents which have been changed by the user, but also to
     * handle initial startup where we parse all project files.
     */
    void parseDocumentsInternal()
    {
        if(m_shuttingDown)
            return;

        //Only create parse-jobs for up to thread-count * 2 documents, so we don't fill the memory unnecessarily
        if (m_parseJobs.count() >= m_threads+1
            || (m_parseJobs.count() >= m_threads && !separateThreadForHighPriority))
        {
            return;
        }

        const auto& url = nextDocumentToParse();
        if (!url.isEmpty()) {
            qCDebug(LANGUAGE) << "creating parse-job" << url << "new count of active parse-jobs:" << m_parseJobs.count() + 1;

            const QString elidedPathString = elidedPathLeft(url.str(), 70);
            emit m_parser->showMessage(m_parser, i18n("Parsing: %1", elidedPathString));

            ThreadWeaver::QObjectDecorator* decorator = nullptr;
            {
                // copy shared data before unlocking the mutex
                const auto parsePlanConstIt = m_documents.constFind(url);
                const DocumentParsePlan parsePlan = *parsePlanConstIt;

                // we must not lock the mutex while creating a parse job
                // this could in turn lock e.g. the DUChain and then
                // we have a classic lock order inversion (since, usually,
                // we lock first the duchain and then our background parser
                // mutex)
                // see also: https://bugs.kde.org/show_bug.cgi?id=355100
                m_mutex.unlock();
                decorator = createParseJob(url, parsePlan);
                m_mutex.lock();
            }

            // iterator might get invalid during the time we didn't have the lock
            // search again
            const auto parsePlanIt = m_documents.find(url);
            if (parsePlanIt != m_documents.end()) {
                // Remove all mentions of this document.
                for (const auto& target : qAsConst(parsePlanIt->targets)) {
                    m_documentsForPriority[target.priority].remove(url);
                }
                m_documents.erase(parsePlanIt);
            } else {
                qCWarning(LANGUAGE) << "Document got removed during parse job creation:" << url;
            }

            if (decorator) {
                if(m_parseJobs.count() == m_threads+1 && !specialParseJob)
                    specialParseJob = decorator; //This parse-job is allocated into the reserved thread

                m_parseJobs.insert(url, decorator);
                m_weaver.enqueue(ThreadWeaver::JobPointer(decorator));
            } else {
                --m_maxParseJobs;
            }

            if (!m_documents.isEmpty()) {
                // Only try creating one parse-job at a time, else we might iterate through thousands of files
                // without finding a language-support, and block the UI for a long time.
                QMetaObject::invokeMethod(m_parser, "parseDocuments", Qt::QueuedConnection);
            } else {
                // make sure we cleaned up properly
                // TODO: also empty m_documentsForPriority when m_documents is empty? or do we want to keep capacity?
                Q_ASSERT(std::none_of(m_documentsForPriority.constBegin(), m_documentsForPriority.constEnd(),
                                        [] (const QSet<IndexedString>& docs) {
                                        return !docs.isEmpty();
                                        }));
            }
        }

        m_parser->updateProgressData();
    }

    // NOTE: you must not access any of the data structures that are protected by any of the
    //       background parser internal mutexes in this method
    //       see also: https://bugs.kde.org/show_bug.cgi?id=355100
    ThreadWeaver::QObjectDecorator* createParseJob(const IndexedString& url, const DocumentParsePlan& parsePlan)
    {
        ///FIXME: use IndexedString in the other APIs as well! Esp. for createParseJob!
        QUrl qUrl = url.toUrl();
        const auto languages = m_languageController->languagesForUrl(qUrl);
        const auto& notifyWhenReady = parsePlan.notifyWhenReady();
        for (const auto language : languages) {
            if (!language) {
                qCWarning(LANGUAGE) << "got zero language for" << qUrl;
                continue;
            }

            ParseJob* job = language->createParseJob(url);
            if (!job) {
                continue; // Language part did not produce a valid ParseJob.
            }

            job->setParsePriority(parsePlan.priority());
            job->setMinimumFeatures(parsePlan.features());
            job->setNotifyWhenReady(notifyWhenReady);
            job->setSequentialProcessingFlags(parsePlan.sequentialProcessingFlags());

            ThreadWeaver::QObjectDecorator* decorator = new ThreadWeaver::QObjectDecorator(job);

            QObject::connect(decorator, &ThreadWeaver::QObjectDecorator::done,
                             m_parser, &BackgroundParser::parseComplete);
            QObject::connect(decorator, &ThreadWeaver::QObjectDecorator::failed,
                             m_parser, &BackgroundParser::parseComplete);
            QObject::connect(job, &ParseJob::progress,
                             m_parser, &BackgroundParser::parseProgress, Qt::QueuedConnection);

            // TODO more thinking required here to support multiple parse jobs per url (where multiple language plugins want to parse)
            return decorator;
        }

        if (languages.isEmpty())
            qCDebug(LANGUAGE) << "found no languages for url" << qUrl;
        else
            qCDebug(LANGUAGE) << "could not create parse-job for url" << qUrl;

        //Notify that we failed
        for (const auto& n : notifyWhenReady) {
            if (!n) {
                continue;
            }

            QMetaObject::invokeMethod(n.data(), "updateReady", Qt::QueuedConnection,
                                      Q_ARG(KDevelop::IndexedString, url),
                                      Q_ARG(KDevelop::ReferencedTopDUContext, ReferencedTopDUContext()));
        }

        return nullptr;
    }


    void loadSettings()
    {
        ///@todo re-load settings when they have been changed!
        Q_ASSERT(ICore::self()->activeSession());
        KConfigGroup config(ICore::self()->activeSession()->config(), "Background Parser");

        // stay backwards compatible
        KConfigGroup oldConfig(KSharedConfig::openConfig(), "Background Parser");
#define BACKWARDS_COMPATIBLE_ENTRY(entry, default) \
config.readEntry(entry, oldConfig.readEntry(entry, default))

        m_delay = BACKWARDS_COMPATIBLE_ENTRY("Delay", 500);
        m_timer.setInterval(m_delay);
        m_threads = 0;

        if (qEnvironmentVariableIsSet("KDEV_BACKGROUNDPARSER_MAXTHREADS")) {
            m_parser->setThreadCount(qgetenv("KDEV_BACKGROUNDPARSER_MAXTHREADS").toInt());
        } else {
            m_parser->setThreadCount(BACKWARDS_COMPATIBLE_ENTRY("Number of Threads", QThread::idealThreadCount()));
        }

        resume();

        if (BACKWARDS_COMPATIBLE_ENTRY("Enabled", true)) {
            m_parser->enableProcessing();
        } else {
            m_parser->disableProcessing();
        }
    }

    void suspend()
    {
        qCDebug(LANGUAGE) << "Suspending background parser";

        bool s = m_weaver.state()->stateId() == ThreadWeaver::Suspended ||
                 m_weaver.state()->stateId() == ThreadWeaver::Suspending;

        if (s) { // Already suspending
            qCWarning(LANGUAGE) << "Already suspended or suspending";
            return;
        }

        m_timer.stop();
        m_weaver.suspend();
    }

    void resume()
    {
        bool s = m_weaver.state()->stateId() == ThreadWeaver::Suspended ||
                 m_weaver.state()->stateId() == ThreadWeaver::Suspending;

        if (m_timer.isActive() && !s) { // Not suspending
            return;
        }

        m_timer.start(m_delay);
        m_weaver.resume();
    }

    BackgroundParser *m_parser;
    ILanguageController* m_languageController;

    //Current parse-job that is executed in the additional thread
    QPointer<QObject> specialParseJob;

    QTimer m_timer;
    int m_delay = 500;
    int m_threads = 1;

    bool m_shuttingDown;

    // A list of documents that are planned to be parsed, and their priority
    QHash<IndexedString, DocumentParsePlan > m_documents;
    // The documents ordered by priority
    QMap<int, QSet<IndexedString> > m_documentsForPriority;
    // Currently running parse jobs
    QHash<IndexedString, ThreadWeaver::QObjectDecorator*> m_parseJobs;
    // The url for each managed document. Those may temporarily differ from the real url.
    QHash<KTextEditor::Document*, IndexedString> m_managedTextDocumentUrls;
    // Projects currently in progress of loading
    QSet<IProject*> m_loadingProjects;

    ThreadWeaver::Queue m_weaver;

    // generic high-level mutex
    QMutex m_mutex;

    // local mutex only protecting m_managed
    QMutex m_managedMutex;
    // A change tracker for each managed document
    QHash<IndexedString, DocumentChangeTracker*> m_managed;

    int m_maxParseJobs = 0;
    int m_doneParseJobs = 0;
    QHash<KDevelop::ParseJob*, float> m_jobProgress;
    /// The minimum priority needed for processed jobs
    int m_neededPriority = BackgroundParser::WorstPriority;
    int m_progressMax = 0;
    int m_progressDone = 0;
    QTimer m_progressTimer;
};

BackgroundParser::BackgroundParser(ILanguageController *languageController)
    : QObject(languageController), d(new BackgroundParserPrivate(this, languageController))
{
    Q_ASSERT(ICore::self()->documentController());
    connect(ICore::self()->documentController(), &IDocumentController::documentLoaded, this, &BackgroundParser::documentLoaded);
    connect(ICore::self()->documentController(), &IDocumentController::documentUrlChanged, this, &BackgroundParser::documentUrlChanged);
    connect(ICore::self()->documentController(), &IDocumentController::documentClosed, this, &BackgroundParser::documentClosed);
    connect(ICore::self(), &ICore::aboutToShutdown, this, &BackgroundParser::aboutToQuit);

    bool connected = QObject::connect(ICore::self()->projectController(),
                                      &IProjectController::projectAboutToBeOpened,
                                      this, &BackgroundParser::projectAboutToBeOpened);
    Q_ASSERT(connected);
    connected = QObject::connect(ICore::self()->projectController(),
                                 &IProjectController::projectOpened,
                                 this, &BackgroundParser::projectOpened);
    Q_ASSERT(connected);
    connected = QObject::connect(ICore::self()->projectController(),
                                 &IProjectController::projectOpeningAborted,
                                 this, &BackgroundParser::projectOpeningAborted);
    Q_ASSERT(connected);
    Q_UNUSED(connected);
}

void BackgroundParser::aboutToQuit()
{
    d->m_shuttingDown = true;
}

BackgroundParser::~BackgroundParser()
{
    delete d;
}

QString BackgroundParser::statusName() const
{
    return i18n("Background Parser");
}

void BackgroundParser::loadSettings()
{
    d->loadSettings();
}

void BackgroundParser::parseProgress(KDevelop::ParseJob* job, float value, QString text)
{
    Q_UNUSED(text)
    d->m_jobProgress[job] = value;
    updateProgressData();
}

void BackgroundParser::revertAllRequests(QObject* notifyWhenReady)
{
    QMutexLocker lock(&d->m_mutex);
    for (auto it = d->m_documents.begin(); it != d->m_documents.end(); ) {

        d->m_documentsForPriority[it.value().priority()].remove(it.key());

        foreach ( const DocumentParseTarget& target, (*it).targets ) {
            if ( notifyWhenReady && target.notifyWhenReady.data() == notifyWhenReady ) {
                (*it).targets.remove(target);
            }
        }

        if((*it).targets.isEmpty()) {
            it = d->m_documents.erase(it);
            --d->m_maxParseJobs;

            continue;
        }

        d->m_documentsForPriority[it.value().priority()].insert(it.key());
        ++it;
    }
}

void BackgroundParser::addDocument(const IndexedString& url, TopDUContext::Features features, int priority,
                                   QObject* notifyWhenReady, ParseJob::SequentialProcessingFlags flags, int delay)
{
//     qCDebug(LANGUAGE) << "BackgroundParser::addDocument" << url.toUrl();
    Q_ASSERT(isValidURL(url));
    QMutexLocker lock(&d->m_mutex);
    {
        DocumentParseTarget target;
        target.priority = priority;
        target.features = features;
        target.sequentialProcessingFlags = flags;
        target.notifyWhenReady = QPointer<QObject>(notifyWhenReady);

        auto it = d->m_documents.find(url);

        if (it != d->m_documents.end()) {
            //Update the stored plan

            d->m_documentsForPriority[it.value().priority()].remove(url);
            it.value().targets << target;
            d->m_documentsForPriority[it.value().priority()].insert(url);
        }else{
//             qCDebug(LANGUAGE) << "BackgroundParser::addDocument: queuing" << cleanedUrl;
            d->m_documents[url].targets << target;
            d->m_documentsForPriority[d->m_documents[url].priority()].insert(url);
            ++d->m_maxParseJobs; //So the progress-bar waits for this document
        }

        if ( delay == ILanguageSupport::DefaultDelay ) {
            delay = d->m_delay;
        }
        d->startTimerThreadSafe(delay);
    }
}

void BackgroundParser::removeDocument(const IndexedString& url, QObject* notifyWhenReady)
{
    Q_ASSERT(isValidURL(url));

    QMutexLocker lock(&d->m_mutex);

    if(d->m_documents.contains(url)) {

        d->m_documentsForPriority[d->m_documents[url].priority()].remove(url);

        foreach(const DocumentParseTarget& target, d->m_documents[url].targets) {
            if(target.notifyWhenReady.data() == notifyWhenReady) {
                d->m_documents[url].targets.remove(target);
            }
        }

        if(d->m_documents[url].targets.isEmpty()) {
            d->m_documents.remove(url);
            --d->m_maxParseJobs;
        }else{
            //Insert with an eventually different priority
            d->m_documentsForPriority[d->m_documents[url].priority()].insert(url);
        }
    }
}

void BackgroundParser::parseDocuments()
{
    if (!d->m_loadingProjects.empty()) {
        startTimer(d->m_delay);
        return;
    }
    QMutexLocker lock(&d->m_mutex);

    d->parseDocumentsInternal();
}

void BackgroundParser::parseComplete(const ThreadWeaver::JobPointer& job)
{
    auto decorator = dynamic_cast<ThreadWeaver::QObjectDecorator*>(job.data());
    Q_ASSERT(decorator);
    ParseJob* parseJob = dynamic_cast<ParseJob*>(decorator->job());
    Q_ASSERT(parseJob);
    emit parseJobFinished(parseJob);

    {
        QMutexLocker lock(&d->m_mutex);

        d->m_parseJobs.remove(parseJob->document());

        d->m_jobProgress.remove(parseJob);

        ++d->m_doneParseJobs;
        updateProgressData();
    }

    //Continue creating more parse-jobs
    QMetaObject::invokeMethod(this, "parseDocuments", Qt::QueuedConnection);
}

void BackgroundParser::disableProcessing()
{
    setNeededPriority(BestPriority);
}

void BackgroundParser::enableProcessing()
{
    setNeededPriority(WorstPriority);
}

int BackgroundParser::priorityForDocument(const IndexedString& url) const
{
    Q_ASSERT(isValidURL(url));
    QMutexLocker lock(&d->m_mutex);
    return d->m_documents[url].priority();
}

bool BackgroundParser::isQueued(const IndexedString& url) const
{
    Q_ASSERT(isValidURL(url));
    QMutexLocker lock(&d->m_mutex);
    return d->m_documents.contains(url);
}

int BackgroundParser::queuedCount() const
{
    QMutexLocker lock(&d->m_mutex);
    return d->m_documents.count();
}

bool BackgroundParser::isIdle() const
{
    QMutexLocker lock(&d->m_mutex);
    return d->m_documents.isEmpty() && d->m_weaver.isIdle();
}

void BackgroundParser::setNeededPriority(int priority)
{
    QMutexLocker lock(&d->m_mutex);
    d->m_neededPriority = priority;
    d->startTimerThreadSafe(d->m_delay);
}

void BackgroundParser::abortAllJobs()
{
    qCDebug(LANGUAGE) << "Aborting all parse jobs";

    d->m_weaver.requestAbort();
}

void BackgroundParser::suspend()
{
    d->suspend();

    emit hideProgress(this);
}

void BackgroundParser::resume()
{
    d->resume();
    updateProgressData();
}

void BackgroundParser::updateProgressData()
{
    if (d->m_doneParseJobs >= d->m_maxParseJobs) {
        if(d->m_doneParseJobs > d->m_maxParseJobs) {
            qCDebug(LANGUAGE) << "m_doneParseJobs larger than m_maxParseJobs:" << d->m_doneParseJobs << d->m_maxParseJobs;
        }
        d->m_doneParseJobs = 0;
        d->m_maxParseJobs = 0;
    } else {
        float additionalProgress = 0;
        for (auto it = d->m_jobProgress.constBegin(); it != d->m_jobProgress.constEnd(); ++it) {
            additionalProgress += *it;
        }

        d->m_progressMax = d->m_maxParseJobs*1000;
        d->m_progressDone = (additionalProgress + d->m_doneParseJobs)*1000;

        if (!d->m_progressTimer.isActive()) {
            d->m_progressTimer.start();
        }
    }

    // Cancel progress updating and hide progress-bar when parsing is done.
    if(d->m_doneParseJobs == d->m_maxParseJobs
        || (d->m_neededPriority == BackgroundParser::BestPriority && d->m_weaver.queueLength() == 0))
    {
        if (d->m_progressTimer.isActive()) {
            d->m_progressTimer.stop();
        }
        emit d->m_parser->hideProgress(d->m_parser);
    }
}

ParseJob* BackgroundParser::parseJobForDocument(const IndexedString& document) const
{
    Q_ASSERT(isValidURL(document));

    QMutexLocker lock(&d->m_mutex);
    auto decorator = d->m_parseJobs.value(document);
    return decorator ? dynamic_cast<ParseJob*>(decorator->job()) : nullptr;
}

void BackgroundParser::setThreadCount(int threadCount)
{
    if (d->m_threads != threadCount) {
        d->m_threads = threadCount;
        d->m_weaver.setMaximumNumberOfThreads(d->m_threads+1); //1 Additional thread for high-priority parsing
    }
}

int BackgroundParser::threadCount() const
{
    return d->m_threads;
}

void BackgroundParser::setDelay(int milliseconds)
{
    if (d->m_delay != milliseconds) {
        d->m_delay = milliseconds;
        d->m_timer.setInterval(d->m_delay);
    }
}

QList< IndexedString > BackgroundParser::managedDocuments()
{
    QMutexLocker l(&d->m_managedMutex);
    return d->m_managed.keys();
}


bool BackgroundParser::waitForIdle() const
{
    QList<IndexedString> runningParseJobsUrls;
    forever {
        {
            QMutexLocker lock(&d->m_mutex);
            if (d->m_parseJobs.isEmpty()) {
                qCDebug(LANGUAGE) << "All parse jobs done" << d->m_parseJobs.keys();
                return true;
            }

            if (d->m_parseJobs.size() != runningParseJobsUrls.size()) {
                runningParseJobsUrls = d->m_parseJobs.keys();
                qCDebug(LANGUAGE) << "Waiting for background parser to get in idle state... -- the following parse jobs are still running:" << runningParseJobsUrls;
            }
        }

        QCoreApplication::processEvents();
        QThread::msleep(100);
    }
    return false;
}

DocumentChangeTracker* BackgroundParser::trackerForUrl(const KDevelop::IndexedString& url) const
{
    if (url.isEmpty()) {
        // this happens e.g. when setting the final location of a problem that is not
        // yet associated with a top ctx.
        return nullptr;
    }
    if ( !isValidURL(url) ) {
        qCWarning(LANGUAGE) << "Tracker requested for invalild URL:" << url.toUrl();
    }
    Q_ASSERT(isValidURL(url));

    QMutexLocker l(&d->m_managedMutex);
    return d->m_managed.value(url, nullptr);
}

void BackgroundParser::documentClosed(IDocument* document)
{
    QMutexLocker l(&d->m_mutex);

    if(document->textDocument())
    {
        KTextEditor::Document* textDocument = document->textDocument();

        if(!d->m_managedTextDocumentUrls.contains(textDocument))
            return; // Probably the document had an invalid url, and thus it wasn't added to the background parser

        Q_ASSERT(d->m_managedTextDocumentUrls.contains(textDocument));

        IndexedString url(d->m_managedTextDocumentUrls[textDocument]);
        
        QMutexLocker l2(&d->m_managedMutex);
        Q_ASSERT(d->m_managed.contains(url));

        qCDebug(LANGUAGE) << "removing" << url.str() << "from background parser";
        delete d->m_managed[url];
        d->m_managedTextDocumentUrls.remove(textDocument);
        d->m_managed.remove(url);
    }
}

void BackgroundParser::documentLoaded( IDocument* document )
{
    QMutexLocker l(&d->m_mutex);
    if(document->textDocument() && document->textDocument()->url().isValid())
    {
        KTextEditor::Document* textDocument = document->textDocument();

        IndexedString url(document->url());
        // Some debugging because we had issues with this

        QMutexLocker l2(&d->m_managedMutex);
        if(d->m_managed.contains(url) && d->m_managed[url]->document() == textDocument)
        {
            qCDebug(LANGUAGE) << "Got redundant documentLoaded from" << document->url() << textDocument;
            return;
        }

        qCDebug(LANGUAGE) << "Creating change tracker for " << document->url();


        Q_ASSERT(!d->m_managed.contains(url));
        Q_ASSERT(!d->m_managedTextDocumentUrls.contains(textDocument));

        d->m_managedTextDocumentUrls[textDocument] = url;
        d->m_managed.insert(url, new DocumentChangeTracker(textDocument));
    }else{
        qCDebug(LANGUAGE) << "NOT creating change tracker for" << document->url();
    }
}

void BackgroundParser::documentUrlChanged(IDocument* document)
{
    documentClosed(document);

    // Only call documentLoaded if the file wasn't renamed to a filename that is already tracked.
    if(document->textDocument() && !trackerForUrl(IndexedString(document->textDocument()->url())))
        documentLoaded(document);
}

void BackgroundParser::startTimer(int delay) {
    d->m_timer.start(delay);
}

void BackgroundParser::projectAboutToBeOpened(IProject* project)
{
    d->m_loadingProjects.insert(project);
}

void BackgroundParser::projectOpened(IProject* project)
{
    d->m_loadingProjects.remove(project);
}

void BackgroundParser::projectOpeningAborted(IProject* project)
{
    d->m_loadingProjects.remove(project);
}

void BackgroundParser::updateProgressBar()
{
    emit showProgress(this, 0, d->m_progressMax, d->m_progressDone);
}<|MERGE_RESOLUTION|>--- conflicted
+++ resolved
@@ -23,12 +23,8 @@
 
 #include "backgroundparser.h"
 
-<<<<<<< HEAD
 #include "qtcompat_p.h"
-
-=======
 #include <QCoreApplication>
->>>>>>> a11dc98c
 #include <QList>
 #include <QMutex>
 #include <QMutexLocker>
