--- conflicted
+++ resolved
@@ -36,12 +36,7 @@
 #include <language/duchain/declaration.h>
 #include <language/duchain/duchainutils.h>
 
-<<<<<<< HEAD
-#include <language/backgroundparser/backgroundparser.h>
-#include <language/backgroundparser/parsejob.h>
 #include <language/codecompletion/codecompletion.h>
-=======
->>>>>>> 73b9e10f
 #include <language/duchain/problem.h>
 
 using namespace KDevelop;
@@ -224,35 +219,7 @@
     m_eventualRemovedText.clear();
 }
 
-<<<<<<< HEAD
-void StaticAssistantsManager::Private::parseJobFinished(ParseJob* job)
-=======
-void StaticAssistantsManager::Private::startAssistant(IAssistant::Ptr assistant)
-{
-    if (assistant == m_activeAssistant) {
-        return;
-    }
-
-    if (m_activeAssistant) {
-        m_activeAssistant->doHide();
-    }
-
-    if (!m_currentView)
-        return;
-
-    m_activeAssistant = assistant;
-    if (m_activeAssistant) {
-        connect(m_activeAssistant.data(), &IAssistant::hide, q, &StaticAssistantsManager::hideAssistant, Qt::UniqueConnection);
-        ICore::self()->uiController()->popUpAssistant(IAssistant::Ptr(m_activeAssistant.data()));
-
-        m_assistantStartedAt =  m_currentView.data()->cursorPosition();
-    }
-
-    emit q->activeAssistantChanged();
-}
-
 void StaticAssistantsManager::Private::updateReady(const IndexedString& url, const ReferencedTopDUContext& topContext)
->>>>>>> 73b9e10f
 {
     if (url != m_currentDocument) {
         return;
