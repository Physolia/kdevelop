/*
 * KDevelop Generic Code Completion Support
 *
 * Copyright 2007-2008 David Nolden <david.nolden.kdevelop@art-master.de>
 *
 * This program is free software; you can redistribute it and/or modify
 * it under the terms of the GNU Library General Public License as
 * published by the Free Software Foundation; either version 2 of the
 * License, or (at your option) any later version.
 *
 * This program is distributed in the hope that it will be useful,
 * but WITHOUT ANY WARRANTY; without even the implied warranty of
 * MERCHANTABILITY or FITNESS FOR A PARTICULAR PURPOSE.  See the
 * GNU General Public License for more details.
 *
 * You should have received a copy of the GNU General Public
 * License along with this program; if not, write to the
 * Free Software Foundation, Inc.,
 * 51 Franklin Street, Fifth Floor, Boston, MA 02110-1301, USA.
 */

#ifndef KDEVPLATFORM_KDEV_CODECOMPLETIONITEM_H
#define KDEVPLATFORM_KDEV_CODECOMPLETIONITEM_H

#include <ktexteditor/codecompletionmodel.h>

#include "../duchain/duchainpointer.h"
#include "codecompletioncontext.h"

namespace KTextEditor {
  class CodeCompletionModel;
  class Range;
  class Cursor;
}

class QModelIndex;

namespace KDevelop
{
class CodeCompletionModel;

struct CompletionTreeNode;
class CompletionTreeItem;
class IndexedType;

class KDEVPLATFORMLANGUAGE_EXPORT CompletionTreeElement : public QSharedData {
public:
  CompletionTreeElement();
  
  virtual ~CompletionTreeElement();

  CompletionTreeElement* parent() const;

  /// Reparenting is not supported. This is only allowed if parent() is still zero.
  void setParent(CompletionTreeElement*);

  int rowInParent() const;
  
  int columnInParent() const;

  /// Each element is either a node, or an item.
  
  CompletionTreeNode* asNode();
  
  CompletionTreeItem* asItem();

  template<class T>
  T* asItem() {
    return dynamic_cast<T*>(this);
  }

  template<class T>
  const T* asItem() const {
    return dynamic_cast<const T*>(this);
  }
  
  const CompletionTreeNode* asNode() const;
  
  const CompletionTreeItem* asItem() const;
  
private:
  CompletionTreeElement* m_parent;
  int m_rowInParent;
};

struct KDEVPLATFORMLANGUAGE_EXPORT CompletionTreeNode : public CompletionTreeElement {
  CompletionTreeNode();
  ~CompletionTreeNode() override;
  
  KTextEditor::CodeCompletionModel::ExtraItemDataRoles role;
  QVariant roleValue;
  
  /// Will append the child, and initialize it correctly to create a working tree-structure
  void appendChild(QExplicitlySharedDataPointer<CompletionTreeElement>);
  void appendChildren(QList<QExplicitlySharedDataPointer<CompletionTreeElement> >);
  void appendChildren(QList<QExplicitlySharedDataPointer<CompletionTreeItem> >);
  
  /// @warning Do not manipulate this directly, that's bad for consistency. Use appendChild instead.
  QList<QExplicitlySharedDataPointer<CompletionTreeElement> > children;
};

class KDEVPLATFORMLANGUAGE_EXPORT CompletionTreeItem : public CompletionTreeElement
{
public:

  /// Execute the completion item. The default implementation does nothing.
  virtual void execute(KTextEditor::View* view, const KTextEditor::Range& word);

  /// Should return normal completion data, @see KTextEditor::CodeCompletionModel
  /// The default implementation returns "unimplemented", so re-implement it!
  /// The duchain is not locked when this is called
  /// Navigation-widgets should be registered to the model, then it will care about the interaction.
  virtual QVariant data(const QModelIndex& index, int role, const CodeCompletionModel* model) const;
  
  /// Should return the inheritance-depth. The completion-items don't need to return it through the data() function.
  virtual int inheritanceDepth() const;
  /// Should return the argument-hint depth. The completion-items don't need to return it through the data() function.
  virtual int argumentHintDepth() const;

  /// The default-implementation calls DUChainUtils::completionProperties
  virtual KTextEditor::CodeCompletionModel::CompletionProperties completionProperties() const;

  /// If this item represents a Declaration, this should return the declaration.
  /// The default-implementation returns zero.
  virtual DeclarationPointer declaration() const;
  
  /// Should return the types should be used for matching items against this one when it's an argument hint.
  /// The matching against all types should be done, and the best one will be used as final match result.
  virtual QList<IndexedType> typeForArgumentMatching() const;
  
  /// Should return whether this completion-items data changes with input done by the user during code-completion.
  /// Returning true is very expensive.
  virtual bool dataChangedWithInput() const;
};

/// A custom-group node, that can be used as-is. Just create it, and call appendChild to add group items.
/// The items in the group will be shown in the completion-list with a group-header that contains the given name
struct KDEVPLATFORMLANGUAGE_EXPORT CompletionCustomGroupNode : public CompletionTreeNode {
<<<<<<< HEAD
  ///@param inheritanceDepth @ref KTextEditor::CodeCompletionModel::GroupRole
  explicit CompletionCustomGroupNode(QString groupName, int inheritanceDepth = 700);
=======
  /// @param inheritanceDepth See KTextEditor::CodeCompletionModel::GroupRole
  CompletionCustomGroupNode(QString groupName, int inheritanceDepth = 700);
>>>>>>> b5139a1b
  
  int inheritanceDepth;
};

typedef QExplicitlySharedDataPointer<CompletionTreeItem> CompletionTreeItemPointer;
typedef QExplicitlySharedDataPointer<CompletionTreeElement> CompletionTreeElementPointer;

}

Q_DECLARE_METATYPE(KDevelop::CompletionTreeElementPointer);

#endif<|MERGE_RESOLUTION|>--- conflicted
+++ resolved
@@ -136,13 +136,8 @@
 /// A custom-group node, that can be used as-is. Just create it, and call appendChild to add group items.
 /// The items in the group will be shown in the completion-list with a group-header that contains the given name
 struct KDEVPLATFORMLANGUAGE_EXPORT CompletionCustomGroupNode : public CompletionTreeNode {
-<<<<<<< HEAD
-  ///@param inheritanceDepth @ref KTextEditor::CodeCompletionModel::GroupRole
+  /// @param inheritanceDepth See KTextEditor::CodeCompletionModel::GroupRole
   explicit CompletionCustomGroupNode(QString groupName, int inheritanceDepth = 700);
-=======
-  /// @param inheritanceDepth See KTextEditor::CodeCompletionModel::GroupRole
-  CompletionCustomGroupNode(QString groupName, int inheritanceDepth = 700);
->>>>>>> b5139a1b
   
   int inheritanceDepth;
 };
