/* KDevelop QMake Support
 *
 * Copyright 2006 Andreas Pakulat <apaku@gmx.de>
 *
 * This program is free software; you can redistribute it and/or
 * modify it under the terms of the GNU General Public License
 * as published by the Free Software Foundation; either version 2
 * of the License, or (at your option) any later version.
 *
 * This program is distributed in the hope that it will be useful,
 * but WITHOUT ANY WARRANTY; without even the implied warranty of
 * MERCHANTABILITY or FITNESS FOR A PARTICULAR PURPOSE.  See the
 * GNU General Public License for more details.
 *
 * You should have received a copy of the GNU General Public License
 * along with this program; if not, write to the Free Software
 * Foundation, Inc., 51 Franklin Street, Fifth Floor, Boston, MA
 * 02110-1301, USA.
 */

#include "qmakemanager.h"
#include "qmakemkspecs.h"
#include <QList>
#include <QVector>

#include <QtCore/QFileInfo>
#include <QtCore/QDir>
#include <QtCore/QHash>

#include <kurl.h>
#include <kio/job.h>
#include <kprocess.h>

#include <icore.h>
#include <iplugincontroller.h>
#include <iproject.h>
#include "iqmakebuilder.h"
#include "kgenericfactory.h"
#include <projectmodel.h>

#include "qmakemodelitems.h"
#include "qmakeprojectfile.h"

typedef KGenericFactory<QMakeProjectManager> QMakeSupportFactory ;
K_EXPORT_COMPONENT_FACTORY( kdevqmakemanager,
                            QMakeSupportFactory( "kdevqmakemanager" ) )

QMakeProjectManager::QMakeProjectManager( QObject* parent,
                              const QStringList& )
        : KDevelop::IPlugin( QMakeSupportFactory::componentData(), parent ), m_builder(0)
{
    KDEV_USE_EXTENSION_INTERFACE( KDevelop::IProjectFileManager )
    KDEV_USE_EXTENSION_INTERFACE( KDevelop::IBuildSystemManager )
    IPlugin* i = core()->pluginController()->pluginForExtension( "org.kdevelop.IQMakeBuilder" );
    Q_ASSERT(i);
    if( i )
    {
       m_builder = i->extension<IQMakeBuilder>();
    }
}

QMakeProjectManager::~QMakeProjectManager()
{

}

KUrl QMakeProjectManager::buildDirectory(KDevelop::ProjectItem* project) const
{
    return project->project()->folder();
}

QList<KDevelop::ProjectFolderItem*> QMakeProjectManager::parse( KDevelop::ProjectFolderItem* item )
{
    QList<KDevelop::ProjectFolderItem*> folderList;

    kDebug(9024) << k_funcinfo << "Parsing item:";

    QMakeFolderItem* folderitem = dynamic_cast<QMakeFolderItem*>( item );
    if( !folderitem )
        return folderList;

    kDebug(9024) << k_funcinfo << "Item is a qmakefolder:";

    foreach( QMakeProjectFile* subproject, folderitem->projectFile()->subProjects() )
    {
        folderList.append( new QMakeFolderItem( item->project(),
                           subproject,
                           KUrl( subproject->absoluteDir() ),
                           item ) );
    }
    foreach( KUrl u, folderitem->projectFile()->files() )
    {
        new KDevelop::ProjectFileItem( item->project(), u, item );
    }
    foreach( QString s, folderitem->projectFile()->targets() )
    {
        new QMakeTargetItem( item->project(), s,  item );
    }
    kDebug(9024) << k_funcinfo << "Added" << folderList.count() << "Elements";

    return folderList;
}

KDevelop::ProjectItem* QMakeProjectManager::import( KDevelop::IProject* project )
{
    KUrl dirName = project->folder();
    if( !dirName.isLocalFile() )
    {
        //FIXME turn this into a real warning
<<<<<<< HEAD
        kWarning(9025) << "not a local file. QMake support doesn't handle remote projects" ;
=======
        kWarning(9025) << "not a local file. QMake support doesn't handle remote projects";
>>>>>>> d83d3c7e
    }else
    {
        QFileInfo fi( dirName.toLocalFile() );
        QDir dir( dirName.toLocalFile() );
        QStringList l = dir.entryList( QStringList() << "*.pro" );

        QString projectfile;

        if( !l.count() || ( l.count() && l.indexOf( fi.baseName() + ".pro" ) != -1 ) )
        {
            projectfile = fi.baseName() + ".pro";
        }else
        {
            projectfile = l.first();
        }

        KUrl projecturl = dirName;
        projecturl.adjustPath( KUrl::AddTrailingSlash );
        projecturl.setFileName( projectfile );
        QHash<QString,QString> qmvars = queryQMake( project );
        QMakeMkSpecs* mkspecs = new QMakeMkSpecs( findBasicMkSpec( qmvars["QMAKE_MKSPECS"] ), qmvars );
        mkspecs->read();
        QMakeProjectFile* scope = new QMakeProjectFile( projecturl.path() );
        scope->setMkSpecs( mkspecs );
        scope->read();
        return new QMakeProjectItem( project, scope, project->name(), project->folder() );
    }
    return 0;
}

KUrl QMakeProjectManager::findMakefile( KDevelop::ProjectFolderItem* folder ) const
{

    QMakeFolderItem* qmitem = dynamic_cast<QMakeFolderItem*>( folder );
    if( !qmitem )
    {
        return KUrl();
    }
    return KUrl( qmitem->projectFile()->absoluteFile() );
}

KUrl::List QMakeProjectManager::findMakefiles( KDevelop::ProjectFolderItem* folder ) const
{
    QMakeFolderItem* qmitem = dynamic_cast<QMakeFolderItem*>( folder );
    if( !qmitem )
    {
        return KUrl::List();
    }
    KUrl::List l;

    l.append( KUrl( qmitem->projectFile()->absoluteFile() ) );
    return l;
}

QList<KDevelop::ProjectTargetItem*> QMakeProjectManager::targets(KDevelop::ProjectItem* item) const
{
    Q_UNUSED(item)
    return QList<KDevelop::ProjectTargetItem*>();
}

KDevelop::IProjectBuilder* QMakeProjectManager::builder(KDevelop::ProjectItem*) const
{
    return m_builder;
}

KUrl::List QMakeProjectManager::includeDirectories(KDevelop::ProjectBaseItem* item) const
{
    Q_UNUSED(item)
    return KUrl::List();
}

QString QMakeProjectManager::findBasicMkSpec( const QString& mkspecdir ) const
{
    QFileInfo fi( mkspecdir+"/default/qmake.conf" );
    if( !fi.exists() )
        return QString();

    return fi.absoluteFilePath();
}

QHash<QString,QString> QMakeProjectManager::queryQMake( KDevelop::IProject* project ) const
{
    if( !project->folder().isLocalFile() )
        return QHash<QString,QString>();

    QHash<QString,QString> hash;
    KProcess p;
    QStringList queryVariables;
    queryVariables << "QMAKE_MKSPECS" << "QMAKE_VERSION" <<
            "QT_INSTALL_BINS" << "QT_INSTALL_CONFIGURATION" <<
            "QT_INSTALL_DATA" << "QT_INSTALL_DEMOS" << "QT_INSTALL_DOCS" <<
            "QT_INSTALL_EXAMPLES" << "QT_INSTALL_HEADERS" <<
            "QT_INSTALL_LIBS" << "QT_INSTALL_PLUGINS" << "QT_INSTALL_PREFIX" <<
            "QT_INSTALL_TRANSLATIONS" << "QT_VERSION";
    foreach( QString var, queryVariables)
    {
        p.clearProgram();
        p.setOutputChannelMode( KProcess::OnlyStdoutChannel );
        p.setWorkingDirectory( project->folder().toLocalFile() );
        //To be implemented when there's an API to fetch Env from Project
        //p.setEnv();
        p << m_builder->qmakeBinary( project ) << "-query" << var;
        p.execute();
        QString result = QString::fromLocal8Bit( p.readAllStandardOutput() ).trimmed();
        if( result != "**Unknown**")
            hash[var] = result;
    }
    kDebug(9024) << "Ran qmake (" << m_builder->qmakeBinary( project ) << "), found:" << hash;
    return hash;
}

#include "qmakemanager.moc"
// kate: space-indent on; indent-width 4; tab-width: 4; replace-tabs on; auto-insert-doxygen on<|MERGE_RESOLUTION|>--- conflicted
+++ resolved
@@ -107,11 +107,7 @@
     if( !dirName.isLocalFile() )
     {
         //FIXME turn this into a real warning
-<<<<<<< HEAD
-        kWarning(9025) << "not a local file. QMake support doesn't handle remote projects" ;
-=======
         kWarning(9025) << "not a local file. QMake support doesn't handle remote projects";
->>>>>>> d83d3c7e
     }else
     {
         QFileInfo fi( dirName.toLocalFile() );
