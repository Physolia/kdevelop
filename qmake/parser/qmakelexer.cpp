--- conflicted
+++ resolved
@@ -399,8 +399,5 @@
     if( m_parser )
         m_parser->token_stream->location_table()->newline( pos );
 }
-<<<<<<< HEAD
-=======
-
-}
->>>>>>> be94ceb9
+
+}
